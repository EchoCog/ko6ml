#!/usr/bin/python3
#==================================================================#
# KoboldAI
# Version: 1.18.0
# By: KoboldAIDev and the KoboldAI Community
#==================================================================#

# External packages
import eventlet
eventlet.monkey_patch(all=True, thread=False)
import os
os.system("")
__file__ = os.path.dirname(os.path.realpath(__file__))
os.chdir(__file__)
os.environ['EVENTLET_THREADPOOL_SIZE'] = '1'
os.environ['TOKENIZERS_PARALLELISM'] = 'false'
from eventlet import tpool

import logging
logging.getLogger("urllib3").setLevel(logging.ERROR)

from os import path, getcwd
import time
import re
import json
import collections
import zipfile
import packaging
import packaging.version
import contextlib
import traceback
import threading
import markdown
import bleach
import itertools
import bisect
import functools
from collections.abc import Iterable
from typing import Any, Callable, TypeVar, Tuple, Union, Dict, Set, List

import requests
import html
import argparse
import sys
import gc

import lupa
import importlib

# KoboldAI
import fileops
import gensettings
from utils import debounce
import utils
import structures
import torch
from transformers import StoppingCriteria, GPT2TokenizerFast, GPT2LMHeadModel, GPTNeoForCausalLM, GPTNeoModel, AutoModelForCausalLM, AutoTokenizer, PreTrainedModel, modeling_utils
from transformers import __version__ as transformers_version
import transformers
try:
    from transformers.models.opt.modeling_opt import OPTDecoder
except:
    pass
import transformers.generation_utils
global tpu_mtj_backend


if lupa.LUA_VERSION[:2] != (5, 4):
    print(f"Please install lupa==1.10. You have lupa {lupa.__version__}.", file=sys.stderr)

patch_causallm_patched = False

# Make sure tqdm progress bars display properly in Colab
from tqdm.auto import tqdm
old_init = tqdm.__init__
def new_init(self, *args, **kwargs):
    old_init(self, *args, **kwargs)
    if(self.ncols == 0 and kwargs.get("ncols") != 0):
        self.ncols = 99
tqdm.__init__ = new_init


#==================================================================#
# Variables & Storage
#==================================================================#

# Terminal tags for colored text
class colors:
    PURPLE    = '\033[95m'
    BLUE      = '\033[94m'
    CYAN      = '\033[96m'
    GREEN     = '\033[92m'
    YELLOW    = '\033[93m'
    RED       = '\033[91m'
    END       = '\033[0m'
    UNDERLINE = '\033[4m'

# AI models Menu
# This is a dict of lists where they key is the menu name, and the list is the menu items.
# Each item takes the 4 elements, 1: Text to display, 2: Model Name (var.model) or menu name (Key name for another menu),
# 3: the memory requirement for the model, 4: if the item is a menu or not (True/False)
model_menu = {
    'mainmenu': [
        ["Load a model from its directory", "NeoCustom", "", False],
        ["Load an old GPT-2 model (eg CloverEdition)", "GPT2Custom", "", False],
        ["Adventure Models", "adventurelist", "", True],
        ["Novel Models", "novellist", "", True],
        ["NSFW Models", "nsfwlist", "", True],
        ["Chatbot Models", "chatlist", "", True],
        ["Untuned GPT-Neo/J", "gptneolist", "", True],
        ["Untuned Fairseq Dense", "fsdlist", "", True],
        ["Untuned OPT", "optlist", "", True],
        ["Untuned XGLM", "xglmlist", "", True],
        ["Untuned GPT2", "gpt2list", "", True],
        ["Online Services", "apilist", "", True],
        ["Read Only (No AI)", "ReadOnly", "", False]
        ],
    'adventurelist': [
        ["Nerys FSD 13B (Hybrid)", "KoboldAI/fairseq-dense-13B-Nerys", "32GB", False],
        ["Skein 6B", "KoboldAI/GPT-J-6B-Skein", "16GB", False],
        ["Adventure 6B", "KoboldAI/GPT-J-6B-Adventure", "16GB", False],
        ["Nerys FSD 2.7B (Hybrid)", "KoboldAI/fairseq-dense-2.7B-Nerys", "8GB", False],
        ["Adventure 2.7B", "KoboldAI/GPT-Neo-2.7B-AID", "8GB", False],
        ["Adventure 1.3B", "KoboldAI/GPT-Neo-1.3B-Adventure", "6GB", False],
        ["Adventure 125M (Mia)", "Merry/AID-Neo-125M", "2GB", False],
        ["Return to Main Menu", "mainmenu", "", True],
        ],
    'novellist': [
        ["Nerys FSD 13B (Hybrid)", "KoboldAI/fairseq-dense-13B-Nerys", "32GB", False],
        ["Janeway FSD 13B", "KoboldAI/fairseq-dense-13B-Janeway", "32GB", False],
        ["Janeway FSD 6.7B", "KoboldAI/fairseq-dense-6.7B-Janeway", "16GB", False],
        ["Janeway Neo 6B", "KoboldAI/GPT-J-6B-Janeway", "16GB", False],
        ["Janeway Neo 2.7B", "KoboldAI/GPT-Neo-2.7B-Janeway", "8GB", False],
        ["Janeway FSD 2.7B", "KoboldAI/fairseq-dense-2.7B-Janeway", "8GB", False],
        ["Nerys FSD 2.7B (Hybrid)", "KoboldAI/fairseq-dense-2.7B-Nerys", "8GB", False],
        ["Horni-LN 2.7B", "KoboldAI/GPT-Neo-2.7B-Horni-LN", "8GB", False],
        ["Picard 2.7B (Older Janeway)", "KoboldAI/GPT-Neo-2.7B-Picard", "8GB", False],
        ["Return to Main Menu", "mainmenu", "", True],
        ],
    'nsfwlist': [
        ["Shinen FSD 13B (NSFW)", "KoboldAI/fairseq-dense-13B-Shinen", "32GB", False],
        ["Shinen FSD 6.7B (NSFW)", "KoboldAI/fairseq-dense-6.7B-Shinen", "16GB", False],
        ["Lit 6B (NSFW)", "hakurei/lit-6B", "16GB", False],
        ["Shinen 6B (NSFW)", "KoboldAI/GPT-J-6B-Shinen", "16GB", False],
        ["Horni 2.7B (NSFW)", "KoboldAI/GPT-Neo-2.7B-Horni", "8GB", False],
        ["Shinen 2.7B (NSFW)", "KoboldAI/GPT-Neo-2.7B-Shinen", "8GB", False],
        ["Return to Main Menu", "mainmenu", "", True],
        ],
    'chatlist': [
        ["Convo 6B (Chatbot)", "hitomi-team/convo-6B", "16GB", False],
        ["C1 6B (Chatbot)", "hakurei/c1-6B", "16GB", False],
        ["C1 1.3B (Chatbot)", "iokru/c1-1.3B", "6GB", False],
        ["Return to Main Menu", "mainmenu", "", True],
        ],
    'gptneolist': [
        ["GPT-J 6B", "EleutherAI/gpt-j-6B", "16GB", False],
        ["GPT-Neo 2.7B", "EleutherAI/gpt-neo-2.7B", "8GB", False],
        ["GPT-Neo 1.3B", "EleutherAI/gpt-neo-1.3B", "6GB", False],
        ["GPT-Neo 125M", "EleutherAI/gpt-neo-125M", "2GB", False],
        ["Return to Main Menu", "mainmenu", "", True],
        ],
    'gpt2list': [
        ["GPT-2 XL", "gpt2-xl", "6GB", False],
        ["GPT-2 Large", "gpt2-large", "4GB", False],
        ["GPT-2 Med", "gpt2-medium", "2GB", False],
        ["GPT-2", "gpt2", "2GB", False],
        ["Return to Main Menu", "mainmenu", "", True],
        ],
    'optlist': [
        ["OPT 30B", "facebook/opt-30b", "64GB", False],
        ["OPT 13B", "facebook/opt-13b", "32GB", False],
        ["OPT 6.7B", "facebook/opt-6.7b", "16GB", False],
        ["OPT 2.7B", "facebook/opt-2.7b", "8GB", False],
        ["OPT 1.3B", "facebook/opt-1.3b", "4GB", False],
        ["OPT 350M", "facebook/opt-350m", "2GB", False],
        ["OPT 125M", "facebook/opt-125m", "1GB", False],
        ["Return to Main Menu", "mainmenu", "", True],
        ],
    'fsdlist': [
        ["Fairseq Dense 13B", "KoboldAI/fairseq-dense-13B", "32GB", False],
        ["Fairseq Dense 6.7B", "KoboldAI/fairseq-dense-6.7B", "16GB", False],
        ["Fairseq Dense 2.7B", "KoboldAI/fairseq-dense-2.7B", "8GB", False],
        ["Fairseq Dense 1.3B", "KoboldAI/fairseq-dense-1.3B", "4GB", False],
        ["Fairseq Dense 355M", "KoboldAI/fairseq-dense-355M", "2GB", False],
        ["Fairseq Dense 125M", "KoboldAI/fairseq-dense-125M", "1GB", False],
        ["Return to Main Menu", "mainmenu", "", True],
        ],
    'xglmlist': [
        ["XGLM 4.5B (Larger Dataset)", "facebook/xglm-4.5B", "12GB", False],
        ["XGLM 7.5B", "facebook/xglm-7.5B", "18GB", False],
        ["XGLM 2.9B", "facebook/xglm-2.9B", "10GB", False],
        ["XGLM 1.7B", "facebook/xglm-1.7B", "6GB", False],
        ["XGLM 564M", "facebook/xglm-564M", "4GB", False],
        ["Return to Main Menu", "mainmenu", "", True],
        ],
    'apilist': [
        ["GooseAI API (requires API key)", "GooseAI", "", False],
        ["OpenAI API (requires API key)", "OAI", "", False],
        ["InferKit API (requires API key)", "InferKit", "", False],
        ["KoboldAI Server API (Old Google Colab)", "Colab", "", False],
        ["Return to Main Menu", "mainmenu", "", True],
    ]
    }
# Variables
class vars:
    lastact     = ""     # The last action received from the user
    submission  = ""     # Same as above, but after applying input formatting
    lastctx     = ""     # The last context submitted to the generator
    model       = ""     # Model ID string chosen at startup
    model_type  = ""     # Model Type (Automatically taken from the model config)
    noai        = False  # Runs the script without starting up the transformers pipeline
    aibusy      = False  # Stops submissions while the AI is working
    max_length  = 2048    # Maximum number of tokens to submit per action
    ikmax       = 3000   # Maximum number of characters to submit to InferKit
    genamt      = 80     # Amount of text for each action to generate
    ikgen       = 200    # Number of characters for InferKit to generate
    rep_pen     = 1.1    # Default generator repetition_penalty
    rep_pen_slope = 0.7  # Default generator repetition penalty slope
    rep_pen_range = 1024 # Default generator repetition penalty range
    temp        = 0.5    # Default generator temperature
    top_p       = 0.9    # Default generator top_p
    top_k       = 0      # Default generator top_k
    top_a       = 0.0    # Default generator top-a
    tfs         = 1.0    # Default generator tfs (tail-free sampling)
    typical     = 1.0    # Default generator typical sampling threshold
    numseqs     = 1     # Number of sequences to ask the generator to create
    gamestarted = False  # Whether the game has started (disables UI elements)
    gamesaved   = True   # Whether or not current game is saved
    serverstarted = False  # Whether or not the Flask server has started
    prompt      = ""     # Prompt
    memory      = ""     # Text submitted to memory field
    authornote  = ""     # Text submitted to Author's Note field
    authornotetemplate = "[Author's note: <|>]"  # Author's note template
    setauthornotetemplate = authornotetemplate  # Saved author's note template in settings
    andepth     = 3      # How far back in history to append author's note
    actions     = structures.KoboldStoryRegister()  # Actions submitted by user and AI
    actions_metadata = {} # List of dictonaries, one dictonary for every action that contains information about the action like alternative options.
                          # Contains at least the same number of items as actions. Back action will remove an item from actions, but not actions_metadata
                          # Dictonary keys are:
                          # Selected Text: (text the user had selected. None when this is a newly generated action)
                          # Alternative Generated Text: {Text, Pinned, Previous Selection, Edited}
                          # 
    worldinfo   = []     # List of World Info key/value objects
    worldinfo_i = []     # List of World Info key/value objects sans uninitialized entries
    worldinfo_u = {}     # Dictionary of World Info UID - key/value pairs
    wifolders_d = {}     # Dictionary of World Info folder UID-info pairs
    wifolders_l = []     # List of World Info folder UIDs
    wifolders_u = {}     # Dictionary of pairs of folder UID - list of WI UID
    modelconfig = {}     # Raw contents of the model's config.json, or empty dictionary if none found
    lua_state   = None   # Lua state of the Lua scripting system
    lua_koboldbridge = None  # `koboldbridge` from bridge.lua
    lua_kobold  = None   # `kobold` from` bridge.lua
    lua_koboldcore = None  # `koboldcore` from bridge.lua
    lua_logname = ...    # Name of previous userscript that logged to terminal
    lua_running = False  # Whether or not Lua is running (i.e. wasn't stopped due to an error)
    lua_edited  = set()  # Set of chunk numbers that were edited from a Lua generation modifier
    lua_deleted = set()  # Set of chunk numbers that were deleted from a Lua generation modifier
    generated_tkns = 0   # If using a backend that supports Lua generation modifiers, how many tokens have already been generated, otherwise 0
    abort       = False  # Whether or not generation was aborted by clicking on the submit button during generation
    compiling   = False  # If using a TPU Colab, this will be set to True when the TPU backend starts compiling and then set to False again
    checking    = False  # Whether or not we are actively checking to see if TPU backend is compiling or not
    sp_changed  = False  # This gets set to True whenever a userscript changes the soft prompt so that check_for_sp_change() can alert the browser that the soft prompt has changed
    spfilename  = ""     # Filename of soft prompt to load, or an empty string if not using a soft prompt
    userscripts = []     # List of userscripts to load
    last_userscripts = []  # List of previous userscript filenames from the previous time userscripts were send via usstatitems
    corescript  = "default.lua"  # Filename of corescript to load
    # badwords    = []     # Array of str/chr values that should be removed from output
    badwordsids = []
    badwordsids_default = [[13460], [6880], [50256], [42496], [4613], [17414], [22039], [16410], [27], [29], [38430], [37922], [15913], [24618], [28725], [58], [47175], [36937], [26700], [12878], [16471], [37981], [5218], [29795], [13412], [45160], [3693], [49778], [4211], [20598], [36475], [33409], [44167], [32406], [29847], [29342], [42669], [685], [25787], [7359], [3784], [5320], [33994], [33490], [34516], [43734], [17635], [24293], [9959], [23785], [21737], [28401], [18161], [26358], [32509], [1279], [38155], [18189], [26894], [6927], [14610], [23834], [11037], [14631], [26933], [46904], [22330], [25915], [47934], [38214], [1875], [14692], [41832], [13163], [25970], [29565], [44926], [19841], [37250], [49029], [9609], [44438], [16791], [17816], [30109], [41888], [47527], [42924], [23984], [49074], [33717], [31161], [49082], [30138], [31175], [12240], [14804], [7131], [26076], [33250], [3556], [38381], [36338], [32756], [46581], [17912], [49146]] # Tokenized array of badwords used to prevent AI artifacting
    badwordsids_neox = [[0], [1], [44162], [9502], [12520], [31841], [36320], [49824], [34417], [6038], [34494], [24815], [26635], [24345], [3455], [28905], [44270], [17278], [32666], [46880], [7086], [43189], [37322], [17778], [20879], [49821], [3138], [14490], [4681], [21391], [26786], [43134], [9336], [683], [48074], [41256], [19181], [29650], [28532], [36487], [45114], [46275], [16445], [15104], [11337], [1168], [5647], [29], [27482], [44965], [43782], [31011], [42944], [47389], [6334], [17548], [38329], [32044], [35487], [2239], [34761], [7444], [1084], [12399], [18990], [17636], [39083], [1184], [35830], [28365], [16731], [43467], [47744], [1138], [16079], [40116], [45564], [18297], [42368], [5456], [18022], [42696], [34476], [23505], [23741], [39334], [37944], [45382], [38709], [33440], [26077], [43600], [34418], [36033], [6660], [48167], [48471], [15775], [19884], [41533], [1008], [31053], [36692], [46576], [20095], [20629], [31759], [46410], [41000], [13488], [30952], [39258], [16160], [27655], [22367], [42767], [43736], [49694], [13811], [12004], [46768], [6257], [37471], [5264], [44153], [33805], [20977], [21083], [25416], [14277], [31096], [42041], [18331], [33376], [22372], [46294], [28379], [38475], [1656], [5204], [27075], [50001], [16616], [11396], [7748], [48744], [35402], [28120], [41512], [4207], [43144], [14767], [15640], [16595], [41305], [44479], [38958], [18474], [22734], [30522], [46267], [60], [13976], [31830], [48701], [39822], [9014], [21966], [31422], [28052], [34607], [2479], [3851], [32214], [44082], [45507], [3001], [34368], [34758], [13380], [38363], [4299], [46802], [30996], [12630], [49236], [7082], [8795], [5218], [44740], [9686], [9983], [45301], [27114], [40125], [1570], [26997], [544], [5290], [49193], [23781], [14193], [40000], [2947], [43781], [9102], [48064], [42274], [18772], [49384], [9884], [45635], [43521], [31258], [32056], [47686], [21760], [13143], [10148], [26119], [44308], [31379], [36399], [23983], [46694], [36134], [8562], [12977], [35117], [28591], [49021], [47093], [28653], [29013], [46468], [8605], [7254], [25896], [5032], [8168], [36893], [38270], [20499], [27501], [34419], [29547], [28571], [36586], [20871], [30537], [26842], [21375], [31148], [27618], [33094], [3291], [31789], [28391], [870], [9793], [41361], [47916], [27468], [43856], [8850], [35237], [15707], [47552], [2730], [41449], [45488], [3073], [49806], [21938], [24430], [22747], [20924], [46145], [20481], [20197], [8239], [28231], [17987], [42804], [47269], [29972], [49884], [21382], [46295], [36676], [34616], [3921], [26991], [27720], [46265], [654], [9855], [40354], [5291], [34904], [44342], [2470], [14598], [880], [19282], [2498], [24237], [21431], [16369], [8994], [44524], [45662], [13663], [37077], [1447], [37786], [30863], [42854], [1019], [20322], [4398], [12159], [44072], [48664], [31547], [18736], [9259], [31], [16354], [21810], [4357], [37982], [5064], [2033], [32871], [47446], [62], [22158], [37387], [8743], [47007], [17981], [11049], [4622], [37916], [36786], [35138], [29925], [14157], [18095], [27829], [1181], [22226], [5709], [4725], [30189], [37014], [1254], [11380], [42989], [696], [24576], [39487], [30119], [1092], [8088], [2194], [9899], [14412], [21828], [3725], [13544], [5180], [44679], [34398], [3891], [28739], [14219], [37594], [49550], [11326], [6904], [17266], [5749], [10174], [23405], [9955], [38271], [41018], [13011], [48392], [36784], [24254], [21687], [23734], [5413], [41447], [45472], [10122], [17555], [15830], [47384], [12084], [31350], [47940], [11661], [27988], [45443], [905], [49651], [16614], [34993], [6781], [30803], [35869], [8001], [41604], [28118], [46462], [46762], [16262], [17281], [5774], [10943], [5013], [18257], [6750], [4713], [3951], [11899], [38791], [16943], [37596], [9318], [18413], [40473], [13208], [16375]]
    badwordsids_opt = [[44717], [46613], [48513], [49923], [50185], [48755], [8488], [43303], [49659], [48601], [49817], [45405], [48742], [49925], [47720], [11227], [48937], [48784], [50017], [42248], [49310], [48082], [49895], [50025], [49092], [49007], [8061], [44226], [0], [742], [28578], [15698], [49784], [46679], [39365], [49281], [49609], [48081], [48906], [46161], [48554], [49670], [48677], [49721], [49632], [48610], [48462], [47457], [10975], [46077], [28696], [48709], [43839], [49798], [49154], [48203], [49625], [48395], [50155], [47161], [49095], [48833], [49420], [49666], [48443], [22176], [49242], [48651], [49138], [49750], [40389], [48021], [21838], [49070], [45333], [40862], [1], [49915], [33525], [49858], [50254], [44403], [48992], [48872], [46117], [49853], [47567], [50206], [41552], [50068], [48999], [49703], [49940], [49329], [47620], [49868], [49962], [2], [44082], [50236], [31274], [50260], [47052], [42645], [49177], [17523], [48691], [49900], [49069], [49358], [48794], [47529], [46479], [48457], [646], [49910], [48077], [48935], [46386], [48902], [49151], [48759], [49803], [45587], [48392], [47789], [48654], [49836], [49230], [48188], [50264], [46844], [44690], [48505], [50161], [27779], [49995], [41833], [50154], [49097], [48520], [50018], [8174], [50084], [49366], [49526], [50193], [7479], [49982], [3]]
    fp32_model  = False  # Whether or not the most recently loaded HF model was in fp32 format
    deletewi    = None   # Temporary storage for UID to delete
    wirmvwhtsp  = False  # Whether to remove leading whitespace from WI entries
    widepth     = 3      # How many historical actions to scan for WI hits
    mode        = "play" # Whether the interface is in play, memory, or edit mode
    editln      = 0      # Which line was last selected in Edit Mode
    gpu_device  = 0      # Which PyTorch device to use when using pure GPU generation
    url         = "https://api.inferkit.com/v1/models/standard/generate" # InferKit API URL
    oaiurl      = "" # OpenAI API URL
    oaiengines  = "https://api.openai.com/v1/engines"
    colaburl    = ""     # Ngrok url for Google Colab mode
    apikey      = ""     # API key to use for InferKit API calls
    oaiapikey   = ""     # API key to use for OpenAI API calls
    savedir     = getcwd()+"\\stories"
    hascuda     = False  # Whether torch has detected CUDA on the system
    usegpu      = False  # Whether to launch pipeline with GPU support
    custmodpth  = ""     # Filesystem location of custom model to run
    formatoptns = {'frmttriminc': True, 'frmtrmblln': False, 'frmtrmspch': False, 'frmtadsnsp': False, 'singleline': False}     # Container for state of formatting options
    importnum   = -1     # Selection on import popup list
    importjs    = {}     # Temporary storage for import data
    loadselect  = ""     # Temporary storage for story filename to load
    spselect    = ""     # Temporary storage for soft prompt filename to load
    spmeta      = None   # Metadata of current soft prompt, or None if not using a soft prompt
    sp          = None   # Current soft prompt tensor (as a NumPy array)
    sp_length   = 0      # Length of current soft prompt in tokens, or 0 if not using a soft prompt
    has_genmod  = False  # Whether or not at least one loaded Lua userscript has a generation modifier
    svowname    = ""     # Filename that was flagged for overwrite confirm
    saveow      = False  # Whether or not overwrite confirm has been displayed
    autosave    = False  # Whether or not to automatically save after each action
    genseqs     = []     # Temporary storage for generated sequences
    recentback  = False  # Whether Back button was recently used without Submitting or Retrying after
    recentrng   = None   # If a new random game was recently generated without Submitting after, this is the topic used (as a string), otherwise this is None
    recentrngm  = None   # If a new random game was recently generated without Submitting after, this is the memory used (as a string), otherwise this is None
    useprompt   = False   # Whether to send the full prompt with every submit action
    breakmodel  = False  # For GPU users, whether to use both system RAM and VRAM to conserve VRAM while offering speedup compared to CPU-only
    bmsupported = False  # Whether the breakmodel option is supported (GPT-Neo/GPT-J/XGLM/OPT only, currently)
    nobreakmodel = False  # Something specifically requested Breakmodel to be disabled (For example a models config)
    smandelete  = False  # Whether stories can be deleted from inside the browser
    smanrename  = False  # Whether stories can be renamed from inside the browser
    allowsp     = False  # Whether we are allowed to use soft prompts (by default enabled if we're using GPT-2, GPT-Neo or GPT-J)
    modeldim    = -1     # Embedding dimension of your model (e.g. it's 4096 for GPT-J-6B and 2560 for GPT-Neo-2.7B)
    laststory   = None   # Filename (without extension) of most recent story JSON file we loaded
    regex_sl    = re.compile(r'\n*(?<=.) *\n(.|\n)*')  # Pattern for limiting the output to a single line
    acregex_ai  = re.compile(r'\n* *>(.|\n)*')  # Pattern for matching adventure actions from the AI so we can remove them
    acregex_ui  = re.compile(r'^ *(&gt;.*)$', re.MULTILINE)    # Pattern for matching actions in the HTML-escaped story so we can apply colouring, etc (make sure to encase part to format in parentheses)
    comregex_ai = re.compile(r'(?:\n<\|(?:.|\n)*?\|>(?=\n|$))|(?:<\|(?:.|\n)*?\|>\n?)')  # Pattern for matching comments to remove them before sending them to the AI
    comregex_ui = re.compile(r'(&lt;\|(?:.|\n)*?\|&gt;)')  # Pattern for matching comments in the editor
    chatmode    = False
    chatname    = "You"
    adventure   = False
    actionmode  = 1
    dynamicscan = False
    host        = False
    nopromptgen = False
    rngpersist  = False
    nogenmod    = False
    welcome     = False  # Custom Welcome Text (False is default)
    newlinemode = "n"
    quiet       = False # If set will suppress any story text from being printed to the console (will only be seen on the client web page)
    debug       = False # If set to true, will send debug information to the client for display
    lazy_load   = True  # Whether or not to use torch_lazy_loader.py for transformers models in order to reduce CPU memory usage
    use_colab_tpu = os.environ.get("COLAB_TPU_ADDR", "") != "" or os.environ.get("TPU_NAME", "") != ""  # Whether or not we're in a Colab TPU instance or Kaggle TPU instance and are going to use the TPU rather than the CPU
    revision    = None

utils.vars = vars

class Send_to_socketio(object):
    def write(self, bar):
        print(bar, end="")
        time.sleep(0.01)
        try:
            emit('from_server', {'cmd': 'model_load_status', 'data': bar.replace(" ", "&nbsp;")}, broadcast=True)
        except:
            pass
                                
# Set logging level to reduce chatter from Flask
import logging
log = logging.getLogger('werkzeug')
log.setLevel(logging.ERROR)

# Start flask & SocketIO
print("{0}Initializing Flask... {1}".format(colors.PURPLE, colors.END), end="")
from flask import Flask, render_template, Response, request, copy_current_request_context, send_from_directory
from flask_socketio import SocketIO, emit
app = Flask(__name__, root_path=os.getcwd())
app.config['SECRET KEY'] = 'secret!'
socketio = SocketIO(app, async_method="eventlet")
print("{0}OK!{1}".format(colors.GREEN, colors.END))

#==================================================================#
# Function to get model selection at startup
#==================================================================#
def sendModelSelection(menu="mainmenu", folder="./models"):
    #If we send one of the manual load options, send back the list of model directories, otherwise send the menu
    if menu in ('NeoCustom', 'GPT2Custom'):
        (paths, breadcrumbs) = get_folder_path_info(folder)
        menu_list = [[folder, menu, "", False] for folder in paths]
        menu_list.append(["Return to Main Menu", "mainmenu", "", True])
        emit('from_server', {'cmd': 'show_model_menu', 'data': menu_list, 'menu': menu, 'breadcrumbs': breadcrumbs}, broadcast=True)
    else:
        emit('from_server', {'cmd': 'show_model_menu', 'data': model_menu[menu], 'menu': menu, 'breadcrumbs': []}, broadcast=True)

def get_folder_path_info(base):
    if base == 'This PC':
        breadcrumbs = [['This PC', 'This PC']]
        paths = [["{}:\\".format(chr(i)), "{}:\\".format(chr(i))] for i in range(65, 91) if os.path.exists("{}:".format(chr(i)))]
    else:
        path = os.path.abspath(base)
        if path[-1] == "\\":
            path = path[:-1]
        breadcrumbs = []
        for i in range(len(path.replace("/", "\\").split("\\"))):
            breadcrumbs.append(["\\".join(path.replace("/", "\\").split("\\")[:i+1]),
                                 path.replace("/", "\\").split("\\")[i]])
        if len(breadcrumbs) == 1:
            breadcrumbs = [["{}:\\".format(chr(i)), "{}:\\".format(chr(i))] for i in range(65, 91) if os.path.exists("{}:".format(chr(i)))]
        else:
            if len([["{}:\\".format(chr(i)), "{}:\\".format(chr(i))] for i in range(65, 91) if os.path.exists("{}:".format(chr(i)))]) > 0:
                breadcrumbs.insert(0, ['This PC', 'This PC'])
        paths = []
        base_path = os.path.abspath(base)
        for item in os.listdir(base_path):
            if os.path.isdir(os.path.join(base_path, item)):
                paths.append([os.path.join(base_path, item), item])
    # Paths/breadcrumbs is a list of lists, where the first element in the sublist is the full path and the second is the folder name
    return (paths, breadcrumbs)


def getModelSelection(modellist):
    print("    #    Model\t\t\t\t\t\tVRAM\n    ========================================================")
    i = 1
    for m in modellist:
        print("    {0} - {1}\t\t\t{2}".format("{:<2}".format(i), m[0].ljust(25), m[2]))
        i += 1
    print(" ");
    modelsel = 0
    vars.model = ''
    while(vars.model == ''):
        modelsel = input("Model #> ")
        if(modelsel.isnumeric() and int(modelsel) > 0 and int(modelsel) <= len(modellist)):
            vars.model = modellist[int(modelsel)-1][1]
        else:
            print("{0}Please enter a valid selection.{1}".format(colors.RED, colors.END))
    
    # Model Lists
    try:
        getModelSelection(eval(vars.model))
    except Exception as e:
        if(vars.model == "Return"):
            getModelSelection(mainmenu)
                
        # If custom model was selected, get the filesystem location and store it
        if(vars.model == "NeoCustom" or vars.model == "GPT2Custom"):
            print("{0}Please choose the folder where pytorch_model.bin is located:{1}\n".format(colors.CYAN, colors.END))
            modpath = fileops.getdirpath(getcwd() + "/models", "Select Model Folder")
        
            if(modpath):
                # Save directory to vars
                vars.custmodpth = modpath
            else:
                # Print error and retry model selection
                print("{0}Model select cancelled!{1}".format(colors.RED, colors.END))
                print("{0}Select an AI model to continue:{1}\n".format(colors.CYAN, colors.END))
                getModelSelection(mainmenu)

def check_if_dir_is_model(path):
    if os.path.exists(path):
        try:
            from transformers import AutoConfig
            model_config = AutoConfig.from_pretrained(path, revision=vars.revision, cache_dir="cache")
        except:
            return False
        return True
    else:
        return False
    
#==================================================================#
# Return all keys in tokenizer dictionary containing char
#==================================================================#
#def gettokenids(char):
#    keys = []
#    for key in vocab_keys:
#        if(key.find(char) != -1):
#            keys.append(key)
#    return keys

#==================================================================#
# Return Model Name
#==================================================================#
def getmodelname():
    if(args.configname):
       modelname = args.configname
       return modelname
    if(vars.model in ("NeoCustom", "GPT2Custom", "TPUMeshTransformerGPTJ", "TPUMeshTransformerGPTNeoX")):
        modelname = os.path.basename(os.path.normpath(vars.custmodpth))
        return modelname
    else:
        modelname = vars.model
        return modelname

#==================================================================#
# Breakmodel configuration functions
#==================================================================#
def device_list(n_layers, primary=None, selected=None):
    device_count = torch.cuda.device_count()
    if(device_count < 2):
        primary = None
    gpu_blocks = breakmodel.gpu_blocks + (device_count - len(breakmodel.gpu_blocks))*[0]
    print(f"{colors.YELLOW}       DEVICE ID  |  LAYERS  |  DEVICE NAME{colors.END}")
    for i in range(device_count):
        name = torch.cuda.get_device_name(i)
        if(len(name) > 47):
            name = "..." + name[-44:]
        row_color = colors.END
        sep_color = colors.YELLOW
        print(f"{row_color}{colors.YELLOW + '->' + row_color if i == selected else '  '} {'(primary)' if i == primary else ' '*9} {i:3}  {sep_color}|{row_color}     {gpu_blocks[i]:3}  {sep_color}|{row_color}  {name}{colors.END}")
    row_color = colors.END
    sep_color = colors.YELLOW
    print(f"{row_color}   {' '*9} N/A  {sep_color}|{row_color}     {n_layers:3}  {sep_color}|{row_color}  (CPU){colors.END}")

def device_config(config):
    global breakmodel, generator
    import breakmodel
    n_layers = utils.num_layers(config)
    if(args.breakmodel_gpulayers is not None):
        try:
            breakmodel.gpu_blocks = list(map(int, args.breakmodel_gpulayers.split(',')))
            assert len(breakmodel.gpu_blocks) <= torch.cuda.device_count()
            s = n_layers
            for i in range(len(breakmodel.gpu_blocks)):
                if(breakmodel.gpu_blocks[i] <= -1):
                    breakmodel.gpu_blocks[i] = s
                    break
                else:
                    s -= breakmodel.gpu_blocks[i]
            assert sum(breakmodel.gpu_blocks) <= n_layers
            n_layers -= sum(breakmodel.gpu_blocks)
        except:
            print("WARNING: --breakmodel_gpulayers is malformatted. Please use the --help option to see correct usage of --breakmodel_gpulayers. Defaulting to all layers on device 0.", file=sys.stderr)
            breakmodel.gpu_blocks = [n_layers]
            n_layers = 0
    elif(args.breakmodel_layers is not None):
        breakmodel.gpu_blocks = [n_layers - max(0, min(n_layers, args.breakmodel_layers))]
        n_layers -= sum(breakmodel.gpu_blocks)
    elif(args.model is not None):
        print("Breakmodel not specified, assuming GPU 0")
        breakmodel.gpu_blocks = [n_layers]
        n_layers = 0
    else:
        device_count = torch.cuda.device_count()
        if(device_count > 1):
            print(colors.CYAN + "\nPlease select one of your GPUs to be your primary GPU.")
            print("VRAM usage in your primary GPU will be higher than for your other ones.")
            print("It is recommended you make your fastest GPU your primary GPU.")
            device_list(n_layers)
            while(True):
                primaryselect = input("device ID> ")
                if(primaryselect.isnumeric() and 0 <= int(primaryselect) < device_count):
                    breakmodel.primary_device = int(primaryselect)
                    break
                else:
                    print(f"{colors.RED}Please enter an integer between 0 and {device_count-1}.{colors.END}")
        else:
            breakmodel.primary_device = 0

        print(colors.PURPLE + "\nIf you don't have enough VRAM to run the model on a single GPU")
        print("you can split the model between your CPU and your GPU(s), or between")
        print("multiple GPUs if you have more than one.")
        print("By putting more 'layers' on a GPU or CPU, more computations will be")
        print("done on that device and more VRAM or RAM will be required on that device")
        print("(roughly proportional to number of layers).")
        print("It should be noted that GPUs are orders of magnitude faster than the CPU.")
        print(f"This model has{colors.YELLOW} {n_layers} {colors.PURPLE}layers.{colors.END}\n")

        for i in range(device_count):
            device_list(n_layers, primary=breakmodel.primary_device, selected=i)
            print(f"{colors.CYAN}\nHow many of the remaining{colors.YELLOW} {n_layers} {colors.CYAN}layers would you like to put into device {i}?\nYou can also enter -1 to allocate all remaining layers to this device.{colors.END}\n")
            while(True):
                layerselect = input("# of layers> ")
                if((layerselect.isnumeric() or layerselect.strip() == '-1') and -1 <= int(layerselect) <= n_layers):
                    layerselect = int(layerselect)
                    layerselect = n_layers if layerselect == -1 else layerselect
                    breakmodel.gpu_blocks.append(layerselect)
                    n_layers -= layerselect
                    break
                else:
                    print(f"{colors.RED}Please enter an integer between -1 and {n_layers}.{colors.END}")
            if(n_layers == 0):
                break
    
    print(colors.PURPLE + "\nFinal device configuration:")
    device_list(n_layers)

    # If all layers are on the same device, use the old GPU generation mode
    while(len(breakmodel.gpu_blocks) and breakmodel.gpu_blocks[-1] == 0):
        breakmodel.gpu_blocks.pop()
    if(len(breakmodel.gpu_blocks) and breakmodel.gpu_blocks[-1] in (-1, utils.num_layers(config))):
        vars.breakmodel = False
        vars.usegpu = True
        vars.gpu_device = len(breakmodel.gpu_blocks)-1
        return

    if(not breakmodel.gpu_blocks):
        print("Nothing assigned to a GPU, reverting to CPU only mode")
        vars.breakmodel = False
        vars.usegpu = False
        return

def move_model_to_devices(model):
    global generator

    if(not vars.breakmodel):
        if(vars.usegpu):
            model = model.half().to(vars.gpu_device)
        else:
            model = model.to('cpu').float()
        generator = model.generate
        return

    model.half()
    gc.collect()
    if(hasattr(model, "transformer")):
        model.transformer.wte.to(breakmodel.primary_device)
        model.transformer.ln_f.to(breakmodel.primary_device)
        if(hasattr(model, 'lm_head')):
            model.lm_head.to(breakmodel.primary_device)
        if(hasattr(model.transformer, 'wpe')):
            model.transformer.wpe.to(breakmodel.primary_device)
    elif(not hasattr(model.model, "decoder")):
        model.model.embed_tokens.to(breakmodel.primary_device)
        model.model.layer_norm.to(breakmodel.primary_device)
        model.lm_head.to(breakmodel.primary_device)
        model.model.embed_positions.to(breakmodel.primary_device)
    else:
        model.model.decoder.embed_tokens.to(breakmodel.primary_device)
        if(model.model.decoder.project_in is not None):
            model.model.decoder.project_in.to(breakmodel.primary_device)
        if(model.model.decoder.project_out is not None):
            model.model.decoder.project_out.to(breakmodel.primary_device)
        model.model.decoder.embed_positions.to(breakmodel.primary_device)
    gc.collect()
    GPTNeoModel.forward = breakmodel.new_forward_neo
    if("GPTJModel" in globals()):
        GPTJModel.forward = breakmodel.new_forward_neo # type: ignore
    if("XGLMModel" in globals()):
        XGLMModel.forward = breakmodel.new_forward_xglm # type: ignore
    if("OPTDecoder" in globals()):
        OPTDecoder.forward = breakmodel.new_forward_opt # type: ignore
    generator = model.generate
    if(hasattr(model, "transformer")):
        breakmodel.move_hidden_layers(model.transformer)
    elif(not hasattr(model.model, "decoder")):
        breakmodel.move_hidden_layers(model.model, model.model.layers)
    else:
        breakmodel.move_hidden_layers(model.model.decoder, model.model.decoder.layers)

#==================================================================#
#  Allow the models to override some settings
#==================================================================#
def loadmodelsettings():
    try:
        js   = json.loads(str(model_config).partition(' ')[2])
    except Exception as e:
        try:
            try:
                js   = json.load(open(vars.custmodpth + "/config.json", "r"))
            except Exception as e:
                js   = json.load(open(vars.custmodpth.replace('/', '_') + "/config.json", "r"))            
        except Exception as e:
            js   = {}
    if vars.model_type == "xglm" or js.get("compat", "j") == "fairseq_lm":
        vars.newlinemode = "s"  # Default to </s> newline mode if using XGLM
    if vars.model_type == "opt":
        vars.newlinemode = "ns"  # Handle </s> but don't convert newlines if using Fairseq models that have newlines trained in them
    vars.modelconfig = js
    if("badwordsids" in js):
        vars.badwordsids = js["badwordsids"]
    if("nobreakmodel" in js):
        vars.nobreakmodel = js["nobreakmodel"]
    if("temp" in js):
        vars.temp       = js["temp"]
    if("top_p" in js):
        vars.top_p      = js["top_p"]
    if("top_k" in js):
        vars.top_k      = js["top_k"]
    if("tfs" in js):
        vars.tfs        = js["tfs"]
    if("typical" in js):
        vars.typical    = js["typical"]
    if("top_a" in js):
        vars.top_a      = js["top_a"]
    if("rep_pen" in js):
        vars.rep_pen    = js["rep_pen"]
    if("rep_pen_slope" in js):
        vars.rep_pen_slope = js["rep_pen_slope"]
    if("rep_pen_range" in js):
        vars.rep_pen_range = js["rep_pen_range"]
    if("adventure" in js):
        vars.adventure = js["adventure"]
    if("chatmode" in js):
        vars.chatmode = js["chatmode"]
    if("dynamicscan" in js):
        vars.dynamicscan = js["dynamicscan"]
    if("formatoptns" in js):
        vars.formatoptns = js["formatoptns"]
    if("welcome" in js):
        vars.welcome = js["welcome"]
    if("newlinemode" in js):
        vars.newlinemode = js["newlinemode"]
    if("antemplate" in js):
        vars.setauthornotetemplate = js["antemplate"]
        if(not vars.gamestarted):
            vars.authornotetemplate = vars.setauthornotetemplate

#==================================================================#
#  Take settings from vars and write them to client settings file
#==================================================================#
def savesettings():
     # Build json to write
    js = {}
    js["apikey"]      = vars.apikey
    js["andepth"]     = vars.andepth
    js["temp"]        = vars.temp
    js["top_p"]       = vars.top_p
    js["top_k"]       = vars.top_k
    js["tfs"]         = vars.tfs
    js["typical"]     = vars.typical
    js["top_a"]       = vars.top_a
    js["rep_pen"]     = vars.rep_pen
    js["rep_pen_slope"] = vars.rep_pen_slope
    js["rep_pen_range"] = vars.rep_pen_range
    js["genamt"]      = vars.genamt
    js["max_length"]  = vars.max_length
    js["ikgen"]       = vars.ikgen
    js["formatoptns"] = vars.formatoptns
    js["numseqs"]     = vars.numseqs
    js["widepth"]     = vars.widepth
    js["useprompt"]   = vars.useprompt
    js["adventure"]   = vars.adventure
    js["chatmode"]    = vars.chatmode
    js["chatname"]    = vars.chatname
    js["dynamicscan"] = vars.dynamicscan
    js["nopromptgen"] = vars.nopromptgen
    js["rngpersist"]  = vars.rngpersist
    js["nogenmod"]    = vars.nogenmod
    js["autosave"]    = vars.autosave
    js["welcome"]     = vars.welcome
    js["newlinemode"] = vars.newlinemode

    js["antemplate"]  = vars.setauthornotetemplate

    js["userscripts"] = vars.userscripts
    js["corescript"]  = vars.corescript
    js["softprompt"]  = vars.spfilename

    # Write it
    if not os.path.exists('settings'):
        os.mkdir('settings')
    file = open("settings/" + getmodelname().replace('/', '_') + ".settings", "w")
    try:
        file.write(json.dumps(js, indent=3))
    finally:
        file.close()

#==================================================================#
#  Don't save settings unless 2 seconds have passed without modification
#==================================================================#
@debounce(2)
def settingschanged():
    print("{0}Saving settings!{1}".format(colors.GREEN, colors.END))
    savesettings()

#==================================================================#
#  Read settings from client file JSON and send to vars
#==================================================================#

def loadsettings():
    if(path.exists("defaults/" + getmodelname().replace('/', '_') + ".settings")):
        # Read file contents into JSON object
        file = open("defaults/" + getmodelname().replace('/', '_') + ".settings", "r")
        js   = json.load(file)
        
        processsettings(js)
        file.close()
    if(path.exists("settings/" + getmodelname().replace('/', '_') + ".settings")):
        # Read file contents into JSON object
        file = open("settings/" + getmodelname().replace('/', '_') + ".settings", "r")
        js   = json.load(file)
        
        processsettings(js)
        file.close()
        
def processsettings(js):
# Copy file contents to vars
    if("apikey" in js):
        vars.apikey     = js["apikey"]
    if("andepth" in js):
        vars.andepth    = js["andepth"]
    if("temp" in js):
        vars.temp       = js["temp"]
    if("top_p" in js):
        vars.top_p      = js["top_p"]
    if("top_k" in js):
        vars.top_k      = js["top_k"]
    if("tfs" in js):
        vars.tfs        = js["tfs"]
    if("typical" in js):
        vars.typical    = js["typical"]
    if("top_a" in js):
        vars.top_a      = js["top_a"]
    if("rep_pen" in js):
        vars.rep_pen    = js["rep_pen"]
    if("rep_pen_slope" in js):
        vars.rep_pen_slope = js["rep_pen_slope"]
    if("rep_pen_range" in js):
        vars.rep_pen_range = js["rep_pen_range"]
    if("genamt" in js):
        vars.genamt     = js["genamt"]
    if("max_length" in js):
        vars.max_length = js["max_length"]
    if("ikgen" in js):
        vars.ikgen      = js["ikgen"]
    if("formatoptns" in js):
        vars.formatoptns = js["formatoptns"]
    if("numseqs" in js):
        vars.numseqs = js["numseqs"]
    if("widepth" in js):
        vars.widepth = js["widepth"]
    if("useprompt" in js):
        vars.useprompt = js["useprompt"]
    if("adventure" in js):
        vars.adventure = js["adventure"]
    if("chatmode" in js):
        vars.chatmode = js["chatmode"]
    if("chatname" in js):
        vars.chatname = js["chatname"]
    if("dynamicscan" in js):
        vars.dynamicscan = js["dynamicscan"]
    if("nopromptgen" in js):
        vars.nopromptgen = js["nopromptgen"]
    if("rngpersist" in js):
        vars.rngpersist = js["rngpersist"]
    if("nogenmod" in js):
        vars.nogenmod = js["nogenmod"]
    if("autosave" in js):
        vars.autosave = js["autosave"]
    if("newlinemode" in js):
        vars.newlinemode = js["newlinemode"]
    if("welcome" in js):
        vars.welcome = js["welcome"]

    if("antemplate" in js):
        vars.setauthornotetemplate = js["antemplate"]
        if(not vars.gamestarted):
            vars.authornotetemplate = vars.setauthornotetemplate
    
    if("userscripts" in js):
        vars.userscripts = []
        for userscript in js["userscripts"]:
            if type(userscript) is not str:
                continue
            userscript = userscript.strip()
            if len(userscript) != 0 and all(q not in userscript for q in ("..", ":")) and all(userscript[0] not in q for q in ("/", "\\")) and os.path.exists(fileops.uspath(userscript)):
                vars.userscripts.append(userscript)

    if("corescript" in js and type(js["corescript"]) is str and all(q not in js["corescript"] for q in ("..", ":")) and all(js["corescript"][0] not in q for q in ("/", "\\"))):
        vars.corescript = js["corescript"]
    else:
        vars.corescript = "default.lua"

#==================================================================#
#  Load a soft prompt from a file
#==================================================================#

def check_for_sp_change():
    while(True):
        time.sleep(0.1)
        if(vars.sp_changed):
            with app.app_context():
                emit('from_server', {'cmd': 'spstatitems', 'data': {vars.spfilename: vars.spmeta} if vars.allowsp and len(vars.spfilename) else {}}, namespace=None, broadcast=True)
            vars.sp_changed = False

socketio.start_background_task(check_for_sp_change)

def spRequest(filename):
    if(not vars.allowsp):
        raise RuntimeError("Soft prompts are not supported by your current model/backend")
    
    old_filename = vars.spfilename

    vars.spfilename = ""
    settingschanged()

    if(len(filename) == 0):
        vars.sp = None
        vars.sp_length = 0
        if(old_filename != filename):
            vars.sp_changed = True
        return

    global np
    if 'np' not in globals():
        import numpy as np

    z, version, shape, fortran_order, dtype = fileops.checksp(filename, vars.modeldim)
    if not isinstance(z, zipfile.ZipFile):
        raise RuntimeError(f"{repr(filename)} is not a valid soft prompt file")
    with z.open('meta.json') as f:
        vars.spmeta = json.load(f)
    z.close()

    with np.load(fileops.sppath(filename), allow_pickle=False) as f:
        tensor = f['tensor.npy']

    # If the tensor is in bfloat16 format, convert it to float32
    if(tensor.dtype == 'V2'):
        tensor.dtype = np.uint16
        tensor = np.uint32(tensor) << 16
        tensor.dtype = np.float32

    if(tensor.dtype != np.float16):
        tensor = np.float32(tensor)
    assert not np.isinf(tensor).any() and not np.isnan(tensor).any()

    vars.sp_length = tensor.shape[-2]
    vars.spmeta["n_tokens"] = vars.sp_length

    if(vars.use_colab_tpu or vars.model in ("TPUMeshTransformerGPTJ", "TPUMeshTransformerGPTNeoX")):
        rows = tensor.shape[0]
        padding_amount = tpu_mtj_backend.params["seq"] - (tpu_mtj_backend.params["seq"] % -tpu_mtj_backend.params["cores_per_replica"]) - rows
        tensor = np.pad(tensor, ((0, padding_amount), (0, 0)))
        tensor = tensor.reshape(
            tpu_mtj_backend.params["cores_per_replica"],
            -1,
            tpu_mtj_backend.params.get("d_embed", tpu_mtj_backend.params["d_model"]),
        )
        vars.sp = tpu_mtj_backend.shard_xmap(np.float32(tensor))
    else:
        vars.sp = torch.from_numpy(tensor)

    vars.spfilename = filename
    settingschanged()
    if(old_filename != filename):
            vars.sp_changed = True

#==================================================================#
# Startup
#==================================================================#
def general_startup(override_args=None):
    global args
    # Parsing Parameters
    parser = argparse.ArgumentParser(description="KoboldAI Server")
    parser.add_argument("--remote", action='store_true', help="Optimizes KoboldAI for Remote Play")
    parser.add_argument("--noaimenu", action='store_true', help="Disables the ability to select the AI")
    parser.add_argument("--ngrok", action='store_true', help="Optimizes KoboldAI for Remote Play using Ngrok")
    parser.add_argument("--localtunnel", action='store_true', help="Optimizes KoboldAI for Remote Play using Localtunnel")
    parser.add_argument("--host", action='store_true', help="Optimizes KoboldAI for Remote Play without using a proxy service")
    parser.add_argument("--port", type=int, help="Specify the port on which the application will be joinable")
    parser.add_argument("--aria2_port", type=int, help="Specify the port on which aria2's RPC interface will be open if aria2 is installed (defaults to 6799)")
    parser.add_argument("--model", help="Specify the Model Type to skip the Menu")
    parser.add_argument("--path", help="Specify the Path for local models (For model NeoCustom or GPT2Custom)")
    parser.add_argument("--revision", help="Specify the model revision for huggingface models (can be a git branch/tag name or a git commit hash)")
    parser.add_argument("--cpu", action='store_true', help="By default unattended launches are on the GPU use this option to force CPU usage.")
    parser.add_argument("--breakmodel", action='store_true', help=argparse.SUPPRESS)
    parser.add_argument("--breakmodel_layers", type=int, help=argparse.SUPPRESS)
    parser.add_argument("--breakmodel_gpulayers", type=str, help="If using a model that supports hybrid generation, this is a comma-separated list that specifies how many layers to put on each GPU device. For example to put 8 layers on device 0, 9 layers on device 1 and 11 layers on device 2, use --beakmodel_gpulayers 8,9,11")
    parser.add_argument("--override_delete", action='store_true', help="Deleting stories from inside the browser is disabled if you are using --remote and enabled otherwise. Using this option will instead allow deleting stories if using --remote and prevent deleting stories otherwise.")
    parser.add_argument("--override_rename", action='store_true', help="Renaming stories from inside the browser is disabled if you are using --remote and enabled otherwise. Using this option will instead allow renaming stories if using --remote and prevent renaming stories otherwise.")
    parser.add_argument("--configname", help="Force a fixed configuration name to aid with config management.")
    parser.add_argument("--colab", action='store_true', help="Optimize for Google Colab.")
    parser.add_argument("--nobreakmodel", action='store_true', help="Disables Breakmodel support completely.")
    parser.add_argument("--unblock", action='store_true', default=False, help="Unblocks the KoboldAI port to be accessible from other machines without optimizing for remote play (It is recommended to use --host instead)")
    parser.add_argument("--quiet", action='store_true', default=False, help="If present will suppress any story related text from showing on the console")
    parser.add_argument("--no_aria2", action='store_true', default=False, help="Prevents KoboldAI from using aria2 to download huggingface models more efficiently, in case aria2 is causing you issues")
    parser.add_argument("--lowmem", action='store_true', help="Extra Low Memory loading for the GPU, slower but memory does not peak to twice the usage")
    parser.add_argument("--savemodel", action='store_true', help="Saves the model to the models folder even if --colab is used (Allows you to save models to Google Drive)")
    #args: argparse.Namespace = None
    if "pytest" in sys.modules and override_args is None:
        args = parser.parse_args([])
        return
    if override_args is not None:
        import shlex
        args = parser.parse_args(shlex.split(override_args))
    elif(os.environ.get("KOBOLDAI_ARGS") is not None):
        import shlex
        args = parser.parse_args(shlex.split(os.environ["KOBOLDAI_ARGS"]))
    else:
        args = parser.parse_args()

    vars.model = args.model;
    vars.revision = args.revision

    if args.colab:
        args.remote = True;
        args.override_rename = True;
        args.override_delete = True;
        args.nobreakmodel = True;
        args.quiet = True;
        args.lowmem = True;
        args.noaimenu = True;

    if args.quiet:
        vars.quiet = True

    if args.nobreakmodel:
        vars.nobreakmodel = True;

    if args.remote:
        vars.host = True;

    if args.ngrok:
        vars.host = True;

    if args.localtunnel:
        vars.host = True;

    if args.host:
        vars.host = True;

    if args.cpu:
        vars.use_colab_tpu = False

    vars.smandelete = vars.host == args.override_delete
    vars.smanrename = vars.host == args.override_rename

    vars.aria2_port = args.aria2_port or 6799
    
    #Now let's look to see if we are going to force a load of a model from a user selected folder
    if(vars.model == "selectfolder"):
        print("{0}Please choose the folder where pytorch_model.bin is located:{1}\n".format(colors.CYAN, colors.END))
        modpath = fileops.getdirpath(getcwd() + "/models", "Select Model Folder")
    
        if(modpath):
            # Save directory to vars
            vars.model = "NeoCustom"
            vars.custmodpth = modpath
    elif args.model:
        print("Welcome to KoboldAI!\nYou have selected the following Model:", vars.model)
        if args.path:
            print("You have selected the following path for your Model :", args.path)
            vars.custmodpth = args.path;
            vars.colaburl = args.path + "/request"; # Lets just use the same parameter to keep it simple
#==================================================================#
# Load Model
#==================================================================# 

def tpumtjgetsofttokens():
    soft_tokens = None
    if(vars.sp is None):
        global np
        if 'np' not in globals():
            import numpy as np
        tensor = np.zeros((1, tpu_mtj_backend.params.get("d_embed", tpu_mtj_backend.params["d_model"])), dtype=np.float32)
        rows = tensor.shape[0]
        padding_amount = tpu_mtj_backend.params["seq"] - (tpu_mtj_backend.params["seq"] % -tpu_mtj_backend.params["cores_per_replica"]) - rows
        tensor = np.pad(tensor, ((0, padding_amount), (0, 0)))
        tensor = tensor.reshape(
            tpu_mtj_backend.params["cores_per_replica"],
            -1,
            tpu_mtj_backend.params.get("d_embed", tpu_mtj_backend.params["d_model"]),
        )
        vars.sp = tpu_mtj_backend.shard_xmap(tensor)
    soft_tokens = np.arange(
        tpu_mtj_backend.params["n_vocab"] + tpu_mtj_backend.params["n_vocab_padding"],
        tpu_mtj_backend.params["n_vocab"] + tpu_mtj_backend.params["n_vocab_padding"] + vars.sp_length,
        dtype=np.uint32
    )
    return soft_tokens
 
def get_model_info(model, directory=""):
    # if the model is in the api list
    key = False
    breakmodel = False
    gpu = False
    layer_count = None
    key_value = ""
    break_values = []
    url = False
    gpu_count = torch.cuda.device_count()
    gpu_names = []
    for i in range(gpu_count):
        gpu_names.append(torch.cuda.get_device_name(i))
    if model in [x[1] for x in model_menu['apilist']]:
        if path.exists("settings/{}.settings".format(model)):
            with open("settings/{}.settings".format(model), "r") as file:
                # Check if API key exists
                js = json.load(file)
                if("apikey" in js and js["apikey"] != ""):
                    # API key exists, grab it and close the file
                    key_value = js["apikey"]
                elif 'oaiapikey' in js and js['oaiapikey'] != "":
                    key_value = js["oaiapikey"]
        key = True
    elif model == 'ReadOnly':
        pass
    elif model == 'Colab':
        url = True
    elif not torch.cuda.is_available():
        pass
    else:
        layer_count = get_layer_count(model, directory=directory)
        if layer_count is None:
            breakmodel = False
        else:
            breakmodel = True
            if path.exists("settings/{}.breakmodel".format(model.replace("/", "_"))):
                with open("settings/{}.breakmodel".format(model.replace("/", "_")), "r") as file:
                    break_values = file.read().split(",")
            else:
                break_values = [layer_count]
            break_values += [0] * (gpu_count - len(break_values))
    #print("Model_info: {}".format({'cmd': 'selected_model_info', 'key_value': key_value, 'key':key, 
    #                     'gpu':gpu, 'layer_count':layer_count, 'breakmodel':breakmodel, 
    #                     'break_values': break_values, 'gpu_count': gpu_count,
    #                     'url': url, 'gpu_names': gpu_names}))
    emit('from_server', {'cmd': 'selected_model_info', 'key_value': key_value, 'key':key, 
                         'gpu':gpu, 'layer_count':layer_count, 'breakmodel':breakmodel, 
                         'break_values': break_values, 'gpu_count': gpu_count,
                         'url': url, 'gpu_names': gpu_names}, broadcast=True)
    if key_value != "":
        get_oai_models(key_value)
    

def get_layer_count(model, directory=""):
    if(model not in ["InferKit", "Colab", "OAI", "GooseAI" , "ReadOnly", "TPUMeshTransformerGPTJ"]):
        if(vars.model == "GPT2Custom"):
            model_config = open(vars.custmodpth + "/config.json", "r")
        # Get the model_type from the config or assume a model type if it isn't present
        else:
            from transformers import AutoConfig
            if directory == "":
                model_config = AutoConfig.from_pretrained(vars.model, revision=vars.revision, cache_dir="cache")
            elif(os.path.isdir(vars.custmodpth.replace('/', '_'))):
                model_config = AutoConfig.from_pretrained(vars.custmodpth.replace('/', '_'), revision=vars.revision, cache_dir="cache")
            elif(os.path.isdir(directory)):
                model_config = AutoConfig.from_pretrained(directory, revision=vars.revision, cache_dir="cache")
            else:
                model_config = AutoConfig.from_pretrained(vars.custmodpth, revision=vars.revision, cache_dir="cache")
        
        
        
        return utils.num_layers(model_config)
    else:
        return None


def get_oai_models(key):
    vars.oaiapikey = key
    if vars.model == 'OAI':
        url = "https://api.openai.com/v1/engines"
    elif vars.model == 'GooseAI':
        url = "https://api.goose.ai/v1/engines"
    else:
        return
        
    # Get list of models from OAI
    print("{0}Retrieving engine list...{1}".format(colors.PURPLE, colors.END), end="")
    req = requests.get(
        url, 
        headers = {
            'Authorization': 'Bearer '+key
            }
        )
    if(req.status_code == 200):
        engines = req.json()["data"]
        try:
            engines = [[en["id"], "{} ({})".format(en['id'], "Ready" if en["ready"] == True else "Not Ready")] for en in engines]
        except:
            print(engines)
            raise
        
        online_model = ""
        changed=False
        
        #Save the key
        if not path.exists("settings"):
            # If the client settings file doesn't exist, create it
            # Write API key to file
            os.makedirs('settings', exist_ok=True)
        if path.exists("settings/{}.settings".format(vars.model)):
            with open("settings/{}.settings".format(vars.model), "r") as file:
                js = json.load(file)
                if 'online_model' in js:
                    online_model = js['online_model']
                if "apikey" in js:
                    if js['apikey'] != key:
                        changed=True
        if changed:
            with open("settings/{}.settings".format(vars.model), "w") as file:
                js["apikey"] = key
                file.write(json.dumps(js, indent=3))
            
        emit('from_server', {'cmd': 'oai_engines', 'data': engines, 'online_model': online_model}, broadcast=True)
    else:
        # Something went wrong, print the message and quit since we can't initialize an engine
        print("{0}ERROR!{1}".format(colors.RED, colors.END))
        print(req.json())
        emit('from_server', {'cmd': 'errmsg', 'data': req.json()})
        
            
def patch_transformers():
    global transformers
    old_from_pretrained = PreTrainedModel.from_pretrained.__func__
    @classmethod
    def new_from_pretrained(cls, pretrained_model_name_or_path, *model_args, **kwargs):
        vars.fp32_model = False
        utils.num_shards = None
        utils.current_shard = 0
        utils.from_pretrained_model_name = pretrained_model_name_or_path
        utils.from_pretrained_index_filename = None
        utils.from_pretrained_kwargs = kwargs
        utils.bar = None
        if not args.no_aria2:
            utils.aria2_hook(pretrained_model_name_or_path, **kwargs)
        return old_from_pretrained(cls, pretrained_model_name_or_path, *model_args, **kwargs)
    PreTrainedModel.from_pretrained = new_from_pretrained
    if(hasattr(modeling_utils, "get_checkpoint_shard_files")):
        old_get_checkpoint_shard_files = modeling_utils.get_checkpoint_shard_files
        def new_get_checkpoint_shard_files(pretrained_model_name_or_path, index_filename, *args, **kwargs):
            utils.num_shards = utils.get_num_shards(index_filename)
            utils.from_pretrained_index_filename = index_filename
            return old_get_checkpoint_shard_files(pretrained_model_name_or_path, index_filename, *args, **kwargs)
        modeling_utils.get_checkpoint_shard_files = new_get_checkpoint_shard_files
        
    # Some versions of transformers 4.17.0.dev0 are affected by
    # https://github.com/huggingface/transformers/issues/15736
    # This is a workaround for those versions of transformers.
    if(transformers_version == "4.17.0.dev0"):
        try:
            from transformers.models.xglm.modeling_xglm import XGLMSinusoidalPositionalEmbedding
        except ImportError:
            pass
        else:
            @torch.no_grad()
            def new_forward(self, input_ids: torch.Tensor = None, inputs_embeds: torch.Tensor = None, past_key_values_length: int = 0):
                bsz, seq_len = inputs_embeds.size()[:-1]
                input_shape = inputs_embeds.size()[:-1]
                sequence_length = input_shape[1]
                position_ids = torch.arange(
                    past_key_values_length + self.padding_idx + 1, past_key_values_length + sequence_length + self.padding_idx + 1, dtype=torch.long, device=inputs_embeds.device
                ).unsqueeze(0).expand(input_shape).contiguous()
                max_pos = self.padding_idx + 1 + seq_len + past_key_values_length
                if max_pos > self.weights.size(0):
                    self.make_weights(max_pos + self.offset, self.embedding_dim, self.padding_idx)
                return self.weights.index_select(0, position_ids.view(-1)).view(bsz, seq_len, -1).detach()
            XGLMSinusoidalPositionalEmbedding.forward = new_forward

    # Patch transformers to use our soft prompt
    def patch_causallm(cls):
        old_forward = cls.forward
        def new_causallm_forward(self, *args, **kwargs):
            input_ids = kwargs.get('input_ids').to(self.device)
            assert input_ids is not None
            kwargs['input_ids'] = None
            if(vars.sp is not None):
                shifted_input_ids = input_ids - self.config.vocab_size
            input_ids.clamp_(max=self.config.vocab_size-1)
            if(hasattr(self, "transformer")):
                inputs_embeds = self.transformer.wte(input_ids)
            elif(not hasattr(self.model, "decoder")):
                inputs_embeds = self.model.embed_tokens(input_ids)
            else:
                inputs_embeds = self.model.decoder.embed_tokens(input_ids)
            if(vars.sp is not None):
                vars.sp = vars.sp.to(inputs_embeds.dtype).to(inputs_embeds.device)
                inputs_embeds = torch.where(
                    (shifted_input_ids >= 0)[..., None],
                    vars.sp[shifted_input_ids.clamp(min=0)],
                    inputs_embeds,
                )
            if(hasattr(self, "model") and hasattr(self.model, "embed_scale")):
                inputs_embeds *= self.model.embed_scale
            kwargs['inputs_embeds'] = inputs_embeds
            return old_forward(self, *args, **kwargs)
        cls.forward = new_causallm_forward
    for cls in (GPT2LMHeadModel, GPTNeoForCausalLM):
        patch_causallm(cls)
    for c in ("GPTJForCausalLM", "XGLMForCausalLM", "OPTForCausalLM"):
        try:
            patch_causallm(getattr(__import__("transformers"), c))
        except:
            pass


    # Fix a bug in OPTForCausalLM where self.lm_head is the wrong size
    if(packaging.version.parse("4.19.0.dev0") <= packaging.version.parse(transformers_version) < packaging.version.parse("4.20.0")):
        try:
            from transformers import OPTForCausalLM, OPTModel
        except ImportError:
            pass
        else:
            # This is the same as the original __init__ but with
            # config.hidden_size
            # replaced with
            # config.word_embed_proj_dim
            def new_init(self, config):
                super(OPTForCausalLM, self).__init__(config)
                self.model = OPTModel(config)
                self.lm_head = torch.nn.Linear(config.word_embed_proj_dim, config.vocab_size, bias=False)
                self.post_init()
            OPTForCausalLM.__init__ = new_init


    # Patch transformers to use our custom logit warpers
    from transformers import LogitsProcessorList, LogitsWarper, LogitsProcessor, TopKLogitsWarper, TopPLogitsWarper, TemperatureLogitsWarper, RepetitionPenaltyLogitsProcessor
    from warpers import AdvancedRepetitionPenaltyLogitsProcessor, TailFreeLogitsWarper, TypicalLogitsWarper

    def dynamic_processor_wrap(cls, field_name, var_name, cond=None):
        old_call = cls.__call__
        def new_call(self, *args, **kwargs):
            if(not isinstance(field_name, str) and isinstance(field_name, Iterable)):
                conds = []
                for f, v in zip(field_name, var_name):
                    conds.append(getattr(vars, v))
                    setattr(self, f, conds[-1])
            else:
                conds = getattr(vars, var_name)
                setattr(self, field_name, conds)
            assert len(args) == 2
            if(cond is None or cond(conds)):
                return old_call(self, *args, **kwargs)
            return args[1]
        cls.__call__ = new_call
    dynamic_processor_wrap(AdvancedRepetitionPenaltyLogitsProcessor, ("penalty", "penalty_slope", "penalty_range"), ("rep_pen", "rep_pen_slope", "rep_pen_range"), cond=lambda x: x[0] != 1.0)
    dynamic_processor_wrap(TopKLogitsWarper, "top_k", "top_k", cond=lambda x: x > 0)
    dynamic_processor_wrap(TopPLogitsWarper, "top_p", "top_p", cond=lambda x: x < 1.0)
    dynamic_processor_wrap(TailFreeLogitsWarper, "tfs", "tfs", cond=lambda x: x < 1.0)
    dynamic_processor_wrap(TypicalLogitsWarper, "typical", "typical", cond=lambda x: x < 1.0)
    dynamic_processor_wrap(TemperatureLogitsWarper, "temperature", "temp", cond=lambda x: x != 1.0)
    RepetitionPenaltyLogitsProcessor.__init__ = AdvancedRepetitionPenaltyLogitsProcessor.__init__
    RepetitionPenaltyLogitsProcessor.__call__ = AdvancedRepetitionPenaltyLogitsProcessor.__call__

    class LuaLogitsProcessor(LogitsProcessor):

        def __init__(self):
            pass

        def __call__(self, input_ids: torch.LongTensor, scores: torch.FloatTensor) -> torch.FloatTensor:
            assert scores.ndim == 2
            assert input_ids.ndim == 2
            self.regeneration_required = False
            self.halt = False

            scores_shape = scores.shape
            scores_list = scores.tolist()
            vars.lua_koboldbridge.logits = vars.lua_state.table()
            for r, row in enumerate(scores_list):
                vars.lua_koboldbridge.logits[r+1] = vars.lua_state.table(*row)
            vars.lua_koboldbridge.vocab_size = scores_shape[-1]

            execute_genmod()

            scores = torch.tensor(
                tuple(tuple(row.values()) for row in vars.lua_koboldbridge.logits.values()),
                device=scores.device,
                dtype=scores.dtype,
            )
            assert scores.shape == scores_shape

            return scores
    
    def new_get_logits_processor(*args, **kwargs) -> LogitsProcessorList:
        processors = new_get_logits_processor.old_get_logits_processor(*args, **kwargs)
        processors.insert(0, LuaLogitsProcessor())
        return processors
    new_get_logits_processor.old_get_logits_processor = transformers.generation_utils.GenerationMixin._get_logits_processor
    transformers.generation_utils.GenerationMixin._get_logits_processor = new_get_logits_processor

    def new_get_logits_warper(beams: int = 1,) -> LogitsProcessorList:
        warper_list = LogitsProcessorList()
        warper_list.append(TopKLogitsWarper(top_k=1, min_tokens_to_keep=1 + (beams > 1)))
        warper_list.append(TopPLogitsWarper(top_p=0.5, min_tokens_to_keep=1 + (beams > 1)))
        warper_list.append(TailFreeLogitsWarper(tfs=0.5, min_tokens_to_keep=1 + (beams > 1)))
        warper_list.append(TypicalLogitsWarper(typical=0.5, min_tokens_to_keep=1 + (beams > 1)))
        warper_list.append(TemperatureLogitsWarper(temperature=0.5))
        return warper_list
    
    def new_sample(self, *args, **kwargs):
        assert kwargs.pop("logits_warper", None) is not None
        kwargs["logits_warper"] = new_get_logits_warper(
            beams=1,
        )
        if(vars.newlinemode == "s") or (vars.newlinemode == "ns"):
            kwargs["eos_token_id"] = -1
            kwargs.setdefault("pad_token_id", 2)
        return new_sample.old_sample(self, *args, **kwargs)
    new_sample.old_sample = transformers.generation_utils.GenerationMixin.sample
    transformers.generation_utils.GenerationMixin.sample = new_sample


    # Allow bad words filter to ban <|endoftext|> token
    import transformers.generation_logits_process
    def new_init(self, bad_words_ids: List[List[int]], eos_token_id: int):
        return new_init.old_init(self, bad_words_ids, -1)
    new_init.old_init = transformers.generation_logits_process.NoBadWordsLogitsProcessor.__init__
    transformers.generation_logits_process.NoBadWordsLogitsProcessor.__init__ = new_init


    # Sets up dynamic world info scanner
    class DynamicWorldInfoScanCriteria(StoppingCriteria):
        def __init__(
            self,
            tokenizer,
            excluded_world_info: List[Set],
        ):
            self.regeneration_required = False
            self.halt = False
            self.tokenizer = tokenizer
            self.excluded_world_info = excluded_world_info
        def __call__(
            self,
            input_ids: torch.LongTensor,
            scores: torch.FloatTensor,
            **kwargs,
        ) -> bool:
            vars.generated_tkns += 1
            if(vars.lua_koboldbridge.generated_cols and vars.generated_tkns != vars.lua_koboldbridge.generated_cols):
                raise RuntimeError(f"Inconsistency detected between KoboldAI Python and Lua backends ({vars.generated_tkns} != {vars.lua_koboldbridge.generated_cols})")
            if(vars.abort or vars.generated_tkns >= vars.genamt):
                self.regeneration_required = False
                self.halt = False
                return True

            assert input_ids.ndim == 2
            assert len(self.excluded_world_info) == input_ids.shape[0]
            self.regeneration_required = vars.lua_koboldbridge.regeneration_required
            self.halt = not vars.lua_koboldbridge.generating
            vars.lua_koboldbridge.regeneration_required = False

            for i in range(vars.numseqs):
                vars.lua_koboldbridge.generated[i+1][vars.generated_tkns] = int(input_ids[i, -1].item())

            if(not vars.dynamicscan):
                return self.regeneration_required or self.halt
            tail = input_ids[..., -vars.generated_tkns:]
            for i, t in enumerate(tail):
                decoded = utils.decodenewlines(tokenizer.decode(t))
                _, found = checkworldinfo(decoded, force_use_txt=True, actions=vars._actions)
                found -= self.excluded_world_info[i]
                if(len(found) != 0):
                    self.regeneration_required = True
                    break
            return self.regeneration_required or self.halt
    old_get_stopping_criteria = transformers.generation_utils.GenerationMixin._get_stopping_criteria
    def new_get_stopping_criteria(self, *args, **kwargs):
        stopping_criteria = old_get_stopping_criteria(self, *args, **kwargs)
        global tokenizer
        self.kai_scanner = DynamicWorldInfoScanCriteria(
            tokenizer=tokenizer,
            excluded_world_info=self.kai_scanner_excluded_world_info,
        )
        stopping_criteria.insert(0, self.kai_scanner)
        return stopping_criteria
    transformers.generation_utils.GenerationMixin._get_stopping_criteria = new_get_stopping_criteria

def load_model(use_gpu=True, gpu_layers=None, initial_load=False, online_model=""):
    global model
    global generator
    global torch
    global model_config
    global GPT2TokenizerFast
    global tokenizer
    print("Loading vars.model: {} vars.custmodpth: {}".format(vars.model, vars.custmodpth))
    vars.noai = False
    if not initial_load:
        set_aibusy(True)
        if vars.model != 'ReadOnly':
            emit('from_server', {'cmd': 'model_load_status', 'data': "Loading {}".format(vars.model)}, broadcast=True)
            #Have to add a sleep so the server will send the emit for some reason
            time.sleep(0.1)
    if gpu_layers is not None:
        args.breakmodel_gpulayers = gpu_layers
    
    #We need to wipe out the existing model and refresh the cuda cache
    model = None
    generator = None
    model_config = None
    try:
        torch.cuda.empty_cache()
    except:
        pass
        
    #Reload our badwords
    vars.badwordsids = vars.badwordsids_default
    
    #Let's set the GooseAI or OpenAI server URLs if that's applicable
    if online_model != "":
        if path.exists("settings/{}.settings".format(vars.model)):
            changed=False
            with open("settings/{}.settings".format(vars.model), "r") as file:
                # Check if API key exists
                js = json.load(file)
                if 'online_model' in js:
                    if js['online_model'] != online_model:
                        changed=True
                        js['online_model'] = online_model
                else:
                    changed=True
                    js['online_model'] = online_model
            if changed:
                with open("settings/{}.settings".format(vars.model), "w") as file:
                    file.write(json.dumps(js, indent=3))
        # Swap OAI Server if GooseAI was selected
        if(vars.model == "GooseAI"):
            vars.oaiengines = "https://api.goose.ai/v1/engines"
            vars.model = "OAI"
            args.configname = "GooseAI" + "/" + online_model
        else:
            args.configname = vars.model + "/" + online_model
        vars.oaiurl = vars.oaiengines + "/{0}/completions".format(online_model)
    
    
    # If transformers model was selected & GPU available, ask to use CPU or GPU
    if(vars.model not in ["InferKit", "Colab", "OAI", "GooseAI" , "ReadOnly", "TPUMeshTransformerGPTJ", "TPUMeshTransformerGPTNeoX"]):
        vars.allowsp = True
        # Test for GPU support
        
        # Make model path the same as the model name to make this consistent with the other loading method if it isn't a known model type
        # This code is not just a workaround for below, it is also used to make the behavior consistent with other loading methods - Henk717
        if(not vars.model in ["NeoCustom", "GPT2Custom"]):
            vars.custmodpth = vars.model
        elif(vars.model == "NeoCustom"):
            vars.model = os.path.basename(os.path.normpath(vars.custmodpth))

        # Get the model_type from the config or assume a model type if it isn't present
        from transformers import AutoConfig
        if(os.path.isdir(vars.custmodpth.replace('/', '_'))):
            try:
                model_config = AutoConfig.from_pretrained(vars.custmodpth.replace('/', '_'), revision=vars.revision, cache_dir="cache")
                vars.model_type = model_config.model_type
            except ValueError as e:
                vars.model_type = "not_found"
        elif(os.path.isdir("models/{}".format(vars.custmodpth.replace('/', '_')))):
            try:
                model_config = AutoConfig.from_pretrained("models/{}".format(vars.custmodpth.replace('/', '_')), revision=vars.revision, cache_dir="cache")
                vars.model_type = model_config.model_type
            except ValueError as e:
                vars.model_type = "not_found"
        else:
            try:
                model_config = AutoConfig.from_pretrained(vars.custmodpth, revision=vars.revision, cache_dir="cache")
                vars.model_type = model_config.model_type
            except ValueError as e:
                vars.model_type = "not_found"
        if(vars.model_type == "not_found" and vars.model == "NeoCustom"):
            vars.model_type = "gpt_neo"
        elif(vars.model_type == "not_found" and vars.model == "GPT2Custom"):
            vars.model_type = "gpt2"
        elif(vars.model_type == "not_found"):
            print("WARNING: No model type detected, assuming Neo (If this is a GPT2 model use the other menu option or --model GPT2Custom)")
            vars.model_type = "gpt_neo"

        if(vars.model_type == "opt"):
            vars.badwordsids = vars.badwordsids_opt

    if(not vars.use_colab_tpu and vars.model not in ["InferKit", "Colab", "OAI", "GooseAI" , "ReadOnly", "TPUMeshTransformerGPTJ", "TPUMeshTransformerGPTNeoX"]):
        loadmodelsettings()
        loadsettings()
        print("{0}Looking for GPU support...{1}".format(colors.PURPLE, colors.END), end="")
        vars.hascuda = torch.cuda.is_available()
        vars.bmsupported = vars.model_type in ("gpt_neo", "gptj", "xglm", "opt") and not vars.nobreakmodel
        if(args.breakmodel is not None and args.breakmodel):
            print("WARNING: --breakmodel is no longer supported. Breakmodel mode is now automatically enabled when --breakmodel_gpulayers is used (see --help for details).", file=sys.stderr)
        if(args.breakmodel_layers is not None):
            print("WARNING: --breakmodel_layers is deprecated. Use --breakmodel_gpulayers instead (see --help for details).", file=sys.stderr)
        if(args.model and vars.bmsupported and not args.breakmodel_gpulayers and not args.breakmodel_layers):
            print("WARNING: Model launched without the --breakmodel_gpulayers argument, defaulting to GPU only mode.", file=sys.stderr)
            vars.bmsupported = False
        if(not vars.bmsupported and (args.breakmodel_gpulayers is not None or args.breakmodel_layers is not None)):
            print("WARNING: This model does not support hybrid generation. --breakmodel_gpulayers will be ignored.", file=sys.stderr)
        if(vars.hascuda):
            print("{0}FOUND!{1}".format(colors.GREEN, colors.END))
        else:
            print("{0}NOT FOUND!{1}".format(colors.YELLOW, colors.END))
        
        if args.model:
            if(vars.hascuda):
                genselected = True
                vars.usegpu = True
                vars.breakmodel = False
            if(vars.bmsupported):
                vars.usegpu = False
                vars.breakmodel = True
            if(args.cpu):
                vars.usegpu = False
                vars.breakmodel = False
        elif(vars.hascuda):    
            if(vars.bmsupported):
                genselected = True
                vars.usegpu = False
                vars.breakmodel = True
            else:
                genselected = False
        else:
            genselected = False

        if(vars.hascuda):
            if(use_gpu):
                if(vars.bmsupported):
                    vars.breakmodel = True
                    vars.usegpu = False
                    genselected = True
                else:
                    vars.breakmodel = False
                    vars.usegpu = True
                    genselected = True
            else:
                vars.breakmodel = False
                vars.usegpu = False
                genselected = True

    # Ask for API key if InferKit was selected
    if(vars.model == "InferKit"):
        vars.apikey = vars.oaiapikey
                    
    # Swap OAI Server if GooseAI was selected
    if(vars.model == "GooseAI"):
        vars.oaiengines = "https://api.goose.ai/v1/engines"
        vars.model = "OAI"
        args.configname = "GooseAI"

    # Ask for API key if OpenAI was selected
    if(vars.model == "OAI"):
        if not args.configname:
            args.configname = "OAI"
        
    if(vars.model == "ReadOnly"):
        vars.noai = True

    # Start transformers and create pipeline
    if(not vars.use_colab_tpu and vars.model not in ["InferKit", "Colab", "OAI", "GooseAI" , "ReadOnly", "TPUMeshTransformerGPTJ", "TPUMeshTransformerGPTNeoX"]):
        if(not vars.noai):
            print("{0}Initializing transformers, please wait...{1}".format(colors.PURPLE, colors.END))
            for m in ("GPTJModel", "XGLMModel"):
                try:
                    globals()[m] = getattr(__import__("transformers"), m)
                except:
                    pass

            # Lazy loader
            import torch_lazy_loader
            def get_lazy_load_callback(n_layers, convert_to_float16=True):
                if not vars.lazy_load:
                    return

<<<<<<< HEAD
                from tqdm.auto import tqdm

                if "breakmodel" in globals():
                    gpu_blocks = breakmodel.gpu_blocks
                    ram_blocks = ram_blocks = n_layers - sum(gpu_blocks)
                    cumulative_gpu_blocks = tuple(itertools.accumulate(gpu_blocks))
                else:
                    ram_blocks = gpu_blocks = cumulative_gpu_blocks = None
=======
        # Fix a bug in OPTForCausalLM where self.lm_head is the wrong size
        if(packaging.version.parse("4.19.0.dev0") <= packaging.version.parse(transformers_version) < packaging.version.parse("4.20.0")):
            try:
                from transformers import OPTForCausalLM, OPTModel
            except ImportError:
                pass
            else:
                # This is the same as the original __init__ but with
                # config.hidden_size
                # replaced with
                # config.word_embed_proj_dim
                def new_init(self, config):
                    super(OPTForCausalLM, self).__init__(config)
                    self.model = OPTModel(config)
                    self.lm_head = torch.nn.Linear(config.word_embed_proj_dim, config.vocab_size, bias=False)
                    self.post_init()
                OPTForCausalLM.__init__ = new_init


        # Patch transformers to use our custom logit warpers
        from transformers import LogitsProcessorList, LogitsWarper, LogitsProcessor, TopKLogitsWarper, TopPLogitsWarper, TemperatureLogitsWarper, RepetitionPenaltyLogitsProcessor
        from warpers import AdvancedRepetitionPenaltyLogitsProcessor, TailFreeLogitsWarper, TypicalLogitsWarper, TopALogitsWarper

        def dynamic_processor_wrap(cls, field_name, var_name, cond=None):
            old_call = cls.__call__
            def new_call(self, *args, **kwargs):
                if(not isinstance(field_name, str) and isinstance(field_name, Iterable)):
                    conds = []
                    for f, v in zip(field_name, var_name):
                        conds.append(getattr(vars, v))
                        setattr(self, f, conds[-1])
                else:
                    conds = getattr(vars, var_name)
                    setattr(self, field_name, conds)
                assert len(args) == 2
                if(cond is None or cond(conds)):
                    return old_call(self, *args, **kwargs)
                return args[1]
            cls.__call__ = new_call
        dynamic_processor_wrap(AdvancedRepetitionPenaltyLogitsProcessor, ("penalty", "penalty_slope", "penalty_range"), ("rep_pen", "rep_pen_slope", "rep_pen_range"), cond=lambda x: x[0] != 1.0)
        dynamic_processor_wrap(TopKLogitsWarper, "top_k", "top_k", cond=lambda x: x > 0)
        dynamic_processor_wrap(TopALogitsWarper, "top_a", "top_a", cond=lambda x: x > 0.0)
        dynamic_processor_wrap(TopPLogitsWarper, "top_p", "top_p", cond=lambda x: x < 1.0)
        dynamic_processor_wrap(TailFreeLogitsWarper, "tfs", "tfs", cond=lambda x: x < 1.0)
        dynamic_processor_wrap(TypicalLogitsWarper, "typical", "typical", cond=lambda x: x < 1.0)
        dynamic_processor_wrap(TemperatureLogitsWarper, "temperature", "temp", cond=lambda x: x != 1.0)
        RepetitionPenaltyLogitsProcessor.__init__ = AdvancedRepetitionPenaltyLogitsProcessor.__init__
        RepetitionPenaltyLogitsProcessor.__call__ = AdvancedRepetitionPenaltyLogitsProcessor.__call__

        class LuaLogitsProcessor(LogitsProcessor):

            def __init__(self):
                pass

            def __call__(self, input_ids: torch.LongTensor, scores: torch.FloatTensor) -> torch.FloatTensor:
                assert scores.ndim == 2
                assert input_ids.ndim == 2
                self.regeneration_required = False
                self.halt = False
>>>>>>> 8a38b258

                def lazy_load_callback(model_dict, f, **_):
                    if lazy_load_callback.nested:
                        return
                    lazy_load_callback.nested = True

                    device_map = {}

                    for _key, spec in lazy_load_spec.get("layer_weights", {}).items():
                        for layer in range(n_layers):
                            key = _key.format(layer=layer)
                            if key not in model_dict:
                                continue
                            device = vars.gpu_device if vars.hascuda and vars.usegpu else "cpu" if not vars.hascuda or not vars.breakmodel or layer < ram_blocks else bisect.bisect_right(cumulative_gpu_blocks, layer - ram_blocks)
                            device_map[key] = device

<<<<<<< HEAD
                    for key, value in model_dict.items():
                        if isinstance(value, torch_lazy_loader.LazyTensor) and key not in device_map:
                            device_map[key] = vars.gpu_device if vars.hascuda and vars.usegpu else "cpu"
=======
                return scores
        
        def new_get_logits_processor(*args, **kwargs) -> LogitsProcessorList:
            processors = new_get_logits_processor.old_get_logits_processor(*args, **kwargs)
            processors.insert(0, LuaLogitsProcessor())
            return processors
        new_get_logits_processor.old_get_logits_processor = transformers.generation_utils.GenerationMixin._get_logits_processor
        transformers.generation_utils.GenerationMixin._get_logits_processor = new_get_logits_processor

        def new_get_logits_warper(beams: int = 1,) -> LogitsProcessorList:
            warper_list = LogitsProcessorList()
            warper_list.append(TopKLogitsWarper(top_k=1, min_tokens_to_keep=1 + (beams > 1)))
            warper_list.append(TopALogitsWarper(top_a=0.5, min_tokens_to_keep=1 + (beams > 1)))
            warper_list.append(TopPLogitsWarper(top_p=0.5, min_tokens_to_keep=1 + (beams > 1)))
            warper_list.append(TailFreeLogitsWarper(tfs=0.5, min_tokens_to_keep=1 + (beams > 1)))
            warper_list.append(TypicalLogitsWarper(typical=0.5, min_tokens_to_keep=1 + (beams > 1)))
            warper_list.append(TemperatureLogitsWarper(temperature=0.5))
            return warper_list
        
        def new_sample(self, *args, **kwargs):
            assert kwargs.pop("logits_warper", None) is not None
            kwargs["logits_warper"] = new_get_logits_warper(
                beams=1,
            )
            if(vars.newlinemode == "s") or (vars.newlinemode == "ns"):
                kwargs["eos_token_id"] = -1
                kwargs.setdefault("pad_token_id", 2)
            return new_sample.old_sample(self, *args, **kwargs)
        new_sample.old_sample = transformers.generation_utils.GenerationMixin.sample
        transformers.generation_utils.GenerationMixin.sample = new_sample


        # Allow bad words filter to ban <|endoftext|> token
        import transformers.generation_logits_process
        def new_init(self, bad_words_ids: List[List[int]], eos_token_id: int):
            return new_init.old_init(self, bad_words_ids, -1)
        new_init.old_init = transformers.generation_logits_process.NoBadWordsLogitsProcessor.__init__
        transformers.generation_logits_process.NoBadWordsLogitsProcessor.__init__ = new_init


        # Sets up dynamic world info scanner
        class DynamicWorldInfoScanCriteria(StoppingCriteria):
            def __init__(
                self,
                tokenizer,
                excluded_world_info: List[Set],
            ):
                self.regeneration_required = False
                self.halt = False
                self.tokenizer = tokenizer
                self.excluded_world_info = excluded_world_info
            def __call__(
                self,
                input_ids: torch.LongTensor,
                scores: torch.FloatTensor,
                **kwargs,
            ) -> bool:
                vars.generated_tkns += 1
                if(vars.lua_koboldbridge.generated_cols and vars.generated_tkns != vars.lua_koboldbridge.generated_cols):
                    raise RuntimeError(f"Inconsistency detected between KoboldAI Python and Lua backends ({vars.generated_tkns} != {vars.lua_koboldbridge.generated_cols})")
                if(vars.abort or vars.generated_tkns >= vars.genamt):
                    self.regeneration_required = False
                    self.halt = False
                    return True

                assert input_ids.ndim == 2
                assert len(self.excluded_world_info) == input_ids.shape[0]
                self.regeneration_required = vars.lua_koboldbridge.regeneration_required
                self.halt = not vars.lua_koboldbridge.generating
                vars.lua_koboldbridge.regeneration_required = False
>>>>>>> 8a38b258

                    if utils.num_shards is None or utils.current_shard == 0:
                        if utils.num_shards is not None:
                            num_tensors = len(utils.get_sharded_checkpoint_num_tensors(utils.from_pretrained_model_name, utils.from_pretrained_index_filename, **utils.from_pretrained_kwargs))
                        else:
                            num_tensors = len(device_map)
                        print(flush=True)
                        utils.bar = tqdm(total=num_tensors, desc="Loading model tensors", file=Send_to_socketio())

                    with zipfile.ZipFile(f, "r") as z:
                        try:
                            last_storage_key = None
                            f = None
                            current_offset = 0
                            if utils.num_shards is not None:
                                utils.current_shard += 1
                            for key in sorted(device_map.keys(), key=lambda k: (model_dict[k].key, model_dict[k].seek_offset)):
                                storage_key = model_dict[key].key
                                if storage_key != last_storage_key or model_dict[key].seek_offset < current_offset:
                                    last_storage_key = storage_key
                                    if isinstance(f, zipfile.ZipExtFile):
                                        f.close()
                                    f = z.open(f"archive/data/{storage_key}")
                                    current_offset = 0
                                if current_offset != model_dict[key].seek_offset:
                                    f.read(model_dict[key].seek_offset - current_offset)
                                    current_offset = model_dict[key].seek_offset
                                device = device_map[key]
                                size = functools.reduce(lambda x, y: x * y, model_dict[key].shape, 1)
                                dtype = model_dict[key].dtype
                                nbytes = size if dtype is torch.bool else size * ((torch.finfo if dtype.is_floating_point else torch.iinfo)(dtype).bits >> 3)
                                #print(f"Transferring <{key}>  to  {'(CPU)' if device == 'cpu' else '[device ' + str(device) + ']'} ... ", end="", flush=True)
                                model_dict[key] = model_dict[key].materialize(f, map_location="cpu")
                                if model_dict[key].dtype is torch.float32:
                                    vars.fp32_model = True
                                if convert_to_float16 and vars.hascuda and (vars.breakmodel or vars.usegpu) and model_dict[key].dtype is torch.float32:
                                    model_dict[key] = model_dict[key].to(torch.float16)
                                if not vars.usegpu and not vars.breakmodel and model_dict[key].dtype is torch.float16:
                                    model_dict[key] = model_dict[key].to(torch.float32)
                                model_dict[key] = model_dict[key].to(device)
                                #print("OK", flush=True)
                                current_offset += nbytes
                                utils.bar.update(1)
                        finally:
                            if utils.num_shards is None or utils.current_shard >= utils.num_shards:
                                utils.bar.close()
                                utils.bar = None
                            lazy_load_callback.nested = False
                            if isinstance(f, zipfile.ZipExtFile):
                                f.close()

                lazy_load_callback.nested = False
                return lazy_load_callback

            lazy_load_config_path = os.path.join("maps", vars.model_type + ".json")
            if(vars.lazy_load and "model_config" in globals() and os.path.isfile(lazy_load_config_path)):
                with open(lazy_load_config_path) as f:
                    lazy_load_spec = json.load(f)

            else:
                vars.lazy_load = False

            

            def get_hidden_size_from_model(model):
                try:
                    return int(model.model.decoder.project_in.in_features)
                except:
                    try:
                        return int(model.model.decoder.embed_tokens.out_features)
                    except:
                        try:
                            return int(model.transformer.hidden_size)
                        except:
                            try:
                                return int(model.transformer.embed_dim)
                            except:
                                return int(model.lm_head.in_features)
            
            def maybe_low_cpu_mem_usage() -> Dict[str, Any]:
                if(packaging.version.parse(transformers_version) < packaging.version.parse("4.11.0")):
                    print(f"\nWARNING:  Please upgrade to transformers 4.11.0 for lower RAM usage.  You have transformers {transformers_version}.", file=sys.stderr)
                    return {}
                return {"low_cpu_mem_usage": True}
            
            @contextlib.contextmanager
            def maybe_use_float16(always_use=False):
                if(always_use or (vars.hascuda and args.lowmem and (vars.usegpu or vars.breakmodel))):
                    original_dtype = torch.get_default_dtype()
                    torch.set_default_dtype(torch.float16)
                    yield True
                    torch.set_default_dtype(original_dtype)
                else:
                    yield False

            # If custom GPT2 model was chosen
            if(vars.model == "GPT2Custom"):
                vars.lazy_load = False
                model_config = open(vars.custmodpth + "/config.json", "r")
                js   = json.load(model_config)
                with(maybe_use_float16()):
                    model = GPT2LMHeadModel.from_pretrained(vars.custmodpth, revision=vars.revision, cache_dir="cache")
                tokenizer = GPT2TokenizerFast.from_pretrained(vars.custmodpth, revision=vars.revision, cache_dir="cache")
                vars.modeldim = get_hidden_size_from_model(model)
                # Is CUDA available? If so, use GPU, otherwise fall back to CPU
                if(vars.hascuda and vars.usegpu):
                    model = model.half().to(vars.gpu_device)
                    generator = model.generate
                else:
                    model = model.to('cpu').float()
                    generator = model.generate
            # Use the Generic implementation
            else:
                lowmem = maybe_low_cpu_mem_usage()
                # We must disable low_cpu_mem_usage (by setting lowmem to {}) if
                # using a GPT-2 model because GPT-2 is not compatible with this
                # feature yet
                if(vars.model_type == "gpt2"):
                    lowmem = {}
                
                # If we're using torch_lazy_loader, we need to get breakmodel config
                # early so that it knows where to load the individual model tensors
                if(vars.lazy_load and vars.hascuda and vars.breakmodel):
                    device_config(model_config)

                # Download model from Huggingface if it does not exist, otherwise load locally
                
                #If we specify a model and it's in the root directory, we need to move it to the models directory (legacy folder structure to new)
                if os.path.isdir(vars.model.replace('/', '_')):
                    import shutil
                    shutil.move(vars.model.replace('/', '_'), "models/{}".format(vars.model.replace('/', '_')))
                print("\n", flush=True)
                with maybe_use_float16(), torch_lazy_loader.use_lazy_torch_load(enable=vars.lazy_load, callback=get_lazy_load_callback(utils.num_layers(model_config)) if vars.lazy_load else None, dematerialized_modules=True):
                    if(vars.lazy_load):  # torch_lazy_loader.py and low_cpu_mem_usage can't be used at the same time
                        lowmem = {}
                    if(os.path.isdir(vars.custmodpth)):
                        try:
                            tokenizer = AutoTokenizer.from_pretrained(vars.custmodpth, revision=vars.revision, cache_dir="cache")
                        except Exception as e:
                            try:
                                tokenizer = GPT2TokenizerFast.from_pretrained(vars.custmodpth, revision=vars.revision, cache_dir="cache")
                            except Exception as e:
                                tokenizer = GPT2TokenizerFast.from_pretrained("gpt2", revision=vars.revision, cache_dir="cache")
                        try:
                            model     = AutoModelForCausalLM.from_pretrained(vars.custmodpth, revision=vars.revision, cache_dir="cache", **lowmem)
                        except Exception as e:
                            model     = GPTNeoForCausalLM.from_pretrained(vars.custmodpth, revision=vars.revision, cache_dir="cache", **lowmem)
                    elif(os.path.isdir("models/{}".format(vars.model.replace('/', '_')))):
                        try:
                            tokenizer = AutoTokenizer.from_pretrained("models/{}".format(vars.model.replace('/', '_')), revision=vars.revision, cache_dir="cache")
                        except Exception as e:
                            try:
                                tokenizer = GPT2TokenizerFast.from_pretrained("models/{}".format(vars.model.replace('/', '_')), revision=vars.revision, cache_dir="cache")
                            except Exception as e:
                                tokenizer = GPT2TokenizerFast.from_pretrained("gpt2", revision=vars.revision, cache_dir="cache")
                        try:
                            model     = AutoModelForCausalLM.from_pretrained("models/{}".format(vars.model.replace('/', '_')), revision=vars.revision, cache_dir="cache", **lowmem)
                        except Exception as e:
                            model     = GPTNeoForCausalLM.from_pretrained("models/{}".format(vars.model.replace('/', '_')), revision=vars.revision, cache_dir="cache", **lowmem)
                    else:
                        old_rebuild_tensor = torch._utils._rebuild_tensor
                        def new_rebuild_tensor(storage: Union[torch_lazy_loader.LazyTensor, torch.Storage], storage_offset, shape, stride):
                            if(not isinstance(storage, torch_lazy_loader.LazyTensor)):
                                dtype = storage.dtype
                            else:
                                dtype = storage.storage_type.dtype
                                if(not isinstance(dtype, torch.dtype)):
                                    dtype = storage.storage_type(0).dtype
                            if(dtype is torch.float32 and len(shape) >= 2):
                                vars.fp32_model = True
                            return old_rebuild_tensor(storage, storage_offset, shape, stride)
                        torch._utils._rebuild_tensor = new_rebuild_tensor

                        try:
                            tokenizer = AutoTokenizer.from_pretrained(vars.model, revision=vars.revision, cache_dir="cache")
                        except Exception as e:
                            try:
                                tokenizer = GPT2TokenizerFast.from_pretrained(vars.model, revision=vars.revision, cache_dir="cache")
                            except Exception as e:
                                tokenizer = GPT2TokenizerFast.from_pretrained("gpt2", revision=vars.revision, cache_dir="cache")
                        try:
                            model     = AutoModelForCausalLM.from_pretrained(vars.model, revision=vars.revision, cache_dir="cache", **lowmem)
                        except Exception as e:
                            model     = GPTNeoForCausalLM.from_pretrained(vars.model, revision=vars.revision, cache_dir="cache", **lowmem)

                        torch._utils._rebuild_tensor = old_rebuild_tensor

                        if not args.colab or args.savemodel:
                            import shutil
                            tokenizer.save_pretrained("models/{}".format(vars.model.replace('/', '_')))
                            if(vars.fp32_model):  # Use save_pretrained to convert fp32 models to fp16
                                model = model.half()
                                model.save_pretrained("models/{}".format(vars.model.replace('/', '_')), max_shard_size="500MiB")
                            else:  # For fp16 models, we can just copy the model files directly
                                import transformers.configuration_utils
                                import transformers.modeling_utils
                                import transformers.file_utils
                                # Save the config.json
                                shutil.move(transformers.file_utils.get_from_cache(transformers.file_utils.hf_bucket_url(vars.model, transformers.configuration_utils.CONFIG_NAME, revision=vars.revision), cache_dir="cache", local_files_only=True), os.path.join("models/{}".format(vars.model.replace('/', '_')), transformers.configuration_utils.CONFIG_NAME))
                                if(utils.num_shards is None):
                                    # Save the pytorch_model.bin of an unsharded model
                                    shutil.move(transformers.file_utils.get_from_cache(transformers.file_utils.hf_bucket_url(vars.model, transformers.modeling_utils.WEIGHTS_NAME, revision=vars.revision), cache_dir="cache", local_files_only=True), os.path.join("models/{}".format(vars.model.replace('/', '_')), transformers.modeling_utils.WEIGHTS_NAME))
                                else:
                                    with open(utils.from_pretrained_index_filename) as f:
                                        map_data = json.load(f)
                                    filenames = set(map_data["weight_map"].values())
                                    # Save the pytorch_model.bin.index.json of a sharded model
                                    shutil.move(utils.from_pretrained_index_filename, os.path.join("models/{}".format(vars.model.replace('/', '_')), transformers.modeling_utils.WEIGHTS_INDEX_NAME))
                                    # Then save the pytorch_model-#####-of-#####.bin files
                                    for filename in filenames:
                                        shutil.move(transformers.file_utils.get_from_cache(transformers.file_utils.hf_bucket_url(vars.model, filename, revision=vars.revision), cache_dir="cache", local_files_only=True), os.path.join("models/{}".format(vars.model.replace('/', '_')), filename))
                            shutil.rmtree("cache/")
                
                if(vars.hascuda):
                    if(vars.usegpu):
                        vars.modeldim = get_hidden_size_from_model(model)
                        model = model.half().to(vars.gpu_device)
                        generator = model.generate
                    elif(vars.breakmodel):  # Use both RAM and VRAM (breakmodel)
                        vars.modeldim = get_hidden_size_from_model(model)
                        if(not vars.lazy_load):
                            device_config(model.config)
                        move_model_to_devices(model)
                    else:
                        model = model.to('cpu').float()
                        vars.modeldim = get_hidden_size_from_model(model)
                        generator = model.generate
                else:
                    model.to('cpu').float()
                    vars.modeldim = get_hidden_size_from_model(model)
                    generator = model.generate
            
            # Suppress Author's Note by flagging square brackets (Old implementation)
            #vocab         = tokenizer.get_vocab()
            #vocab_keys    = vocab.keys()
            #vars.badwords = gettokenids("[")
            #for key in vars.badwords:
            #    vars.badwordsids.append([vocab[key]])
            
            print("{0}OK! {1} pipeline created!{2}".format(colors.GREEN, vars.model, colors.END))
        
        else:
            from transformers import GPT2TokenizerFast
            tokenizer = GPT2TokenizerFast.from_pretrained("gpt2", revision=vars.revision, cache_dir="cache")
    else:
        from transformers import PreTrainedModel
        from transformers import modeling_utils
        old_from_pretrained = PreTrainedModel.from_pretrained.__func__
        @classmethod
        def new_from_pretrained(cls, pretrained_model_name_or_path, *model_args, **kwargs):
            vars.fp32_model = False
            utils.num_shards = None
            utils.current_shard = 0
            utils.from_pretrained_model_name = pretrained_model_name_or_path
            utils.from_pretrained_index_filename = None
            utils.from_pretrained_kwargs = kwargs
            utils.bar = None
            if not args.no_aria2:
                utils.aria2_hook(pretrained_model_name_or_path, **kwargs)
            return old_from_pretrained(cls, pretrained_model_name_or_path, *model_args, **kwargs)
        PreTrainedModel.from_pretrained = new_from_pretrained
        if(hasattr(modeling_utils, "get_checkpoint_shard_files")):
            old_get_checkpoint_shard_files = modeling_utils.get_checkpoint_shard_files
            def new_get_checkpoint_shard_files(pretrained_model_name_or_path, index_filename, *args, **kwargs):
                utils.num_shards = utils.get_num_shards(index_filename)
                utils.from_pretrained_index_filename = index_filename
                return old_get_checkpoint_shard_files(pretrained_model_name_or_path, index_filename, *args, **kwargs)
            modeling_utils.get_checkpoint_shard_files = new_get_checkpoint_shard_files


        def tpumtjgenerate_warper_callback(scores) -> "np.array":
            scores_shape = scores.shape
            scores_list = scores.tolist()
            vars.lua_koboldbridge.logits = vars.lua_state.table()
            for r, row in enumerate(scores_list):
                vars.lua_koboldbridge.logits[r+1] = vars.lua_state.table(*row)
            vars.lua_koboldbridge.vocab_size = scores_shape[-1]

            execute_genmod()

            scores = np.array(
                tuple(tuple(row.values()) for row in vars.lua_koboldbridge.logits.values()),
                dtype=scores.dtype,
            )
            assert scores.shape == scores_shape

            return scores
        
        def tpumtjgenerate_stopping_callback(generated, n_generated, excluded_world_info) -> Tuple[List[set], bool, bool]:
            vars.generated_tkns += 1

            assert len(excluded_world_info) == len(generated)
            regeneration_required = vars.lua_koboldbridge.regeneration_required
            halt = vars.abort or not vars.lua_koboldbridge.generating or vars.generated_tkns >= vars.genamt
            vars.lua_koboldbridge.regeneration_required = False

            global past

            for i in range(vars.numseqs):
                vars.lua_koboldbridge.generated[i+1][vars.generated_tkns] = int(generated[i, tpu_mtj_backend.params["seq"] + n_generated - 1].item())

            if(not vars.dynamicscan or halt):
                return excluded_world_info, regeneration_required, halt

            for i, t in enumerate(generated):
                decoded = utils.decodenewlines(tokenizer.decode(past[i])) + utils.decodenewlines(tokenizer.decode(t[tpu_mtj_backend.params["seq"] : tpu_mtj_backend.params["seq"] + n_generated]))
                _, found = checkworldinfo(decoded, force_use_txt=True, actions=vars._actions)
                found -= excluded_world_info[i]
                if(len(found) != 0):
                    regeneration_required = True
                    break
            return excluded_world_info, regeneration_required, halt

        def tpumtjgenerate_compiling_callback() -> None:
            print(colors.GREEN + "TPU backend compilation triggered" + colors.END)
            vars.compiling = True

        def tpumtjgenerate_stopped_compiling_callback() -> None:
            vars.compiling = False
        
        def tpumtjgenerate_settings_callback() -> dict:
            return {
                "top_p": float(vars.top_p),
                "temp": float(vars.temp),
                "top_k": int(vars.top_k),
                "tfs": float(vars.tfs),
                "typical": float(vars.typical),
                "repetition_penalty": float(vars.rep_pen),
                "rpslope": float(vars.rep_pen_slope),
                "rprange": int(vars.rep_pen_range),
            }

        # If we're running Colab or OAI, we still need a tokenizer.
        if(vars.model == "Colab"):
            from transformers import GPT2TokenizerFast
            tokenizer = GPT2TokenizerFast.from_pretrained("EleutherAI/gpt-neo-2.7B", revision=vars.revision, cache_dir="cache")
            loadsettings()
        elif(vars.model == "OAI"):
            from transformers import GPT2TokenizerFast
            tokenizer = GPT2TokenizerFast.from_pretrained("gpt2", revision=vars.revision, cache_dir="cache")
            loadsettings()
        # Load the TPU backend if requested
        elif(vars.use_colab_tpu or vars.model in ("TPUMeshTransformerGPTJ", "TPUMeshTransformerGPTNeoX")):
            global tpu_mtj_backend
            import tpu_mtj_backend
            if(vars.model == "TPUMeshTransformerGPTNeoX"):
                vars.badwordsids = vars.badwordsids_neox
            print("{0}Initializing Mesh Transformer JAX, please wait...{1}".format(colors.PURPLE, colors.END))
            if vars.model in ("TPUMeshTransformerGPTJ", "TPUMeshTransformerGPTNeoX") and (not vars.custmodpth or not os.path.isdir(vars.custmodpth)):
                raise FileNotFoundError(f"The specified model path {repr(vars.custmodpth)} is not the path to a valid folder")
            import tpu_mtj_backend
            if(vars.model == "TPUMeshTransformerGPTNeoX" or vars.model_type == "opt"):
                tpu_mtj_backend.pad_token_id = 1
            tpu_mtj_backend.vars = vars
            tpu_mtj_backend.warper_callback = tpumtjgenerate_warper_callback
            tpu_mtj_backend.stopping_callback = tpumtjgenerate_stopping_callback
            tpu_mtj_backend.compiling_callback = tpumtjgenerate_compiling_callback
            tpu_mtj_backend.stopped_compiling_callback = tpumtjgenerate_stopped_compiling_callback
            tpu_mtj_backend.settings_callback = tpumtjgenerate_settings_callback
            vars.allowsp = True
            loadmodelsettings()
            loadsettings()
            tpu_mtj_backend.load_model(vars.custmodpth, hf_checkpoint=vars.model not in ("TPUMeshTransformerGPTJ", "TPUMeshTransformerGPTNeoX") and vars.use_colab_tpu, **vars.modelconfig)
            vars.modeldim = int(tpu_mtj_backend.params.get("d_embed", tpu_mtj_backend.params["d_model"]))
            tokenizer = tpu_mtj_backend.tokenizer
        else:
            loadsettings()
    
<<<<<<< HEAD
    lua_startup()
    # Load scripts
    load_lua_scripts()
    
    final_startup()
    if not initial_load:
        set_aibusy(False)
        emit('from_server', {'cmd': 'hide_model_name'}, broadcast=True)
        time.sleep(0.1)
        
        if not vars.gamestarted:
            setStartState()
            sendsettings()
            refresh_settings()
=======
    def tpumtjgenerate_settings_callback() -> dict:
        return {
            "top_p": float(vars.top_p),
            "temp": float(vars.temp),
            "top_k": int(vars.top_k),
            "tfs": float(vars.tfs),
            "typical": float(vars.typical),
            "top_a": float(vars.top_a),
            "repetition_penalty": float(vars.rep_pen),
            "rpslope": float(vars.rep_pen_slope),
            "rprange": int(vars.rep_pen_range),
        }
>>>>>>> 8a38b258


# Set up Flask routes
@app.route('/')
@app.route('/index')
def index():
    return render_template('index.html', hide_ai_menu=args.noaimenu)
@app.route('/favicon.ico')
def favicon():
    return send_from_directory(app.root_path,
                                   'koboldai.ico', mimetype='image/vnd.microsoft.icon')    
@app.route('/download')
def download():
    save_format = request.args.get("format", "json").strip().lower()

    if(save_format == "plaintext"):
        txt = vars.prompt + "".join(vars.actions.values())
        save = Response(txt)
        filename = path.basename(vars.savedir)
        if filename[-5:] == ".json":
            filename = filename[:-5]
        save.headers.set('Content-Disposition', 'attachment', filename='%s.txt' % filename)
        return(save)

    # Build json to write
    js = {}
    js["gamestarted"] = vars.gamestarted
    js["prompt"]      = vars.prompt
    js["memory"]      = vars.memory
    js["authorsnote"] = vars.authornote
    js["anotetemplate"] = vars.authornotetemplate
    js["actions"]     = tuple(vars.actions.values())
    js["actions_metadata"] = vars.actions_metadata
    js["worldinfo"]   = []
        
    # Extract only the important bits of WI
    for wi in vars.worldinfo:
        if(wi["constant"] or wi["key"] != ""):
            js["worldinfo"].append({
                "key": wi["key"],
                "keysecondary": wi["keysecondary"],
                "content": wi["content"],
                "comment": wi["comment"],
                "folder": wi["folder"],
                "selective": wi["selective"],
                "constant": wi["constant"]
            })
    
    save = Response(json.dumps(js, indent=3))
    filename = path.basename(vars.savedir)
    if filename[-5:] == ".json":
        filename = filename[:-5]
    save.headers.set('Content-Disposition', 'attachment', filename='%s.json' % filename)
    return(save)


#============================ LUA API =============================#
_bridged = {}
F = TypeVar("F", bound=Callable)
def lua_startup():
    global _bridged
    global F
    global bridged
    if(path.exists("settings/" + getmodelname().replace('/', '_') + ".settings")):
        file = open("settings/" + getmodelname().replace('/', '_') + ".settings", "r")
        js   = json.load(file)
        if("userscripts" in js):
            vars.userscripts = []
            for userscript in js["userscripts"]:
                if type(userscript) is not str:
                    continue
                userscript = userscript.strip()
                if len(userscript) != 0 and all(q not in userscript for q in ("..", ":")) and all(userscript[0] not in q for q in ("/", "\\")) and os.path.exists(fileops.uspath(userscript)):
                    vars.userscripts.append(userscript)
        if("corescript" in js and type(js["corescript"]) is str and all(q not in js["corescript"] for q in ("..", ":")) and all(js["corescript"][0] not in q for q in ("/", "\\"))):
            vars.corescript = js["corescript"]
        else:
            vars.corescript = "default.lua"
        file.close()
        
    #==================================================================#
    #  Lua runtime startup
    #==================================================================#

    print("", end="", flush=True)
    print(colors.PURPLE + "Initializing Lua Bridge... " + colors.END, end="", flush=True)

    # Set up Lua state
    vars.lua_state = lupa.LuaRuntime(unpack_returned_tuples=True)

    # Load bridge.lua
    bridged = {
        "corescript_path": "cores",
        "userscript_path": "userscripts",
        "config_path": "userscripts",
        "lib_paths": vars.lua_state.table("lualibs", os.path.join("extern", "lualibs")),
        "vars": vars,
    }
    for kwarg in _bridged:
        bridged[kwarg] = _bridged[kwarg]
    try:
        vars.lua_kobold, vars.lua_koboldcore, vars.lua_koboldbridge = vars.lua_state.globals().dofile("bridge.lua")(
            vars.lua_state.globals().python,
            bridged,
        )
    except lupa.LuaError as e:
        print(colors.RED + "ERROR!" + colors.END)
        vars.lua_koboldbridge.obliterate_multiverse()
        print("{0}{1}{2}".format(colors.RED, "***LUA ERROR***: ", colors.END), end="", file=sys.stderr)
        print("{0}{1}{2}".format(colors.RED, str(e).replace("\033", ""), colors.END), file=sys.stderr)
        exit(1)
    print(colors.GREEN + "OK!" + colors.END)


def lua_log_format_name(name):
    return f"[{name}]" if type(name) is str else "CORE"


def bridged_kwarg(name=None):
    def _bridged_kwarg(f: F):
        _bridged[name if name is not None else f.__name__[4:] if f.__name__[:4] == "lua_" else f.__name__] = f
        return f
    return _bridged_kwarg

#==================================================================#
#  Event triggered when a userscript is loaded
#==================================================================#
@bridged_kwarg()
def load_callback(filename, modulename):
    print(colors.GREEN + f"Loading Userscript [{modulename}] <{filename}>" + colors.END)

#==================================================================#
#  Load all Lua scripts
#==================================================================#
def load_lua_scripts():
    print(colors.GREEN + "Loading Core Script" + colors.END)

    filenames = []
    modulenames = []
    descriptions = []

    lst = fileops.getusfiles(long_desc=True)
    filenames_dict = {ob["filename"]: i for i, ob in enumerate(lst)}

    for filename in vars.userscripts:
        if filename in filenames_dict:
            i = filenames_dict[filename]
            filenames.append(filename)
            modulenames.append(lst[i]["modulename"])
            descriptions.append(lst[i]["description"])

    vars.has_genmod = False

    try:
        vars.lua_koboldbridge.obliterate_multiverse()
        tpool.execute(vars.lua_koboldbridge.load_corescript, vars.corescript)
        vars.has_genmod = tpool.execute(vars.lua_koboldbridge.load_userscripts, filenames, modulenames, descriptions)
        vars.lua_running = True
    except lupa.LuaError as e:
        try:
            vars.lua_koboldbridge.obliterate_multiverse()
        except:
            pass
        vars.lua_running = False
        if(vars.serverstarted):
            emit('from_server', {'cmd': 'errmsg', 'data': 'Lua script error; please check console.'}, broadcast=True)
            sendUSStatItems()
        print("{0}{1}{2}".format(colors.RED, "***LUA ERROR***: ", colors.END), end="", file=sys.stderr)
        print("{0}{1}{2}".format(colors.RED, str(e).replace("\033", ""), colors.END), file=sys.stderr)
        print("{0}{1}{2}".format(colors.YELLOW, "Lua engine stopped; please open 'Userscripts' and press Load to reinitialize scripts.", colors.END), file=sys.stderr)
        if(vars.serverstarted):
            set_aibusy(0)

#==================================================================#
#  Print message that originates from the userscript with the given name
#==================================================================#
@bridged_kwarg()
def lua_print(msg):
    if(vars.lua_logname != vars.lua_koboldbridge.logging_name):
        vars.lua_logname = vars.lua_koboldbridge.logging_name
        print(colors.BLUE + lua_log_format_name(vars.lua_logname) + ":" + colors.END, file=sys.stderr)
    print(colors.PURPLE + msg.replace("\033", "") + colors.END)

#==================================================================#
#  Print warning that originates from the userscript with the given name
#==================================================================#
@bridged_kwarg()
def lua_warn(msg):
    if(vars.lua_logname != vars.lua_koboldbridge.logging_name):
        vars.lua_logname = vars.lua_koboldbridge.logging_name
        print(colors.BLUE + lua_log_format_name(vars.lua_logname) + ":" + colors.END, file=sys.stderr)
    print(colors.YELLOW + msg.replace("\033", "") + colors.END)

#==================================================================#
#  Decode tokens into a string using current tokenizer
#==================================================================#
@bridged_kwarg()
def lua_decode(tokens):
    tokens = list(tokens.values())
    assert type(tokens) is list
    if("tokenizer" not in globals()):
        from transformers import GPT2TokenizerFast
        global tokenizer
        tokenizer = GPT2TokenizerFast.from_pretrained("gpt2", revision=vars.revision, cache_dir="cache")
    return utils.decodenewlines(tokenizer.decode(tokens))

#==================================================================#
#  Encode string into list of token IDs using current tokenizer
#==================================================================#
@bridged_kwarg()
def lua_encode(string):
    assert type(string) is str
    if("tokenizer" not in globals()):
        from transformers import GPT2TokenizerFast
        global tokenizer
        tokenizer = GPT2TokenizerFast.from_pretrained("gpt2", revision=vars.revision, cache_dir="cache")
    return tokenizer.encode(utils.encodenewlines(string), max_length=int(4e9), truncation=True)

#==================================================================#
#  Computes context given a submission, Lua array of entry UIDs and a Lua array
#  of folder UIDs
#==================================================================#
@bridged_kwarg()
def lua_compute_context(submission, entries, folders, kwargs):
    assert type(submission) is str
    if(kwargs is None):
        kwargs = vars.lua_state.table()
    actions = vars._actions if vars.lua_koboldbridge.userstate == "genmod" else vars.actions
    allowed_entries = None
    allowed_folders = None
    if(entries is not None):
        allowed_entries = set()
        i = 1
        while(entries[i] is not None):
            allowed_entries.add(int(entries[i]))
            i += 1
    if(folders is not None):
        allowed_folders = set()
        i = 1
        while(folders[i] is not None):
            allowed_folders.add(int(folders[i]))
            i += 1
    winfo, mem, anotetxt, _ = calcsubmitbudgetheader(
        submission,
        allowed_entries=allowed_entries,
        allowed_folders=allowed_folders,
        force_use_txt=True,
        scan_story=kwargs["scan_story"] if kwargs["scan_story"] != None else True,
    )
    txt, _, _ = calcsubmitbudget(
        len(actions),
        winfo,
        mem,
        anotetxt,
        actions,
    )
    return utils.decodenewlines(tokenizer.decode(txt))

#==================================================================#
#  Get property of a world info entry given its UID and property name
#==================================================================#
@bridged_kwarg()
def lua_get_attr(uid, k):
    assert type(uid) is int and type(k) is str
    if(uid in vars.worldinfo_u and k in (
        "key",
        "keysecondary",
        "content",
        "comment",
        "folder",
        "num",
        "selective",
        "constant",
        "uid",
    )):
        return vars.worldinfo_u[uid][k]

#==================================================================#
#  Set property of a world info entry given its UID, property name and new value
#==================================================================#
@bridged_kwarg()
def lua_set_attr(uid, k, v):
    assert type(uid) is int and type(k) is str
    assert uid in vars.worldinfo_u and k in (
        "key",
        "keysecondary",
        "content",
        "comment",
        "selective",
        "constant",
    )
    if(type(vars.worldinfo_u[uid][k]) is int and type(v) is float):
        v = int(v)
    assert type(vars.worldinfo_u[uid][k]) is type(v)
    vars.worldinfo_u[uid][k] = v
    print(colors.GREEN + f"{lua_log_format_name(vars.lua_koboldbridge.logging_name)} set {k} of world info entry {uid} to {v}" + colors.END)

#==================================================================#
#  Get property of a world info folder given its UID and property name
#==================================================================#
@bridged_kwarg()
def lua_folder_get_attr(uid, k):
    assert type(uid) is int and type(k) is str
    if(uid in vars.wifolders_d and k in (
        "name",
    )):
        return vars.wifolders_d[uid][k]

#==================================================================#
#  Set property of a world info folder given its UID, property name and new value
#==================================================================#
@bridged_kwarg()
def lua_folder_set_attr(uid, k, v):
    assert type(uid) is int and type(k) is str
    assert uid in vars.wifolders_d and k in (
        "name",
    )
    if(type(vars.wifolders_d[uid][k]) is int and type(v) is float):
        v = int(v)
    assert type(vars.wifolders_d[uid][k]) is type(v)
    vars.wifolders_d[uid][k] = v
    print(colors.GREEN + f"{lua_log_format_name(vars.lua_koboldbridge.logging_name)} set {k} of world info folder {uid} to {v}" + colors.END)

#==================================================================#
#  Get the "Amount to Generate"
#==================================================================#
@bridged_kwarg()
def lua_get_genamt():
    return vars.genamt

#==================================================================#
#  Set the "Amount to Generate"
#==================================================================#
@bridged_kwarg()
def lua_set_genamt(genamt):
    assert vars.lua_koboldbridge.userstate != "genmod" and type(genamt) in (int, float) and genamt >= 0
    print(colors.GREEN + f"{lua_log_format_name(vars.lua_koboldbridge.logging_name)} set genamt to {int(genamt)}" + colors.END)
    vars.genamt = int(genamt)

#==================================================================#
#  Get the "Gens Per Action"
#==================================================================#
@bridged_kwarg()
def lua_get_numseqs():
    return vars.numseqs

#==================================================================#
#  Set the "Gens Per Action"
#==================================================================#
@bridged_kwarg()
def lua_set_numseqs(numseqs):
    assert type(numseqs) in (int, float) and numseqs >= 1
    print(colors.GREEN + f"{lua_log_format_name(vars.lua_koboldbridge.logging_name)} set numseqs to {int(numseqs)}" + colors.END)
    vars.numseqs = int(numseqs)

#==================================================================#
#  Check if a setting exists with the given name
#==================================================================#
@bridged_kwarg()
def lua_has_setting(setting):
    return setting in (
        "anotedepth",
        "settemp",
        "settopp",
        "settopk",
        "settfs",
        "settypical",
        "settopa",
        "setreppen",
        "setreppenslope",
        "setreppenrange",
        "settknmax",
        "setwidepth",
        "setuseprompt",
        "setadventure",
        "setchatmode",
        "setdynamicscan",
        "setnopromptgen",
        "autosave",
        "setrngpersist",
        "temp",
        "topp",
        "top_p",
        "topk",
        "top_k",
        "tfs",
        "typical",
        "topa",
        "reppen",
        "reppenslope",
        "reppenrange",
        "tknmax",
        "widepth",
        "useprompt",
        "chatmode",
        "chatname",
        "adventure",
        "dynamicscan",
        "nopromptgen",
        "rngpersist",
        "frmttriminc",
        "frmtrmblln",
        "frmtrmspch",
        "frmtadsnsp",
        "frmtsingleline",
        "triminc",
        "rmblln",
        "rmspch",
        "adsnsp",
        "singleline",
    )

#==================================================================#
#  Return the setting with the given name if it exists
#==================================================================#
@bridged_kwarg()
def lua_get_setting(setting):
    if(setting in ("settemp", "temp")): return vars.temp
    if(setting in ("settopp", "topp", "top_p")): return vars.top_p
    if(setting in ("settopk", "topk", "top_k")): return vars.top_k
    if(setting in ("settfs", "tfs")): return vars.tfs
    if(setting in ("settypical", "typical")): return vars.typical
    if(setting in ("settopa", "topa")): return vars.top_a
    if(setting in ("setreppen", "reppen")): return vars.rep_pen
    if(setting in ("setreppenslope", "reppenslope")): return vars.rep_pen_slope
    if(setting in ("setreppenrange", "reppenrange")): return vars.rep_pen_range
    if(setting in ("settknmax", "tknmax")): return vars.max_length
    if(setting == "anotedepth"): return vars.andepth
    if(setting in ("setwidepth", "widepth")): return vars.widepth
    if(setting in ("setuseprompt", "useprompt")): return vars.useprompt
    if(setting in ("setadventure", "adventure")): return vars.adventure
    if(setting in ("setchatmode", "chatmode")): return vars.chatmode
    if(setting in ("setdynamicscan", "dynamicscan")): return vars.dynamicscan
    if(setting in ("setnopromptgen", "nopromptgen")): return vars.nopromptgen
    if(setting in ("autosave", "autosave")): return vars.autosave
    if(setting in ("setrngpersist", "rngpersist")): return vars.rngpersist
    if(setting in ("frmttriminc", "triminc")): return vars.formatoptns["frmttriminc"]
    if(setting in ("frmtrmblln", "rmblln")): return vars.formatoptns["frmttrmblln"]
    if(setting in ("frmtrmspch", "rmspch")): return vars.formatoptns["frmttrmspch"]
    if(setting in ("frmtadsnsp", "adsnsp")): return vars.formatoptns["frmtadsnsp"]
    if(setting in ("frmtsingleline", "singleline")): return vars.formatoptns["singleline"]

#==================================================================#
#  Set the setting with the given name if it exists
#==================================================================#
@bridged_kwarg()
def lua_set_setting(setting, v):
    actual_type = type(lua_get_setting(setting))
    assert v is not None and (actual_type is type(v) or (actual_type is int and type(v) is float))
    v = actual_type(v)
    print(colors.GREEN + f"{lua_log_format_name(vars.lua_koboldbridge.logging_name)} set {setting} to {v}" + colors.END)
    if(setting in ("setadventure", "adventure") and v):
        vars.actionmode = 1
    if(setting in ("settemp", "temp")): vars.temp = v
    if(setting in ("settopp", "topp")): vars.top_p = v
    if(setting in ("settopk", "topk")): vars.top_k = v
    if(setting in ("settfs", "tfs")): vars.tfs = v
    if(setting in ("settypical", "typical")): vars.typical = v
    if(setting in ("settopa", "topa")): vars.top_a = v
    if(setting in ("setreppen", "reppen")): vars.rep_pen = v
    if(setting in ("setreppenslope", "reppenslope")): vars.rep_pen_slope = v
    if(setting in ("setreppenrange", "reppenrange")): vars.rep_pen_range = v
    if(setting in ("settknmax", "tknmax")): vars.max_length = v; return True
    if(setting == "anotedepth"): vars.andepth = v; return True
    if(setting in ("setwidepth", "widepth")): vars.widepth = v; return True
    if(setting in ("setuseprompt", "useprompt")): vars.useprompt = v; return True
    if(setting in ("setadventure", "adventure")): vars.adventure = v
    if(setting in ("setdynamicscan", "dynamicscan")): vars.dynamicscan = v
    if(setting in ("setnopromptgen", "nopromptgen")): vars.nopromptgen = v
    if(setting in ("autosave", "noautosave")): vars.autosave = v
    if(setting in ("setrngpersist", "rngpersist")): vars.rngpersist = v
    if(setting in ("setchatmode", "chatmode")): vars.chatmode = v
    if(setting in ("frmttriminc", "triminc")): vars.formatoptns["frmttriminc"] = v
    if(setting in ("frmtrmblln", "rmblln")): vars.formatoptns["frmttrmblln"] = v
    if(setting in ("frmtrmspch", "rmspch")): vars.formatoptns["frmttrmspch"] = v
    if(setting in ("frmtadsnsp", "adsnsp")): vars.formatoptns["frmtadsnsp"] = v
    if(setting in ("frmtsingleline", "singleline")): vars.formatoptns["singleline"] = v

#==================================================================#
#  Get contents of memory
#==================================================================#
@bridged_kwarg()
def lua_get_memory():
    return vars.memory

#==================================================================#
#  Set contents of memory
#==================================================================#
@bridged_kwarg()
def lua_set_memory(m):
    assert type(m) is str
    vars.memory = m

#==================================================================#
#  Get contents of author's note
#==================================================================#
@bridged_kwarg()
def lua_get_authorsnote():
    return vars.authornote

#==================================================================#
#  Set contents of author's note
#==================================================================#
@bridged_kwarg()
def lua_set_authorsnote(m):
    assert type(m) is str
    vars.authornote = m

#==================================================================#
#  Get contents of author's note template
#==================================================================#
@bridged_kwarg()
def lua_get_authorsnotetemplate():
    return vars.authornotetemplate

#==================================================================#
#  Set contents of author's note template
#==================================================================#
@bridged_kwarg()
def lua_set_authorsnotetemplate(m):
    assert type(m) is str
    vars.authornotetemplate = m

#==================================================================#
#  Save settings and send them to client
#==================================================================#
@bridged_kwarg()
def lua_resend_settings():
    settingschanged()
    refresh_settings()

#==================================================================#
#  Set story chunk text and delete the chunk if the new chunk is empty
#==================================================================#
@bridged_kwarg()
def lua_set_chunk(k, v):
    assert type(k) in (int, None) and type(v) is str
    assert k >= 0
    assert k != 0 or len(v) != 0
    if(len(v) == 0):
        print(colors.GREEN + f"{lua_log_format_name(vars.lua_koboldbridge.logging_name)} deleted story chunk {k}" + colors.END)
        chunk = int(k)
        if(vars.lua_koboldbridge.userstate == "genmod"):
            del vars._actions[chunk-1]
        vars.lua_deleted.add(chunk)
        if(not hasattr(vars, "_actions") or vars._actions is not vars.actions):
            #Instead of deleting we'll blank out the text. This way our actions and actions_metadata stay in sync and we can restore the chunk on an undo
            vars.actions[chunk-1] = ""
            vars.actions_metadata[chunk-1]['Alternative Text'] = [{"Text": vars.actions_metadata[chunk-1]['Selected Text'], "Pinned": False, "Editted": True}] + vars.actions_metadata[chunk-1]['Alternative Text']
            vars.actions_metadata[chunk-1]['Selected Text'] = ''
            send_debug()
    else:
        if(k == 0):
            print(colors.GREEN + f"{lua_log_format_name(vars.lua_koboldbridge.logging_name)} edited prompt chunk" + colors.END)
        else:
            print(colors.GREEN + f"{lua_log_format_name(vars.lua_koboldbridge.logging_name)} edited story chunk {k}" + colors.END)
        chunk = int(k)
        if(chunk == 0):
            if(vars.lua_koboldbridge.userstate == "genmod"):
                vars._prompt = v
            vars.lua_edited.add(chunk)
            vars.prompt = v
        else:
            if(vars.lua_koboldbridge.userstate == "genmod"):
                vars._actions[chunk-1] = v
            vars.lua_edited.add(chunk)
            vars.actions[chunk-1] = v
            vars.actions_metadata[chunk-1]['Alternative Text'] = [{"Text": vars.actions_metadata[chunk-1]['Selected Text'], "Pinned": False, "Editted": True}] + vars.actions_metadata[chunk-1]['Alternative Text']
            vars.actions_metadata[chunk-1]['Selected Text'] = v
            send_debug()

#==================================================================#
#  Get model type as "gpt-2-xl", "gpt-neo-2.7B", etc.
#==================================================================#
@bridged_kwarg()
def lua_get_modeltype():
    if(vars.noai):
        return "readonly"
    if(vars.model in ("Colab", "OAI", "InferKit")):
        return "api"
    if(not vars.use_colab_tpu and vars.model not in ("TPUMeshTransformerGPTJ", "TPUMeshTransformerGPTNeoX") and (vars.model in ("GPT2Custom", "NeoCustom") or vars.model_type in ("gpt2", "gpt_neo", "gptj"))):
        hidden_size = get_hidden_size_from_model(model)
    if(vars.model in ("gpt2",) or (vars.model_type == "gpt2" and hidden_size == 768)):
        return "gpt2"
    if(vars.model in ("gpt2-medium",) or (vars.model_type == "gpt2" and hidden_size == 1024)):
        return "gpt2-medium"
    if(vars.model in ("gpt2-large",) or (vars.model_type == "gpt2" and hidden_size == 1280)):
        return "gpt2-large"
    if(vars.model in ("gpt2-xl",) or (vars.model_type == "gpt2" and hidden_size == 1600)):
        return "gpt2-xl"
    if(vars.model_type == "gpt_neo" and hidden_size == 768):
        return "gpt-neo-125M"
    if(vars.model in ("EleutherAI/gpt-neo-1.3B",) or (vars.model_type == "gpt_neo" and hidden_size == 2048)):
        return "gpt-neo-1.3B"
    if(vars.model in ("EleutherAI/gpt-neo-2.7B",) or (vars.model_type == "gpt_neo" and hidden_size == 2560)):
        return "gpt-neo-2.7B"
    if(vars.model in ("EleutherAI/gpt-j-6B",) or ((vars.use_colab_tpu or vars.model == "TPUMeshTransformerGPTJ") and tpu_mtj_backend.params["d_model"] == 4096) or (vars.model_type in ("gpt_neo", "gptj") and hidden_size == 4096)):
        return "gpt-j-6B"
    return "unknown"

#==================================================================#
#  Get model backend as "transformers" or "mtj"
#==================================================================#
@bridged_kwarg()
def lua_get_modelbackend():
    if(vars.noai):
        return "readonly"
    if(vars.model in ("Colab", "OAI", "InferKit")):
        return "api"
    if(vars.use_colab_tpu or vars.model in ("TPUMeshTransformerGPTJ", "TPUMeshTransformerGPTNeoX")):
        return "mtj"
    return "transformers"

#==================================================================#
#  Check whether model is loaded from a custom path
#==================================================================#
@bridged_kwarg()
def lua_is_custommodel():
    return vars.model in ("GPT2Custom", "NeoCustom", "TPUMeshTransformerGPTJ", "TPUMeshTransformerGPTNeoX")

#==================================================================#
#  Return the filename (as a string) of the current soft prompt, or
#  None if no soft prompt is loaded
#==================================================================#
@bridged_kwarg()
def lua_get_spfilename():
    return vars.spfilename.strip() or None

#==================================================================#
#  When called with a string as argument, sets the current soft prompt;
#  when called with None as argument, uses no soft prompt.
#  Returns True if soft prompt changed, False otherwise.
#==================================================================#
@bridged_kwarg()
def lua_set_spfilename(filename: Union[str, None]):
    if(filename is None):
        filename = ""
    filename = str(filename).strip()
    changed = lua_get_spfilename() != filename
    assert all(q not in filename for q in ("/", "\\"))
    spRequest(filename)
    return changed

#==================================================================#
#  
#==================================================================#
def execute_inmod():
    setgamesaved(False)
    vars.lua_logname = ...
    vars.lua_edited = set()
    vars.lua_deleted = set()
    try:
        tpool.execute(vars.lua_koboldbridge.execute_inmod)
    except lupa.LuaError as e:
        vars.lua_koboldbridge.obliterate_multiverse()
        vars.lua_running = False
        emit('from_server', {'cmd': 'errmsg', 'data': 'Lua script error; please check console.'}, broadcast=True)
        sendUSStatItems()
        print("{0}{1}{2}".format(colors.RED, "***LUA ERROR***: ", colors.END), end="", file=sys.stderr)
        print("{0}{1}{2}".format(colors.RED, str(e).replace("\033", ""), colors.END), file=sys.stderr)
        print("{0}{1}{2}".format(colors.YELLOW, "Lua engine stopped; please open 'Userscripts' and press Load to reinitialize scripts.", colors.END), file=sys.stderr)
        set_aibusy(0)

def execute_genmod():
    vars.lua_koboldbridge.execute_genmod()

def execute_outmod():
    setgamesaved(False)
    emit('from_server', {'cmd': 'hidemsg', 'data': ''}, broadcast=True)
    try:
        tpool.execute(vars.lua_koboldbridge.execute_outmod)
    except lupa.LuaError as e:
        vars.lua_koboldbridge.obliterate_multiverse()
        vars.lua_running = False
        emit('from_server', {'cmd': 'errmsg', 'data': 'Lua script error; please check console.'}, broadcast=True)
        sendUSStatItems()
        print("{0}{1}{2}".format(colors.RED, "***LUA ERROR***: ", colors.END), end="", file=sys.stderr)
        print("{0}{1}{2}".format(colors.RED, str(e).replace("\033", ""), colors.END), file=sys.stderr)
        print("{0}{1}{2}".format(colors.YELLOW, "Lua engine stopped; please open 'Userscripts' and press Load to reinitialize scripts.", colors.END), file=sys.stderr)
        set_aibusy(0)
    if(vars.lua_koboldbridge.resend_settings_required):
        vars.lua_koboldbridge.resend_settings_required = False
        lua_resend_settings()
    for k in vars.lua_edited:
        inlineedit(k, vars.actions[k])
    for k in vars.lua_deleted:
        inlinedelete(k)




#============================ METHODS =============================#    

#==================================================================#
# Event triggered when browser SocketIO is loaded and connects to server
#==================================================================#
@socketio.on('connect')
def do_connect():
    print("{0}Client connected!{1}".format(colors.GREEN, colors.END))
    emit('from_server', {'cmd': 'setchatname', 'data': vars.chatname})
    emit('from_server', {'cmd': 'setanotetemplate', 'data': vars.authornotetemplate})
    emit('from_server', {'cmd': 'connected', 'smandelete': vars.smandelete, 'smanrename': vars.smanrename, 'modelname': getmodelname()})
    if(vars.host):
        emit('from_server', {'cmd': 'runs_remotely'})
    if(vars.allowsp):
        emit('from_server', {'cmd': 'allowsp', 'data': vars.allowsp})

    sendUSStatItems()
    emit('from_server', {'cmd': 'spstatitems', 'data': {vars.spfilename: vars.spmeta} if vars.allowsp and len(vars.spfilename) else {}}, broadcast=True)

    if(not vars.gamestarted):
        setStartState()
        sendsettings()
        refresh_settings()
        vars.laststory = None
        emit('from_server', {'cmd': 'setstoryname', 'data': vars.laststory})
        sendwi()
        emit('from_server', {'cmd': 'setmemory', 'data': vars.memory})
        emit('from_server', {'cmd': 'setanote', 'data': vars.authornote})
        vars.mode = "play"
    else:
        # Game in session, send current game data and ready state to browser
        refresh_story()
        sendsettings()
        refresh_settings()
        emit('from_server', {'cmd': 'setstoryname', 'data': vars.laststory})
        sendwi()
        emit('from_server', {'cmd': 'setmemory', 'data': vars.memory})
        emit('from_server', {'cmd': 'setanote', 'data': vars.authornote})
        if(vars.mode == "play"):
            if(not vars.aibusy):
                emit('from_server', {'cmd': 'setgamestate', 'data': 'ready'})
            else:
                emit('from_server', {'cmd': 'setgamestate', 'data': 'wait'})
        elif(vars.mode == "edit"):
            emit('from_server', {'cmd': 'editmode', 'data': 'true'})
        elif(vars.mode == "memory"):
            emit('from_server', {'cmd': 'memmode', 'data': 'true'})
        elif(vars.mode == "wi"):
            emit('from_server', {'cmd': 'wimode', 'data': 'true'})

    emit('from_server', {'cmd': 'gamesaved', 'data': vars.gamesaved}, broadcast=True)

#==================================================================#
# Event triggered when browser SocketIO sends data to the server
#==================================================================#
@socketio.on('message')
def get_message(msg):
    if not vars.quiet:
        print("{0}Data received:{1}{2}".format(colors.GREEN, msg, colors.END))
    # Submit action
    if(msg['cmd'] == 'submit'):
        if(vars.mode == "play"):
            if(vars.aibusy):
                if(msg.get('allowabort', False)):
                    vars.abort = True
                return
            vars.abort = False
            vars.lua_koboldbridge.feedback = None
            if(vars.chatmode):
                if(type(msg['chatname']) is not str):
                    raise ValueError("Chatname must be a string")
                vars.chatname = msg['chatname']
                settingschanged()
                emit('from_server', {'cmd': 'setchatname', 'data': vars.chatname})
            vars.recentrng = vars.recentrngm = None
            actionsubmit(msg['data'], actionmode=msg['actionmode'])
        elif(vars.mode == "edit"):
            editsubmit(msg['data'])
        elif(vars.mode == "memory"):
            memsubmit(msg['data'])
    # Retry Action
    elif(msg['cmd'] == 'retry'):
        if(vars.aibusy):
            if(msg.get('allowabort', False)):
                vars.abort = True
            return
        vars.abort = False
        if(vars.chatmode):
            if(type(msg['chatname']) is not str):
                raise ValueError("Chatname must be a string")
            vars.chatname = msg['chatname']
            settingschanged()
            emit('from_server', {'cmd': 'setchatname', 'data': vars.chatname})
        actionretry(msg['data'])
    # Back/Undo Action
    elif(msg['cmd'] == 'back'):
        ignore = actionback()
    # Forward/Redo Action
    elif(msg['cmd'] == 'redo'):
        actionredo()
    # EditMode Action (old)
    elif(msg['cmd'] == 'edit'):
        if(vars.mode == "play"):
            vars.mode = "edit"
            emit('from_server', {'cmd': 'editmode', 'data': 'true'}, broadcast=True)
        elif(vars.mode == "edit"):
            vars.mode = "play"
            emit('from_server', {'cmd': 'editmode', 'data': 'false'}, broadcast=True)
    # EditLine Action (old)
    elif(msg['cmd'] == 'editline'):
        editrequest(int(msg['data']))
    # Inline edit
    elif(msg['cmd'] == 'inlineedit'):
        inlineedit(msg['chunk'], msg['data'])
    elif(msg['cmd'] == 'inlinedelete'):
        inlinedelete(msg['data'])
    # DeleteLine Action (old)
    elif(msg['cmd'] == 'delete'):
        deleterequest()
    elif(msg['cmd'] == 'memory'):
        togglememorymode()
    elif(not vars.host and msg['cmd'] == 'savetofile'):
        savetofile()
    elif(not vars.host and msg['cmd'] == 'loadfromfile'):
        loadfromfile()
    elif(msg['cmd'] == 'loadfromstring'):
        loadRequest(json.loads(msg['data']), filename=msg['filename'])
    elif(not vars.host and msg['cmd'] == 'import'):
        importRequest()
    elif(msg['cmd'] == 'newgame'):
        newGameRequest()
    elif(msg['cmd'] == 'rndgame'):
        randomGameRequest(msg['data'], memory=msg['memory'])
    elif(msg['cmd'] == 'settemp'):
        vars.temp = float(msg['data'])
        emit('from_server', {'cmd': 'setlabeltemp', 'data': msg['data']}, broadcast=True)
        settingschanged()
        refresh_settings()
    elif(msg['cmd'] == 'settopp'):
        vars.top_p = float(msg['data'])
        emit('from_server', {'cmd': 'setlabeltopp', 'data': msg['data']}, broadcast=True)
        settingschanged()
        refresh_settings()
    elif(msg['cmd'] == 'settopk'):
        vars.top_k = int(msg['data'])
        emit('from_server', {'cmd': 'setlabeltopk', 'data': msg['data']}, broadcast=True)
        settingschanged()
        refresh_settings()
    elif(msg['cmd'] == 'settfs'):
        vars.tfs = float(msg['data'])
        emit('from_server', {'cmd': 'setlabeltfs', 'data': msg['data']}, broadcast=True)
        settingschanged()
        refresh_settings()
    elif(msg['cmd'] == 'settypical'):
        vars.typical = float(msg['data'])
        emit('from_server', {'cmd': 'setlabeltypical', 'data': msg['data']}, broadcast=True)
        settingschanged()
        refresh_settings()
    elif(msg['cmd'] == 'settopa'):
        vars.top_a = float(msg['data'])
        emit('from_server', {'cmd': 'setlabeltopa', 'data': msg['data']}, broadcast=True)
        settingschanged()
        refresh_settings()
    elif(msg['cmd'] == 'setreppen'):
        vars.rep_pen = float(msg['data'])
        emit('from_server', {'cmd': 'setlabelreppen', 'data': msg['data']}, broadcast=True)
        settingschanged()
        refresh_settings()
    elif(msg['cmd'] == 'setreppenslope'):
        vars.rep_pen_slope = float(msg['data'])
        emit('from_server', {'cmd': 'setlabelreppenslope', 'data': msg['data']}, broadcast=True)
        settingschanged()
        refresh_settings()
    elif(msg['cmd'] == 'setreppenrange'):
        vars.rep_pen_range = float(msg['data'])
        emit('from_server', {'cmd': 'setlabelreppenrange', 'data': msg['data']}, broadcast=True)
        settingschanged()
        refresh_settings()
    elif(msg['cmd'] == 'setoutput'):
        vars.genamt = int(msg['data'])
        emit('from_server', {'cmd': 'setlabeloutput', 'data': msg['data']}, broadcast=True)
        settingschanged()
        refresh_settings()
    elif(msg['cmd'] == 'settknmax'):
        vars.max_length = int(msg['data'])
        emit('from_server', {'cmd': 'setlabeltknmax', 'data': msg['data']}, broadcast=True)
        settingschanged()
        refresh_settings()
    elif(msg['cmd'] == 'setikgen'):
        vars.ikgen = int(msg['data'])
        emit('from_server', {'cmd': 'setlabelikgen', 'data': msg['data']}, broadcast=True)
        settingschanged()
        refresh_settings()
    # Author's Note field update
    elif(msg['cmd'] == 'anote'):
        anotesubmit(msg['data'], template=msg['template'])
    # Author's Note depth update
    elif(msg['cmd'] == 'anotedepth'):
        vars.andepth = int(msg['data'])
        emit('from_server', {'cmd': 'setlabelanotedepth', 'data': msg['data']}, broadcast=True)
        settingschanged()
        refresh_settings()
    # Format - Trim incomplete sentences
    elif(msg['cmd'] == 'frmttriminc'):
        if('frmttriminc' in vars.formatoptns):
            vars.formatoptns["frmttriminc"] = msg['data']
        settingschanged()
        refresh_settings()
    elif(msg['cmd'] == 'frmtrmblln'):
        if('frmtrmblln' in vars.formatoptns):
            vars.formatoptns["frmtrmblln"] = msg['data']
        settingschanged()
        refresh_settings()
    elif(msg['cmd'] == 'frmtrmspch'):
        if('frmtrmspch' in vars.formatoptns):
            vars.formatoptns["frmtrmspch"] = msg['data']
        settingschanged()
        refresh_settings()
    elif(msg['cmd'] == 'frmtadsnsp'):
        if('frmtadsnsp' in vars.formatoptns):
            vars.formatoptns["frmtadsnsp"] = msg['data']
        settingschanged()
        refresh_settings()
    elif(msg['cmd'] == 'singleline'):
        if('singleline' in vars.formatoptns):
            vars.formatoptns["singleline"] = msg['data']
        settingschanged()
        refresh_settings()
    elif(msg['cmd'] == 'importselect'):
        vars.importnum = int(msg["data"].replace("import", ""))
    elif(msg['cmd'] == 'importcancel'):
        emit('from_server', {'cmd': 'popupshow', 'data': False})
        vars.importjs  = {}
    elif(msg['cmd'] == 'importaccept'):
        emit('from_server', {'cmd': 'popupshow', 'data': False})
        importgame()
    elif(msg['cmd'] == 'wi'):
        togglewimode()
    elif(msg['cmd'] == 'wiinit'):
        if(int(msg['data']) < len(vars.worldinfo)):
            setgamesaved(False)
            vars.worldinfo[msg['data']]["init"] = True
            addwiitem(folder_uid=msg['folder'])
    elif(msg['cmd'] == 'wifolderinit'):
        addwifolder()
    elif(msg['cmd'] == 'wimoveitem'):
        movewiitem(msg['destination'], msg['data'])
    elif(msg['cmd'] == 'wimovefolder'):
        movewifolder(msg['destination'], msg['data'])
    elif(msg['cmd'] == 'widelete'):
        deletewi(msg['data'])
    elif(msg['cmd'] == 'wifolderdelete'):
        deletewifolder(msg['data'])
    elif(msg['cmd'] == 'wiexpand'):
        assert 0 <= int(msg['data']) < len(vars.worldinfo)
        setgamesaved(False)
        emit('from_server', {'cmd': 'wiexpand', 'data': msg['data']}, broadcast=True)
    elif(msg['cmd'] == 'wiexpandfolder'):
        assert 0 <= int(msg['data']) < len(vars.worldinfo)
        setgamesaved(False)
        emit('from_server', {'cmd': 'wiexpandfolder', 'data': msg['data']}, broadcast=True)
    elif(msg['cmd'] == 'wifoldercollapsecontent'):
        setgamesaved(False)
        vars.wifolders_d[msg['data']]['collapsed'] = True
        emit('from_server', {'cmd': 'wifoldercollapsecontent', 'data': msg['data']}, broadcast=True)
    elif(msg['cmd'] == 'wifolderexpandcontent'):
        setgamesaved(False)
        vars.wifolders_d[msg['data']]['collapsed'] = False
        emit('from_server', {'cmd': 'wifolderexpandcontent', 'data': msg['data']}, broadcast=True)
    elif(msg['cmd'] == 'wiupdate'):
        setgamesaved(False)
        num = int(msg['num'])
        fields = ("key", "keysecondary", "content", "comment")
        for field in fields:
            if(field in msg['data'] and type(msg['data'][field]) is str):
                vars.worldinfo[num][field] = msg['data'][field]
        emit('from_server', {'cmd': 'wiupdate', 'num': msg['num'], 'data': {field: vars.worldinfo[num][field] for field in fields}}, broadcast=True)
    elif(msg['cmd'] == 'wifolderupdate'):
        setgamesaved(False)
        uid = int(msg['uid'])
        fields = ("name", "collapsed")
        for field in fields:
            if(field in msg['data'] and type(msg['data'][field]) is (str if field != "collapsed" else bool)):
                vars.wifolders_d[uid][field] = msg['data'][field]
        emit('from_server', {'cmd': 'wifolderupdate', 'uid': msg['uid'], 'data': {field: vars.wifolders_d[uid][field] for field in fields}}, broadcast=True)
    elif(msg['cmd'] == 'wiselon'):
        setgamesaved(False)
        vars.worldinfo[msg['data']]["selective"] = True
        emit('from_server', {'cmd': 'wiselon', 'data': msg['data']}, broadcast=True)
    elif(msg['cmd'] == 'wiseloff'):
        setgamesaved(False)
        vars.worldinfo[msg['data']]["selective"] = False
        emit('from_server', {'cmd': 'wiseloff', 'data': msg['data']}, broadcast=True)
    elif(msg['cmd'] == 'wiconstanton'):
        setgamesaved(False)
        vars.worldinfo[msg['data']]["constant"] = True
        emit('from_server', {'cmd': 'wiconstanton', 'data': msg['data']}, broadcast=True)
    elif(msg['cmd'] == 'wiconstantoff'):
        setgamesaved(False)
        vars.worldinfo[msg['data']]["constant"] = False
        emit('from_server', {'cmd': 'wiconstantoff', 'data': msg['data']}, broadcast=True)
    elif(msg['cmd'] == 'sendwilist'):
        commitwi(msg['data'])
    elif(msg['cmd'] == 'aidgimport'):
        importAidgRequest(msg['data'])
    elif(msg['cmd'] == 'saveasrequest'):
        saveas(msg['data'])
    elif(msg['cmd'] == 'saverequest'):
        save()
    elif(msg['cmd'] == 'loadlistrequest'):
        getloadlist()
    elif(msg['cmd'] == 'splistrequest'):
        getsplist()
    elif(msg['cmd'] == 'uslistrequest'):
        unloaded, loaded = getuslist()
        emit('from_server', {'cmd': 'buildus', 'data': {"unloaded": unloaded, "loaded": loaded}})
    elif(msg['cmd'] == 'usloaded'):
        vars.userscripts = []
        for userscript in msg['data']:
            if type(userscript) is not str:
                continue
            userscript = userscript.strip()
            if len(userscript) != 0 and all(q not in userscript for q in ("..", ":")) and all(userscript[0] not in q for q in ("/", "\\")) and os.path.exists(fileops.uspath(userscript)):
                vars.userscripts.append(userscript)
        settingschanged()
    elif(msg['cmd'] == 'usload'):
        load_lua_scripts()
        unloaded, loaded = getuslist()
        sendUSStatItems()
    elif(msg['cmd'] == 'list_model'):
        sendModelSelection(menu=msg['data'])
    elif(msg['cmd'] == 'load_model'):
        if not os.path.exists("settings/"):
            os.mkdir("settings")
        changed = True
        if os.path.exists("settings/" + vars.model.replace('/', '_') + ".breakmodel"):
            with open("settings/" + vars.model.replace('/', '_') + ".breakmodel", "r") as file:
                if file.read() == msg['gpu_layers']:
                    changed = False
        if changed:
            f = open("settings/" + vars.model.replace('/', '_') + ".breakmodel", "w")
            f.write(msg['gpu_layers'])
            f.close()
        vars.colaburl = msg['url'] + "/request"
        load_model(use_gpu=msg['use_gpu'], gpu_layers=msg['gpu_layers'], online_model=msg['online_model'])
    elif(msg['cmd'] == 'show_model'):
        print("Model Name: {}".format(getmodelname()))
        emit('from_server', {'cmd': 'show_model_name', 'data': getmodelname()}, broadcast=True)
    elif(msg['cmd'] == 'selectmodel'):
        # This is run when a model line is selected from the UI (line from the model_menu variable) that is tagged as not a menu
        # otherwise we should be running the msg['cmd'] == 'list_model'
        
        # We have to do a bit of processing though, if we select a custom path, we need to list out the contents of folders
        # But if we select something else, we need to potentially show model layers for each GPU
        # We might also need to show key input. All of that happens here
        
        # The data variable will contain the model name. But our Custom lines need a bit more processing
        # If we're on a custom line that we have selected a model for, the path variable will be in msg
        # so if that's missing we need to run the menu to show the model folders in the models folder
        if msg['data'] in ('NeoCustom', 'GPT2Custom') and 'path' not in msg and 'path_modelname' not in msg:
            if 'folder' not in msg:
                folder = "./models"
            else:
                folder = msg['folder']
            sendModelSelection(menu=msg['data'], folder=folder)
        elif msg['data'] in ('NeoCustom', 'GPT2Custom') and 'path_modelname' in msg:
            #Here the user entered custom text in the text box. This could be either a model name or a path.
            if check_if_dir_is_model(msg['path_modelname']):
                vars.model = msg['data']
                vars.custmodpth = msg['path_modelname']
                get_model_info(msg['data'], directory=msg['path'])
            else:
                vars.model = msg['path_modelname']
                try:
                    get_model_info(vars.model)
                except:
                    emit('from_server', {'cmd': 'errmsg', 'data': "The model entered doesn't exist."})
        elif msg['data'] in ('NeoCustom', 'GPT2Custom'):
            if check_if_dir_is_model(msg['path']):
                vars.model = msg['data']
                vars.custmodpth = msg['path']
                get_model_info(msg['data'], directory=msg['path'])
            else:
                sendModelSelection(menu=msg['data'], folder=msg['path'])
        else:
            vars.model = msg['data']
            if 'path' in msg:
                vars.custmodpth = msg['path']
                get_model_info(msg['data'], directory=msg['path'])
            else:
                get_model_info(vars.model)
            
    elif(msg['cmd'] == 'OAI_Key_Update'):
        get_oai_models(msg['key'])
    elif(msg['cmd'] == 'loadselect'):
        vars.loadselect = msg["data"]
    elif(msg['cmd'] == 'spselect'):
        vars.spselect = msg["data"]
    elif(msg['cmd'] == 'loadrequest'):
        loadRequest(fileops.storypath(vars.loadselect))
    elif(msg['cmd'] == 'sprequest'):
        spRequest(vars.spselect)
    elif(msg['cmd'] == 'deletestory'):
        deletesave(msg['data'])
    elif(msg['cmd'] == 'renamestory'):
        renamesave(msg['data'], msg['newname'])
    elif(msg['cmd'] == 'clearoverwrite'):    
        vars.svowname = ""
        vars.saveow   = False
    elif(msg['cmd'] == 'seqsel'):
        selectsequence(msg['data'])
    elif(msg['cmd'] == 'seqpin'):
        pinsequence(msg['data'])
    elif(msg['cmd'] == 'setnumseq'):
        vars.numseqs = int(msg['data'])
        emit('from_server', {'cmd': 'setlabelnumseq', 'data': msg['data']})
        settingschanged()
        refresh_settings()
    elif(msg['cmd'] == 'setwidepth'):
        vars.widepth = int(msg['data'])
        emit('from_server', {'cmd': 'setlabelwidepth', 'data': msg['data']})
        settingschanged()
        refresh_settings()
    elif(msg['cmd'] == 'setuseprompt'):
        vars.useprompt = msg['data']
        settingschanged()
        refresh_settings()
    elif(msg['cmd'] == 'setadventure'):
        vars.adventure = msg['data']
        vars.chatmode = False
        settingschanged()
        refresh_settings()
    elif(msg['cmd'] == 'autosave'):
        vars.autosave = msg['data']
        settingschanged()
        refresh_settings()
    elif(msg['cmd'] == 'setchatmode'):
        vars.chatmode = msg['data']
        vars.adventure = False
        settingschanged()
        refresh_settings()
    elif(msg['cmd'] == 'setdynamicscan'):
        vars.dynamicscan = msg['data']
        settingschanged()
        refresh_settings()
    elif(msg['cmd'] == 'setnopromptgen'):
        vars.nopromptgen = msg['data']
        settingschanged()
        refresh_settings()
    elif(msg['cmd'] == 'setrngpersist'):
        vars.rngpersist = msg['data']
        settingschanged()
        refresh_settings()
    elif(msg['cmd'] == 'setnogenmod'):
        vars.nogenmod = msg['data']
        settingschanged()
        refresh_settings()
    elif(not vars.host and msg['cmd'] == 'importwi'):
        wiimportrequest()
    elif(msg['cmd'] == 'debug'):
        vars.debug = msg['data']
        emit('from_server', {'cmd': 'set_debug', 'data': msg['data']}, broadcast=True)
        if vars.debug:
            send_debug()

#==================================================================#
#  Send userscripts list to client
#==================================================================#
def sendUSStatItems():
    _, loaded = getuslist()
    loaded = loaded if vars.lua_running else []
    last_userscripts = [e["filename"] for e in loaded]
    emit('from_server', {'cmd': 'usstatitems', 'data': loaded, 'flash': last_userscripts != vars.last_userscripts}, broadcast=True)
    vars.last_userscripts = last_userscripts

#==================================================================#
#  KoboldAI Markup Formatting (Mixture of Markdown and sanitized html)
#==================================================================#
def kml(txt):
   txt = txt.replace('>', '&gt;')
   txt = bleach.clean(markdown.markdown(txt), tags = ['p', 'em', 'strong', 'code', 'h1', 'h2', 'h3', 'h4', 'h5', 'h6', 'li', 'ul', 'b', 'i', 'a', 'span', 'button'], styles = ['color', 'font-weight'], attributes=['id', 'class', 'style', 'href'])
   return txt

#==================================================================#
#  Send start message and tell Javascript to set UI state
#==================================================================#
def setStartState():
    if(vars.welcome):
        txt = kml(vars.welcome) + "<br/>"
    else:
        txt = "<span>Welcome to <span class=\"color_cyan\">KoboldAI</span>! You are running <span class=\"color_green\">"+getmodelname()+"</span>.<br/>"
    if(not vars.noai and not vars.welcome):
        txt = txt + "Please load a game or enter a prompt below to begin!</span>"
    if(vars.noai):
        txt = txt + "Please load or import a story to read. There is no AI in this mode."
    emit('from_server', {'cmd': 'updatescreen', 'gamestarted': vars.gamestarted, 'data': txt}, broadcast=True)
    emit('from_server', {'cmd': 'setgamestate', 'data': 'start'}, broadcast=True)

#==================================================================#
#  Transmit applicable settings to SocketIO to build UI sliders/toggles
#==================================================================#
def sendsettings():
    # Send settings for selected AI type
    emit('from_server', {'cmd': 'reset_menus'})
    if(vars.model != "InferKit"):
        for set in gensettings.gensettingstf:
            emit('from_server', {'cmd': 'addsetting', 'data': set})
    else:
        for set in gensettings.gensettingsik:
            emit('from_server', {'cmd': 'addsetting', 'data': set})
    
    # Send formatting options
    for frm in gensettings.formatcontrols:
        emit('from_server', {'cmd': 'addformat', 'data': frm})
        # Add format key to vars if it wasn't loaded with client.settings
        if(not frm["id"] in vars.formatoptns):
            vars.formatoptns[frm["id"]] = False;

#==================================================================#
#  Set value of gamesaved
#==================================================================#
def setgamesaved(gamesaved):
    assert type(gamesaved) is bool
    if(gamesaved != vars.gamesaved):
        emit('from_server', {'cmd': 'gamesaved', 'data': gamesaved}, broadcast=True)
    vars.gamesaved = gamesaved

#==================================================================#
#  Take input text from SocketIO and decide what to do with it
#==================================================================#

def check_for_backend_compilation():
    if(vars.checking):
        return
    vars.checking = True
    for _ in range(31):
        time.sleep(0.06276680299820175)
        if(vars.compiling):
            emit('from_server', {'cmd': 'warnmsg', 'data': 'Compiling TPU backend&mdash;this usually takes 1&ndash;2 minutes...'}, broadcast=True)
            break
    vars.checking = False

def actionsubmit(data, actionmode=0, force_submit=False, force_prompt_gen=False, disable_recentrng=False):
    # Ignore new submissions if the AI is currently busy
    if(vars.aibusy):
        return
    
    while(True):
        set_aibusy(1)

        if(disable_recentrng):
            vars.recentrng = vars.recentrngm = None

        vars.recentback = False
        vars.recentedit = False
        vars.actionmode = actionmode

        # "Action" mode
        if(actionmode == 1):
            data = data.strip().lstrip('>')
            data = re.sub(r'\n+', ' ', data)
            if(len(data)):
                data = f"\n\n> {data}\n"
        
        # "Chat" mode
        if(vars.chatmode and vars.gamestarted):
            data = re.sub(r'\n+', ' ', data)
            if(len(data)):
                data = f"\n{vars.chatname}: {data}\n"
        
        # If we're not continuing, store a copy of the raw input
        if(data != ""):
            vars.lastact = data
        
        if(not vars.gamestarted):
            vars.submission = data
            execute_inmod()
            data = vars.submission
            if(not force_submit and len(data.strip()) == 0):
                assert False
            # Start the game
            vars.gamestarted = True
            if(not vars.noai and vars.lua_koboldbridge.generating and (not vars.nopromptgen or force_prompt_gen)):
                # Save this first action as the prompt
                vars.prompt = data
                # Clear the startup text from game screen
                emit('from_server', {'cmd': 'updatescreen', 'gamestarted': False, 'data': 'Please wait, generating story...'}, broadcast=True)
                calcsubmit(data) # Run the first action through the generator
                if(not vars.abort and vars.lua_koboldbridge.restart_sequence is not None and len(vars.genseqs) == 0):
                    data = ""
                    force_submit = True
                    disable_recentrng = True
                    continue
                emit('from_server', {'cmd': 'scrolldown', 'data': ''}, broadcast=True)
                break
            else:
                # Save this first action as the prompt
                vars.prompt = data if len(data) > 0 else '"'
                for i in range(vars.numseqs):
                    vars.lua_koboldbridge.outputs[i+1] = ""
                execute_outmod()
                vars.lua_koboldbridge.regeneration_required = False
                genout = []
                for i in range(vars.numseqs):
                    genout.append({"generated_text": vars.lua_koboldbridge.outputs[i+1]})
                    assert type(genout[-1]["generated_text"]) is str
                if(len(genout) == 1):
                    genresult(genout[0]["generated_text"], flash=False)
                    refresh_story()
                    if(len(vars.actions) > 0):
                        emit('from_server', {'cmd': 'texteffect', 'data': vars.actions.get_last_key() + 1}, broadcast=True)
                    if(not vars.abort and vars.lua_koboldbridge.restart_sequence is not None):
                        data = ""
                        force_submit = True
                        disable_recentrng = True
                        continue
                else:
                    if(not vars.abort and vars.lua_koboldbridge.restart_sequence is not None and vars.lua_koboldbridge.restart_sequence > 0):
                        genresult(genout[vars.lua_koboldbridge.restart_sequence-1]["generated_text"], flash=False)
                        refresh_story()
                        data = ""
                        force_submit = True
                        disable_recentrng = True
                        continue
                    genselect(genout)
                    refresh_story()
                set_aibusy(0)
                emit('from_server', {'cmd': 'scrolldown', 'data': ''}, broadcast=True)
                break
        else:
            # Apply input formatting & scripts before sending to tokenizer
            if(vars.actionmode == 0):
                data = applyinputformatting(data)
            vars.submission = data
            execute_inmod()
            data = vars.submission
            # Dont append submission if it's a blank/continue action
            if(data != ""):
                # Store the result in the Action log
                if(len(vars.prompt.strip()) == 0):
                    vars.prompt = data
                else:
                    vars.actions.append(data)
                    # we now need to update the actions_metadata
                    # we'll have two conditions. 
                    # 1. This is totally new (user entered) 
                    if vars.actions.get_last_key() not in vars.actions_metadata:
                        vars.actions_metadata[vars.actions.get_last_key()] = {"Selected Text": data, "Alternative Text": []}
                    else:
                    # 2. We've selected a chunk of text that is was presented previously
                        try:
                            alternatives = [item['Text'] for item in vars.actions_metadata[len(vars.actions)-1]["Alternative Text"]]
                        except:
                            print(len(vars.actions))
                            print(vars.actions_metadata)
                            raise
                        if data in alternatives:
                            alternatives = [item for item in vars.actions_metadata[vars.actions.get_last_key() ]["Alternative Text"] if item['Text'] != data]
                            vars.actions_metadata[vars.actions.get_last_key()]["Alternative Text"] = alternatives
                        vars.actions_metadata[vars.actions.get_last_key()]["Selected Text"] = data
                update_story_chunk('last')
                send_debug()

            if(not vars.noai and vars.lua_koboldbridge.generating):
                # Off to the tokenizer!
                calcsubmit(data)
                if(not vars.abort and vars.lua_koboldbridge.restart_sequence is not None and len(vars.genseqs) == 0):
                    data = ""
                    force_submit = True
                    disable_recentrng = True
                    continue
                emit('from_server', {'cmd': 'scrolldown', 'data': ''}, broadcast=True)
                break
            else:
                for i in range(vars.numseqs):
                    vars.lua_koboldbridge.outputs[i+1] = ""
                execute_outmod()
                vars.lua_koboldbridge.regeneration_required = False
                genout = []
                for i in range(vars.numseqs):
                    genout.append({"generated_text": vars.lua_koboldbridge.outputs[i+1]})
                    assert type(genout[-1]["generated_text"]) is str
                if(len(genout) == 1):
                    genresult(genout[0]["generated_text"])
                    if(not vars.abort and vars.lua_koboldbridge.restart_sequence is not None):
                        data = ""
                        force_submit = True
                        disable_recentrng = True
                        continue
                else:
                    if(not vars.abort and vars.lua_koboldbridge.restart_sequence is not None and vars.lua_koboldbridge.restart_sequence > 0):
                        genresult(genout[vars.lua_koboldbridge.restart_sequence-1]["generated_text"])
                        data = ""
                        force_submit = True
                        disable_recentrng = True
                        continue
                    genselect(genout)
                set_aibusy(0)
                emit('from_server', {'cmd': 'scrolldown', 'data': ''}, broadcast=True)
                break

#==================================================================#
#  
#==================================================================#
def actionretry(data):
    if(vars.noai):
        emit('from_server', {'cmd': 'errmsg', 'data': "Retry function unavailable in Read Only mode."})
        return
    if(vars.recentrng is not None):
        if(not vars.aibusy):
            randomGameRequest(vars.recentrng, memory=vars.recentrngm)
        return
    if actionback():
        actionsubmit("", actionmode=vars.actionmode, force_submit=True)
        send_debug()
    elif(not vars.useprompt):
        emit('from_server', {'cmd': 'errmsg', 'data': "Please enable \"Always Add Prompt\" to retry with your prompt."})

#==================================================================#
#  
#==================================================================#
def actionback():
    if(vars.aibusy):
        return
    # Remove last index of actions and refresh game screen
    if(len(vars.genseqs) == 0 and len(vars.actions) > 0):
        # We are going to move the selected text to alternative text in the actions_metadata variable so we can redo this action
        vars.actions_metadata[vars.actions.get_last_key() ]['Alternative Text'] = [{'Text': vars.actions_metadata[vars.actions.get_last_key() ]['Selected Text'],
                                                                    'Pinned': False,
                                                                    "Previous Selection": True,
                                                                    "Edited": False}] + vars.actions_metadata[vars.actions.get_last_key() ]['Alternative Text']
        vars.actions_metadata[vars.actions.get_last_key() ]['Selected Text'] = ""
    
        last_key = vars.actions.get_last_key()
        vars.actions.pop()
        vars.recentback = True
        remove_story_chunk(last_key + 1)
        #for the redo to not get out of whack, need to reset the max # in the actions sequence
        vars.actions.set_next_id(last_key)
        success = True
    elif(len(vars.genseqs) == 0):
        emit('from_server', {'cmd': 'errmsg', 'data': "Cannot delete the prompt."})
        success =  False
    else:
        vars.genseqs = []
        success = True
    send_debug()
    return success
        
def actionredo():
    i = 0
    #First we need to find the next valid key
    #We might have deleted text so we don't want to show a redo for that blank chunk
    
    restore_id = vars.actions.get_last_key()+1
    if restore_id in vars.actions_metadata:
        ok_to_use = False
        while not ok_to_use:
            for item in vars.actions_metadata[restore_id]['Alternative Text']:
                if item['Previous Selection'] and item['Text'] != "":
                    ok_to_use = True
            if not ok_to_use:
                restore_id+=1
                if restore_id not in vars.actions_metadata:
                    return
            else:
                vars.actions.set_next_id(restore_id)
                
    
    if restore_id in vars.actions_metadata:
        genout = [{"generated_text": item['Text']} for item in vars.actions_metadata[restore_id]['Alternative Text'] if (item["Previous Selection"]==True)]
        if len(genout) > 0:
            genout = genout + [{"generated_text": item['Text']} for item in vars.actions_metadata[restore_id]['Alternative Text'] if (item["Pinned"]==True) and (item["Previous Selection"]==False)]
            if len(genout) == 1:
                vars.actions_metadata[restore_id]['Alternative Text'] = [item for item in vars.actions_metadata[restore_id]['Alternative Text'] if (item["Previous Selection"]!=True)]
                genresult(genout[0]['generated_text'], flash=True, ignore_formatting=True)
            else:
                # Store sequences in memory until selection is made
                vars.genseqs = genout
                
                
                # Send sequences to UI for selection
                genout = [[item['Text'], "redo"] for item in vars.actions_metadata[restore_id]['Alternative Text'] if (item["Previous Selection"]==True)]
                
                emit('from_server', {'cmd': 'genseqs', 'data': genout}, broadcast=True)
    else:
        emit('from_server', {'cmd': 'popuperror', 'data': "There's nothing to undo"}, broadcast=True)
    send_debug()

#==================================================================#
#  
#==================================================================#
def calcsubmitbudgetheader(txt, **kwargs):
    # Scan for WorldInfo matches
    winfo, found_entries = checkworldinfo(txt, **kwargs)

    # Add a newline to the end of memory
    if(vars.memory != "" and vars.memory[-1] != "\n"):
        mem = vars.memory + "\n"
    else:
        mem = vars.memory

    # Build Author's Note if set
    if(vars.authornote != ""):
        anotetxt  = ("\n" + vars.authornotetemplate + "\n").replace("<|>", vars.authornote)
    else:
        anotetxt = ""

    return winfo, mem, anotetxt, found_entries

def calcsubmitbudget(actionlen, winfo, mem, anotetxt, actions, submission=None, budget_deduction=0):
    forceanote   = False # In case we don't have enough actions to hit A.N. depth
    anoteadded   = False # In case our budget runs out before we hit A.N. depth
    anotetkns    = []  # Placeholder for Author's Note tokens
    lnanote      = 0   # Placeholder for Author's Note length

    lnsp = vars.sp_length

    if("tokenizer" not in globals()):
        from transformers import GPT2TokenizerFast
        global tokenizer
        tokenizer = GPT2TokenizerFast.from_pretrained("gpt2", revision=vars.revision, cache_dir="cache")

    # Calculate token budget
    prompttkns = tokenizer.encode(utils.encodenewlines(vars.comregex_ai.sub('', vars.prompt)), max_length=int(2e9), truncation=True)
    lnprompt   = len(prompttkns)

    memtokens = tokenizer.encode(utils.encodenewlines(mem), max_length=int(2e9), truncation=True)
    lnmem     = len(memtokens)
    if(lnmem > vars.max_length - lnsp - vars.genamt - budget_deduction):
        raise OverflowError("The memory in your story is too long. Please either write a shorter memory text or increase the Max Tokens setting. If you are using a soft prompt, additionally consider using a smaller soft prompt.")

    witokens  = tokenizer.encode(utils.encodenewlines(winfo), max_length=int(2e9), truncation=True)
    lnwi      = len(witokens)
    if(lnmem + lnwi > vars.max_length - lnsp - vars.genamt - budget_deduction):
        raise OverflowError("The current active world info keys take up too many tokens. Please either write shorter world info, decrease World Info Depth or increase the Max Tokens setting. If you are using a soft prompt, additionally consider using a smaller soft prompt.")

    if(anotetxt != ""):
        anotetkns = tokenizer.encode(utils.encodenewlines(anotetxt), max_length=int(2e9), truncation=True)
        lnanote   = len(anotetkns)
        if(lnmem + lnwi + lnanote > vars.max_length - lnsp - vars.genamt - budget_deduction):
            raise OverflowError("The author's note in your story is too long. Please either write a shorter author's note or increase the Max Tokens setting. If you are using a soft prompt, additionally consider using a smaller soft prompt.")

    if(vars.useprompt):
        budget = vars.max_length - lnsp - lnprompt - lnmem - lnanote - lnwi - vars.genamt - budget_deduction
    else:
        budget = vars.max_length - lnsp - lnmem - lnanote - lnwi - vars.genamt - budget_deduction

    lnsubmission = len(tokenizer.encode(utils.encodenewlines(vars.comregex_ai.sub('', submission)), max_length=int(2e9), truncation=True)) if submission is not None else 0
    maybe_lnprompt = lnprompt if vars.useprompt and actionlen > 0 else 0

    if(lnmem + lnwi + lnanote + maybe_lnprompt + lnsubmission > vars.max_length - lnsp - vars.genamt - budget_deduction):
        raise OverflowError("Your submission is too long. Please either write a shorter submission or increase the Max Tokens setting. If you are using a soft prompt, additionally consider using a smaller soft prompt. If you are using the Always Add Prompt setting, turning it off may help.")

    assert budget >= 0

    if(actionlen == 0):
        # First/Prompt action
        tokens = memtokens + witokens + anotetkns + prompttkns
        assert len(tokens) <= vars.max_length - lnsp - vars.genamt - budget_deduction
        ln = len(tokens) + lnsp
        return tokens, ln+1, ln+vars.genamt
    else:
        tokens     = []
        
        # Check if we have the action depth to hit our A.N. depth
        if(anotetxt != "" and actionlen < vars.andepth):
            forceanote = True
        
        # Get most recent action tokens up to our budget
        n = 0
        for key in reversed(actions):
            chunk = vars.comregex_ai.sub('', actions[key])
            
            assert budget >= 0
            if(budget <= 0):
                break
            acttkns = tokenizer.encode(utils.encodenewlines(chunk), max_length=int(2e9), truncation=True)
            tknlen = len(acttkns)
            if(tknlen < budget):
                tokens = acttkns + tokens
                budget -= tknlen
            else:
                count = budget * -1
                tokens = acttkns[count:] + tokens
                budget = 0
                break
            
            # Inject Author's Note if we've reached the desired depth
            if(n == vars.andepth-1):
                if(anotetxt != ""):
                    tokens = anotetkns + tokens # A.N. len already taken from bdgt
                    anoteadded = True
            n += 1
        
        # If we're not using the prompt every time and there's still budget left,
        # add some prompt.
        if(not vars.useprompt):
            if(budget > 0):
                prompttkns = prompttkns[-budget:]
            else:
                prompttkns = []

        # Did we get to add the A.N.? If not, do it here
        if(anotetxt != ""):
            if((not anoteadded) or forceanote):
                tokens = memtokens + witokens + anotetkns + prompttkns + tokens
            else:
                tokens = memtokens + witokens + prompttkns + tokens
        else:
            # Prepend Memory, WI, and Prompt before action tokens
            tokens = memtokens + witokens + prompttkns + tokens

        # Send completed bundle to generator
        assert len(tokens) <= vars.max_length - lnsp - vars.genamt - budget_deduction
        ln = len(tokens) + lnsp
        return tokens, ln+1, ln+vars.genamt

#==================================================================#
# Take submitted text and build the text to be given to generator
#==================================================================#
def calcsubmit(txt):
    anotetxt     = ""    # Placeholder for Author's Note text
    forceanote   = False # In case we don't have enough actions to hit A.N. depth
    anoteadded   = False # In case our budget runs out before we hit A.N. depth
    actionlen    = len(vars.actions)

    winfo, mem, anotetxt, found_entries = calcsubmitbudgetheader(txt)
 
    # For all transformers models
    if(vars.model != "InferKit"):
        subtxt, min, max = calcsubmitbudget(actionlen, winfo, mem, anotetxt, vars.actions, submission=txt)
        if(actionlen == 0):
            if(not vars.use_colab_tpu and vars.model not in ["Colab", "OAI", "TPUMeshTransformerGPTJ", "TPUMeshTransformerGPTNeoX"]):
                generate(subtxt, min, max, found_entries=found_entries)
            elif(vars.model == "Colab"):
                sendtocolab(utils.decodenewlines(tokenizer.decode(subtxt)), min, max)
            elif(vars.model == "OAI"):
                oairequest(utils.decodenewlines(tokenizer.decode(subtxt)), min, max)
            elif(vars.use_colab_tpu or vars.model in ("TPUMeshTransformerGPTJ", "TPUMeshTransformerGPTNeoX")):
                tpumtjgenerate(subtxt, min, max, found_entries=found_entries)
        else:
            if(not vars.use_colab_tpu and vars.model not in ["Colab", "OAI", "TPUMeshTransformerGPTJ", "TPUMeshTransformerGPTNeoX"]):
                generate(subtxt, min, max, found_entries=found_entries)
            elif(vars.model == "Colab"):
                sendtocolab(utils.decodenewlines(tokenizer.decode(subtxt)), min, max)
            elif(vars.model == "OAI"):
                oairequest(utils.decodenewlines(tokenizer.decode(subtxt)), min, max)
            elif(vars.use_colab_tpu or vars.model in ("TPUMeshTransformerGPTJ", "TPUMeshTransformerGPTNeoX")):
                tpumtjgenerate(subtxt, min, max, found_entries=found_entries)
                    
    # For InferKit web API
    else:
        # Check if we have the action depth to hit our A.N. depth
        if(anotetxt != "" and actionlen < vars.andepth):
            forceanote = True
        
        if(vars.useprompt):
            budget = vars.ikmax - len(vars.comregex_ai.sub('', vars.prompt)) - len(anotetxt) - len(mem) - len(winfo) - 1
        else:
            budget = vars.ikmax - len(anotetxt) - len(mem) - len(winfo) - 1
            
        subtxt = ""
        prompt = vars.comregex_ai.sub('', vars.prompt)
        n = 0
        for key in reversed(vars.actions):
            chunk = vars.actions[key]
            
            if(budget <= 0):
                    break
            actlen = len(chunk)
            if(actlen < budget):
                subtxt = chunk + subtxt
                budget -= actlen
            else:
                count = budget * -1
                subtxt = chunk[count:] + subtxt
                budget = 0
                break
            
            # If we're not using the prompt every time and there's still budget left,
            # add some prompt.
            if(not vars.useprompt):
                if(budget > 0):
                    prompt = vars.comregex_ai.sub('', vars.prompt)[-budget:]
                else:
                    prompt = ""
            
            # Inject Author's Note if we've reached the desired depth
            if(n == vars.andepth-1):
                if(anotetxt != ""):
                    subtxt = anotetxt + subtxt # A.N. len already taken from bdgt
                    anoteadded = True
            n += 1
        
        # Did we get to add the A.N.? If not, do it here
        if(anotetxt != ""):
            if((not anoteadded) or forceanote):
                subtxt = mem + winfo + anotetxt + prompt + subtxt
            else:
                subtxt = mem + winfo + prompt + subtxt
        else:
            subtxt = mem + winfo + prompt + subtxt
        
        # Send it!
        ikrequest(subtxt)

#==================================================================#
# Send text to generator and deal with output
#==================================================================#

def _generate(txt, minimum, maximum, found_entries):
    gen_in = torch.tensor(txt, dtype=torch.long)[None]
    if(vars.sp is not None):
        soft_tokens = torch.arange(
            model.config.vocab_size,
            model.config.vocab_size + vars.sp.shape[0],
        )
        gen_in = torch.cat((soft_tokens[None], gen_in), dim=-1)
    assert gen_in.shape[-1] + vars.genamt <= vars.max_length

    if(vars.hascuda and vars.usegpu):
        gen_in = gen_in.to(vars.gpu_device)
    elif(vars.hascuda and vars.breakmodel):
        gen_in = gen_in.to(breakmodel.primary_device)
    else:
        gen_in = gen_in.to('cpu')

    model.kai_scanner_excluded_world_info = found_entries

    vars._actions = vars.actions
    vars._prompt = vars.prompt
    if(vars.dynamicscan):
        vars._actions = vars._actions.copy()

    with torch.no_grad():
        already_generated = 0
        numseqs = vars.numseqs
        while True:
            genout = generator(
                gen_in, 
                do_sample=True, 
                max_length=int(2e9),
                repetition_penalty=1.1,
                bad_words_ids=vars.badwordsids,
                use_cache=True,
                num_return_sequences=numseqs
                )
            already_generated += len(genout[0]) - len(gen_in[0])
            assert already_generated <= vars.genamt
            if(model.kai_scanner.halt or not model.kai_scanner.regeneration_required):
                break
            assert genout.ndim >= 2
            assert genout.shape[0] == vars.numseqs
            if(vars.lua_koboldbridge.generated_cols and vars.generated_tkns != vars.lua_koboldbridge.generated_cols):
                raise RuntimeError("Inconsistency detected between KoboldAI Python and Lua backends")
            if(already_generated != vars.generated_tkns):
                raise RuntimeError("WI scanning error")
            for r in range(vars.numseqs):
                for c in range(already_generated):
                    assert vars.lua_koboldbridge.generated[r+1][c+1] is not None
                    genout[r][genout.shape[-1] - already_generated + c] = vars.lua_koboldbridge.generated[r+1][c+1]
            encoded = []
            for i in range(vars.numseqs):
                txt = utils.decodenewlines(tokenizer.decode(genout[i, -already_generated:]))
                winfo, mem, anotetxt, _found_entries = calcsubmitbudgetheader(txt, force_use_txt=True, actions=vars._actions)
                found_entries[i].update(_found_entries)
                txt, _, _ = calcsubmitbudget(len(vars._actions), winfo, mem, anotetxt, vars._actions, submission=txt)
                encoded.append(torch.tensor(txt, dtype=torch.long, device=genout.device))
            max_length = len(max(encoded, key=len))
            encoded = torch.stack(tuple(torch.nn.functional.pad(e, (max_length - len(e), 0), value=model.config.pad_token_id or model.config.eos_token_id) for e in encoded))
            genout = torch.cat(
                (
                    encoded,
                    genout[..., -already_generated:],
                ),
                dim=-1
            )
            if(vars.sp is not None):
                soft_tokens = torch.arange(
                    model.config.vocab_size,
                    model.config.vocab_size + vars.sp.shape[0],
                    device=genout.device,
                )
                genout = torch.cat((soft_tokens.tile(vars.numseqs, 1), genout), dim=-1)
            assert genout.shape[-1] + vars.genamt - already_generated <= vars.max_length
            diff = genout.shape[-1] - gen_in.shape[-1]
            minimum += diff
            maximum += diff
            gen_in = genout
            numseqs = 1
    
    return genout, already_generated
    

def generate(txt, minimum, maximum, found_entries=None):    
    vars.generated_tkns = 0

    if(found_entries is None):
        found_entries = set()
    found_entries = tuple(found_entries.copy() for _ in range(vars.numseqs))

    if not vars.quiet:
        print("{0}Min:{1}, Max:{2}, Txt:{3}{4}".format(colors.YELLOW, minimum, maximum, utils.decodenewlines(tokenizer.decode(txt)), colors.END))

    # Store context in memory to use it for comparison with generated content
    vars.lastctx = utils.decodenewlines(tokenizer.decode(txt))

    # Clear CUDA cache if using GPU
    if(vars.hascuda and (vars.usegpu or vars.breakmodel)):
        gc.collect()
        torch.cuda.empty_cache()

    # Submit input text to generator
    try:
        genout, already_generated = tpool.execute(_generate, txt, minimum, maximum, found_entries)
    except Exception as e:
        if(issubclass(type(e), lupa.LuaError)):
            vars.lua_koboldbridge.obliterate_multiverse()
            vars.lua_running = False
            emit('from_server', {'cmd': 'errmsg', 'data': 'Lua script error; please check console.'}, broadcast=True)
            sendUSStatItems()
            print("{0}{1}{2}".format(colors.RED, "***LUA ERROR***: ", colors.END), end="", file=sys.stderr)
            print("{0}{1}{2}".format(colors.RED, str(e).replace("\033", ""), colors.END), file=sys.stderr)
            print("{0}{1}{2}".format(colors.YELLOW, "Lua engine stopped; please open 'Userscripts' and press Load to reinitialize scripts.", colors.END), file=sys.stderr)
        else:
            emit('from_server', {'cmd': 'errmsg', 'data': 'Error occurred during generator call; please check console.'}, broadcast=True)
            print("{0}{1}{2}".format(colors.RED, traceback.format_exc().replace("\033", ""), colors.END), file=sys.stderr)
        set_aibusy(0)
        return

    for i in range(vars.numseqs):
        vars.lua_koboldbridge.generated[i+1][vars.generated_tkns] = int(genout[i, -1].item())
        vars.lua_koboldbridge.outputs[i+1] = utils.decodenewlines(tokenizer.decode(genout[i, -already_generated:]))

    execute_outmod()
    if(vars.lua_koboldbridge.regeneration_required):
        vars.lua_koboldbridge.regeneration_required = False
        genout = []
        for i in range(vars.numseqs):
            genout.append({"generated_text": vars.lua_koboldbridge.outputs[i+1]})
            assert type(genout[-1]["generated_text"]) is str
    else:
        genout = [{"generated_text": utils.decodenewlines(tokenizer.decode(tokens[-already_generated:]))} for tokens in genout]
    
    if(len(genout) == 1):
        genresult(genout[0]["generated_text"])
    else:
        if(vars.lua_koboldbridge.restart_sequence is not None and vars.lua_koboldbridge.restart_sequence > 0):
            genresult(genout[vars.lua_koboldbridge.restart_sequence-1]["generated_text"])
        else:
            genselect(genout)
    
    # Clear CUDA cache again if using GPU
    if(vars.hascuda and (vars.usegpu or vars.breakmodel)):
        del genout
        gc.collect()
        torch.cuda.empty_cache()
    
    set_aibusy(0)

#==================================================================#
#  Deal with a single return sequence from generate()
#==================================================================#
def genresult(genout, flash=True, ignore_formatting=False):
    if not vars.quiet:
        print("{0}{1}{2}".format(colors.CYAN, genout, colors.END))
    
    # Format output before continuing
    if not ignore_formatting:
        genout = applyoutputformatting(genout)

    vars.lua_koboldbridge.feedback = genout

    if(len(genout) == 0):
        return
    
    # Add formatted text to Actions array and refresh the game screen
    if(len(vars.prompt.strip()) == 0):
        vars.prompt = genout
    else:
        vars.actions.append(genout)
        if vars.actions.get_last_key() not in vars.actions_metadata:
            vars.actions_metadata[vars.actions.get_last_key()] = {'Selected Text': genout, 'Alternative Text': []}
        else:
            vars.actions_metadata[vars.actions.get_last_key()]['Selected Text'] = genout
    update_story_chunk('last')
    if(flash):
        emit('from_server', {'cmd': 'texteffect', 'data': vars.actions.get_last_key() + 1 if len(vars.actions) else 0}, broadcast=True)
    send_debug()

#==================================================================#
#  Send generator sequences to the UI for selection
#==================================================================#
def genselect(genout):
    i = 0
    for result in genout:
        # Apply output formatting rules to sequences
        result["generated_text"] = applyoutputformatting(result["generated_text"])
        if not vars.quiet:
            print("{0}[Result {1}]\n{2}{3}".format(colors.CYAN, i, result["generated_text"], colors.END))
        i += 1
    
    # Add the options to the actions metadata
    # If we've already generated text for this action but haven't selected one we'll want to kill all non-pinned, non-previous selection, and non-edited options then add the new ones
    if vars.actions.get_next_id() in vars.actions_metadata:
        if (vars.actions_metadata[vars.actions.get_next_id()]['Selected Text'] == ""):
            vars.actions_metadata[vars.actions.get_next_id()]['Alternative Text'] = [{"Text": item['Text'], "Pinned": item['Pinned'], 
                                                                             "Previous Selection": item["Previous Selection"], 
                                                                             "Edited": item["Edited"]} for item in vars.actions_metadata[vars.actions.get_next_id()]['Alternative Text'] 
                                                                             if item['Pinned'] or item["Previous Selection"] or item["Edited"]] + [{"Text": text["generated_text"], 
                                                                                    "Pinned": False, "Previous Selection": False, "Edited": False} for text in genout]
        else:
            vars.actions_metadata[vars.actions.get_next_id()] = {'Selected Text': '', 'Alternative Text': [{"Text": text["generated_text"], "Pinned": False, "Previous Selection": False, "Edited": False} for text in genout]}
    else:
        vars.actions_metadata[vars.actions.get_next_id()] = {'Selected Text': '', 'Alternative Text': [{"Text": text["generated_text"], "Pinned": False, "Previous Selection": False, "Edited": False} for text in genout]}
    
    genout = [{"generated_text": item['Text']} for item in vars.actions_metadata[vars.actions.get_next_id()]['Alternative Text'] if (item["Previous Selection"]==False) and (item["Edited"]==False)]

    # Store sequences in memory until selection is made
    vars.genseqs = genout
    
    genout = [[item['Text'], "pinned" if item['Pinned'] else "normal"] for item in vars.actions_metadata[vars.actions.get_next_id()]['Alternative Text']  if (item["Previous Selection"]==False) and (item["Edited"]==False)]

    # Send sequences to UI for selection
    emit('from_server', {'cmd': 'genseqs', 'data': genout}, broadcast=True)
    send_debug()

#==================================================================#
#  Send selected sequence to action log and refresh UI
#==================================================================#
def selectsequence(n):
    if(len(vars.genseqs) == 0):
        return
    vars.lua_koboldbridge.feedback = vars.genseqs[int(n)]["generated_text"]
    if(len(vars.lua_koboldbridge.feedback) != 0):
        vars.actions.append(vars.lua_koboldbridge.feedback)
        #We'll want to remove the option from the alternative text and put it in selected text
        vars.actions_metadata[vars.actions.get_last_key() ]['Alternative Text'] = [item for item in vars.actions_metadata[vars.actions.get_last_key()]['Alternative Text'] if item['Text'] != vars.lua_koboldbridge.feedback]
        vars.actions_metadata[vars.actions.get_last_key() ]['Selected Text'] = vars.lua_koboldbridge.feedback
        update_story_chunk('last')
        emit('from_server', {'cmd': 'texteffect', 'data': vars.actions.get_last_key() + 1 if len(vars.actions) else 0}, broadcast=True)
    emit('from_server', {'cmd': 'hidegenseqs', 'data': ''}, broadcast=True)
    vars.genseqs = []

    if(vars.lua_koboldbridge.restart_sequence is not None):
        actionsubmit("", actionmode=vars.actionmode, force_submit=True, disable_recentrng=True)
    send_debug()

#==================================================================#
#  Pin/Unpin the selected sequence
#==================================================================#
def pinsequence(n):
    if n.isnumeric():
        text = vars.genseqs[int(n)]['generated_text']
        if text in [item['Text'] for item in vars.actions_metadata[vars.actions.get_next_id()]['Alternative Text']]:
            alternatives = vars.actions_metadata[vars.actions.get_next_id()]['Alternative Text']
            for i in range(len(alternatives)):
                if alternatives[i]['Text'] == text:
                    alternatives[i]['Pinned'] = not alternatives[i]['Pinned']
                    break
            vars.actions_metadata[vars.actions.get_next_id()]['Alternative Text'] = alternatives
    send_debug()


#==================================================================#
#  Send transformers-style request to ngrok/colab host
#==================================================================#
def sendtocolab(txt, min, max):
    # Log request to console
    if not vars.quiet:
        print("{0}Tokens:{1}, Txt:{2}{3}".format(colors.YELLOW, min-1, txt, colors.END))
    
    # Store context in memory to use it for comparison with generated content
    vars.lastctx = txt
    
    # Build request JSON data
    reqdata = {
        'text': txt,
        'min': min,
        'max': max,
        'rep_pen': vars.rep_pen,
        'rep_pen_slope': vars.rep_pen_slope,
        'rep_pen_range': vars.rep_pen_range,
        'temperature': vars.temp,
        'top_p': vars.top_p,
        'top_k': vars.top_k,
        'tfs': vars.tfs,
        'typical': vars.typical,
        'topa': vars.top_a,
        'numseqs': vars.numseqs,
        'retfultxt': False
    }
    
    # Create request
    req = requests.post(
        vars.colaburl, 
        json = reqdata
        )
    
    # Deal with the response
    if(req.status_code == 200):
        js = req.json()["data"]
        
        # Try to be backwards compatible with outdated colab
        if("text" in js):
            genout = [getnewcontent(js["text"])]
        else:
            genout = js["seqs"]
        
        for i in range(vars.numseqs):
            vars.lua_koboldbridge.outputs[i+1] = genout[i]

        execute_outmod()
        if(vars.lua_koboldbridge.regeneration_required):
            vars.lua_koboldbridge.regeneration_required = False
            genout = []
            for i in range(vars.numseqs):
                genout.append(vars.lua_koboldbridge.outputs[i+1])
                assert type(genout[-1]) is str

        if(len(genout) == 1):
            genresult(genout[0])
        else:
            # Convert torch output format to transformers
            seqs = []
            for seq in genout:
                seqs.append({"generated_text": seq})
            if(vars.lua_koboldbridge.restart_sequence is not None and vars.lua_koboldbridge.restart_sequence > 0):
                genresult(genout[vars.lua_koboldbridge.restart_sequence-1]["generated_text"])
            else:
                genselect(genout)
        
        # Format output before continuing
        #genout = applyoutputformatting(getnewcontent(genout))
        
        # Add formatted text to Actions array and refresh the game screen
        #vars.actions.append(genout)
        #refresh_story()
        #emit('from_server', {'cmd': 'texteffect', 'data': vars.actions.get_last_key() + 1 if len(vars.actions) else 0})
        
        set_aibusy(0)
    else:
        errmsg = "Colab API Error: Failed to get a reply from the server. Please check the colab console."
        print("{0}{1}{2}".format(colors.RED, errmsg, colors.END))
        emit('from_server', {'cmd': 'errmsg', 'data': errmsg}, broadcast=True)
        set_aibusy(0)

#==================================================================#
#  Send text to TPU mesh transformer backend
#==================================================================#
def tpumtjgenerate(txt, minimum, maximum, found_entries=None):
    vars.generated_tkns = 0

    if(found_entries is None):
        found_entries = set()
    found_entries = tuple(found_entries.copy() for _ in range(vars.numseqs))

    if not vars.quiet:
        print("{0}Min:{1}, Max:{2}, Txt:{3}{4}".format(colors.YELLOW, minimum, maximum, utils.decodenewlines(tokenizer.decode(txt)), colors.END))

    vars._actions = vars.actions
    vars._prompt = vars.prompt
    if(vars.dynamicscan):
        vars._actions = vars._actions.copy()

    # Submit input text to generator
    try:
        soft_tokens = tpumtjgetsofttokens()

        global past

        socketio.start_background_task(copy_current_request_context(check_for_backend_compilation))

        if(vars.dynamicscan or (not vars.nogenmod and vars.has_genmod)):

            context = np.tile(np.uint32(txt), (vars.numseqs, 1))
            past = np.empty((vars.numseqs, 0), dtype=np.uint32)

            while(True):
                genout, n_generated, regeneration_required, halt = tpool.execute(
                    tpu_mtj_backend.infer_dynamic,
                    context,
                    gen_len = maximum-minimum+1,
                    numseqs=vars.numseqs,
                    soft_embeddings=vars.sp,
                    soft_tokens=soft_tokens,
                    excluded_world_info=found_entries,
                )

                past = np.pad(past, ((0, 0), (0, n_generated)))
                for r in range(vars.numseqs):
                    for c in range(vars.lua_koboldbridge.generated_cols):
                        assert vars.lua_koboldbridge.generated[r+1][c+1] is not None
                        past[r, c] = vars.lua_koboldbridge.generated[r+1][c+1]

                if(vars.abort or halt or not regeneration_required):
                    break
                print("(regeneration triggered)")

                encoded = []
                for i in range(vars.numseqs):
                    txt = utils.decodenewlines(tokenizer.decode(past[i]))
                    winfo, mem, anotetxt, _found_entries = calcsubmitbudgetheader(txt, force_use_txt=True, actions=vars._actions)
                    found_entries[i].update(_found_entries)
                    txt, _, _ = calcsubmitbudget(len(vars._actions), winfo, mem, anotetxt, vars._actions, submission=txt)
                    encoded.append(np.array(txt, dtype=np.uint32))
                max_length = len(max(encoded, key=len))
                encoded = np.stack(tuple(np.pad(e, (max_length - len(e), 0), constant_values=tpu_mtj_backend.pad_token_id) for e in encoded))
                context = np.concatenate(
                    (
                        encoded,
                        past,
                    ),
                    axis=-1,
                )

        else:
            genout = tpool.execute(
                tpu_mtj_backend.infer_static,
                np.uint32(txt),
                gen_len = maximum-minimum+1,
                temp=vars.temp,
                top_p=vars.top_p,
                top_k=vars.top_k,
                tfs=vars.tfs,
                typical=vars.typical,
                top_a=vars.top_a,
                numseqs=vars.numseqs,
                repetition_penalty=vars.rep_pen,
                rpslope=vars.rep_pen_slope,
                rprange=vars.rep_pen_range,
                soft_embeddings=vars.sp,
                soft_tokens=soft_tokens,
            )
            past = genout
            for i in range(vars.numseqs):
                vars.lua_koboldbridge.generated[i+1] = vars.lua_state.table(*genout[i].tolist())
            vars.lua_koboldbridge.generated_cols = vars.generated_tkns = genout[0].shape[-1]

    except Exception as e:
        if(issubclass(type(e), lupa.LuaError)):
            vars.lua_koboldbridge.obliterate_multiverse()
            vars.lua_running = False
            emit('from_server', {'cmd': 'errmsg', 'data': 'Lua script error; please check console.'}, broadcast=True)
            sendUSStatItems()
            print("{0}{1}{2}".format(colors.RED, "***LUA ERROR***: ", colors.END), end="", file=sys.stderr)
            print("{0}{1}{2}".format(colors.RED, str(e).replace("\033", ""), colors.END), file=sys.stderr)
            print("{0}{1}{2}".format(colors.YELLOW, "Lua engine stopped; please open 'Userscripts' and press Load to reinitialize scripts.", colors.END), file=sys.stderr)
        else:
            emit('from_server', {'cmd': 'errmsg', 'data': 'Error occurred during generator call; please check console.'}, broadcast=True)
            print("{0}{1}{2}".format(colors.RED, traceback.format_exc().replace("\033", ""), colors.END), file=sys.stderr)
        set_aibusy(0)
        return

    for i in range(vars.numseqs):
        vars.lua_koboldbridge.outputs[i+1] = utils.decodenewlines(tokenizer.decode(past[i]))
    genout = past

    execute_outmod()
    if(vars.lua_koboldbridge.regeneration_required):
        vars.lua_koboldbridge.regeneration_required = False
        genout = []
        for i in range(vars.numseqs):
            genout.append({"generated_text": vars.lua_koboldbridge.outputs[i+1]})
            assert type(genout[-1]["generated_text"]) is str
    else:
        genout = [{"generated_text": utils.decodenewlines(tokenizer.decode(txt))} for txt in genout]

    if(len(genout) == 1):
        genresult(genout[0]["generated_text"])
    else:
        if(vars.lua_koboldbridge.restart_sequence is not None and vars.lua_koboldbridge.restart_sequence > 0):
            genresult(genout[vars.lua_koboldbridge.restart_sequence-1]["generated_text"])
        else:
            genselect(genout)

    set_aibusy(0)


#==================================================================#
# Replaces returns and newlines with HTML breaks
#==================================================================#
def formatforhtml(txt):
    return txt.replace("\\r\\n", "<br/>").replace("\\r", "<br/>").replace("\\n", "<br/>").replace("\r\n", "<br/>").replace('\n', '<br/>').replace('\r', '<br/>').replace('&lt;/s&gt;', '<br/>')

#==================================================================#
# Strips submitted text from the text returned by the AI
#==================================================================#
def getnewcontent(txt):
    # If the submitted context was blank, then everything is new
    if(vars.lastctx == ""):
        return txt
    
    # Tokenize the last context and the generated content
    ctxtokens = tokenizer.encode(utils.encodenewlines(vars.lastctx), max_length=int(2e9), truncation=True)
    txttokens = tokenizer.encode(utils.encodenewlines(txt), max_length=int(2e9), truncation=True)
    dif       = (len(txttokens) - len(ctxtokens)) * -1
    
    # Remove the context from the returned text
    newtokens = txttokens[dif:]
    
    return utils.decodenewlines(tokenizer.decode(newtokens))

#==================================================================#
# Applies chosen formatting options to text submitted to AI
#==================================================================#
def applyinputformatting(txt):
    # Add sentence spacing
    if(vars.formatoptns["frmtadsnsp"]):
        txt = utils.addsentencespacing(txt, vars)
 
    return txt

#==================================================================#
# Applies chosen formatting options to text returned from AI
#==================================================================#
def applyoutputformatting(txt):
    # Use standard quotes and apostrophes
    txt = utils.fixquotes(txt)

    # Adventure mode clipping of all characters after '>'
    if(vars.adventure):
        txt = vars.acregex_ai.sub('', txt)
    
    # Trim incomplete sentences
    if(vars.formatoptns["frmttriminc"] and not vars.chatmode):
        txt = utils.trimincompletesentence(txt)
    # Replace blank lines
    if(vars.formatoptns["frmtrmblln"] or vars.chatmode):
        txt = utils.replaceblanklines(txt)
    # Remove special characters
    if(vars.formatoptns["frmtrmspch"]):
        txt = utils.removespecialchars(txt, vars)
	# Single Line Mode
    if(vars.formatoptns["singleline"] or vars.chatmode):
        txt = utils.singlelineprocessing(txt, vars)
    
    return txt

#==================================================================#
# Sends the current story content to the Game Screen
#==================================================================#
def refresh_story():
    text_parts = ['<chunk n="0" id="n0" tabindex="-1">', vars.comregex_ui.sub(lambda m: '\n'.join('<comment>' + l + '</comment>' for l in m.group().split('\n')), html.escape(vars.prompt)), '</chunk>']
    for idx in vars.actions:
        item = vars.actions[idx]
        idx += 1
        item = html.escape(item)
        item = vars.comregex_ui.sub(lambda m: '\n'.join('<comment>' + l + '</comment>' for l in m.group().split('\n')), item)  # Add special formatting to comments
        item = vars.acregex_ui.sub('<action>\\1</action>', item)  # Add special formatting to adventure actions
        text_parts.extend(('<chunk n="', str(idx), '" id="n', str(idx), '" tabindex="-1">', item, '</chunk>'))
    emit('from_server', {'cmd': 'updatescreen', 'gamestarted': vars.gamestarted, 'data': formatforhtml(''.join(text_parts))}, broadcast=True)


#==================================================================#
# Signals the Game Screen to update one of the chunks
#==================================================================#
def update_story_chunk(idx: Union[int, str]):
    if idx == 'last':
        if len(vars.actions) <= 1:
            # In this case, we are better off just refreshing the whole thing as the
            # prompt might not have been shown yet (with a "Generating story..."
            # message instead).
            refresh_story()
            setgamesaved(False)
            return

        idx = (vars.actions.get_last_key() if len(vars.actions) else 0) + 1

    if idx == 0:
        text = vars.prompt
    else:
        # Actions are 0 based, but in chunks 0 is the prompt.
        # So the chunk index is one more than the corresponding action index.
        if(idx - 1 not in vars.actions):
            return
        text = vars.actions[idx - 1]

    item = html.escape(text)
    item = vars.comregex_ui.sub(lambda m: '\n'.join('<comment>' + l + '</comment>' for l in m.group().split('\n')), item)  # Add special formatting to comments
    item = vars.acregex_ui.sub('<action>\\1</action>', item)  # Add special formatting to adventure actions

    chunk_text = f'<chunk n="{idx}" id="n{idx}" tabindex="-1">{formatforhtml(item)}</chunk>'
    emit('from_server', {'cmd': 'updatechunk', 'data': {'index': idx, 'html': chunk_text}}, broadcast=True)

    setgamesaved(False)

    #If we've set the auto save flag, we'll now save the file
    if vars.autosave and (".json" in vars.savedir):
        save()


#==================================================================#
# Signals the Game Screen to remove one of the chunks
#==================================================================#
def remove_story_chunk(idx: int):
    emit('from_server', {'cmd': 'removechunk', 'data': idx}, broadcast=True)
    setgamesaved(False)


#==================================================================#
# Sends the current generator settings to the Game Menu
#==================================================================#
def refresh_settings():
    # Suppress toggle change events while loading state
    emit('from_server', {'cmd': 'allowtoggle', 'data': False}, broadcast=True)
    
    if(vars.model != "InferKit"):
        emit('from_server', {'cmd': 'updatetemp', 'data': vars.temp}, broadcast=True)
        emit('from_server', {'cmd': 'updatetopp', 'data': vars.top_p}, broadcast=True)
        emit('from_server', {'cmd': 'updatetopk', 'data': vars.top_k}, broadcast=True)
        emit('from_server', {'cmd': 'updatetfs', 'data': vars.tfs}, broadcast=True)
        emit('from_server', {'cmd': 'updatetypical', 'data': vars.typical}, broadcast=True)
        emit('from_server', {'cmd': 'updatetopa', 'data': vars.top_a}, broadcast=True)
        emit('from_server', {'cmd': 'updatereppen', 'data': vars.rep_pen}, broadcast=True)
        emit('from_server', {'cmd': 'updatereppenslope', 'data': vars.rep_pen_slope}, broadcast=True)
        emit('from_server', {'cmd': 'updatereppenrange', 'data': vars.rep_pen_range}, broadcast=True)
        emit('from_server', {'cmd': 'updateoutlen', 'data': vars.genamt}, broadcast=True)
        emit('from_server', {'cmd': 'updatetknmax', 'data': vars.max_length}, broadcast=True)
        emit('from_server', {'cmd': 'updatenumseq', 'data': vars.numseqs}, broadcast=True)
    else:
        emit('from_server', {'cmd': 'updatetemp', 'data': vars.temp}, broadcast=True)
        emit('from_server', {'cmd': 'updatetopp', 'data': vars.top_p}, broadcast=True)
        emit('from_server', {'cmd': 'updateikgen', 'data': vars.ikgen}, broadcast=True)
    
    emit('from_server', {'cmd': 'updateanotedepth', 'data': vars.andepth}, broadcast=True)
    emit('from_server', {'cmd': 'updatewidepth', 'data': vars.widepth}, broadcast=True)
    emit('from_server', {'cmd': 'updateuseprompt', 'data': vars.useprompt}, broadcast=True)
    emit('from_server', {'cmd': 'updateadventure', 'data': vars.adventure}, broadcast=True)
    emit('from_server', {'cmd': 'updatechatmode', 'data': vars.chatmode}, broadcast=True)
    emit('from_server', {'cmd': 'updatedynamicscan', 'data': vars.dynamicscan}, broadcast=True)
    emit('from_server', {'cmd': 'updateautosave', 'data': vars.autosave}, broadcast=True)
    emit('from_server', {'cmd': 'updatenopromptgen', 'data': vars.nopromptgen}, broadcast=True)
    emit('from_server', {'cmd': 'updaterngpersist', 'data': vars.rngpersist}, broadcast=True)
    emit('from_server', {'cmd': 'updatenogenmod', 'data': vars.nogenmod}, broadcast=True)
    
    emit('from_server', {'cmd': 'updatefrmttriminc', 'data': vars.formatoptns["frmttriminc"]}, broadcast=True)
    emit('from_server', {'cmd': 'updatefrmtrmblln', 'data': vars.formatoptns["frmtrmblln"]}, broadcast=True)
    emit('from_server', {'cmd': 'updatefrmtrmspch', 'data': vars.formatoptns["frmtrmspch"]}, broadcast=True)
    emit('from_server', {'cmd': 'updatefrmtadsnsp', 'data': vars.formatoptns["frmtadsnsp"]}, broadcast=True)
    emit('from_server', {'cmd': 'updatesingleline', 'data': vars.formatoptns["singleline"]}, broadcast=True)
    
    # Allow toggle events again
    emit('from_server', {'cmd': 'allowtoggle', 'data': True}, broadcast=True)

#==================================================================#
#  Sets the logical and display states for the AI Busy condition
#==================================================================#
def set_aibusy(state):
    if(state):
        vars.aibusy = True
        emit('from_server', {'cmd': 'setgamestate', 'data': 'wait'}, broadcast=True)
    else:
        vars.aibusy = False
        emit('from_server', {'cmd': 'setgamestate', 'data': 'ready'}, broadcast=True)

#==================================================================#
# 
#==================================================================#
def editrequest(n):
    if(n == 0):
        txt = vars.prompt
    else:
        txt = vars.actions[n-1]
    
    vars.editln = n
    emit('from_server', {'cmd': 'setinputtext', 'data': txt}, broadcast=True)
    emit('from_server', {'cmd': 'enablesubmit', 'data': ''}, broadcast=True)

#==================================================================#
# 
#==================================================================#
def editsubmit(data):
    vars.recentedit = True
    if(vars.editln == 0):
        vars.prompt = data
    else:
        vars.actions_metadata[vars.editln-1]['Alternative Text'] = vars.actions_metadata[vars.editln-1]['Alternative Text'] + [{"Text": vars.actions[vars.editln-1], "Pinned": False, 
                                                                         "Previous Selection": False, 
                                                                         "Edited": True}]
        vars.actions_metadata[vars.editln-1]['Selected Text'] = data
        vars.actions[vars.editln-1] = data
    
    vars.mode = "play"
    update_story_chunk(vars.editln)
    emit('from_server', {'cmd': 'texteffect', 'data': vars.editln}, broadcast=True)
    emit('from_server', {'cmd': 'editmode', 'data': 'false'})
    send_debug()

#==================================================================#
#  
#==================================================================#
def deleterequest():
    vars.recentedit = True
    # Don't delete prompt
    if(vars.editln == 0):
        # Send error message
        pass
    else:
        vars.actions_metadata[vars.editln-1]['Alternative Text'] = [{"Text": vars.actions[vars.editln-1], "Pinned": False, 
                                                      "Previous Selection": True, "Edited": False}] + vars.actions_metadata[vars.editln-1]['Alternative Text']
        vars.actions_metadata[vars.editln-1]['Selected Text'] = ''
        vars.actions[vars.editln-1] = ''
        vars.mode = "play"
        remove_story_chunk(vars.editln)
        emit('from_server', {'cmd': 'editmode', 'data': 'false'})
    send_debug()

#==================================================================#
# 
#==================================================================#
def inlineedit(chunk, data):
    vars.recentedit = True
    chunk = int(chunk)
    if(chunk == 0):
        if(len(data.strip()) == 0):
            return
        vars.prompt = data
    else:
        if(chunk-1 in vars.actions):
            vars.actions_metadata[chunk-1]['Alternative Text'] = vars.actions_metadata[chunk-1]['Alternative Text'] + [{"Text": vars.actions[chunk-1], "Pinned": False, 
                                                                             "Previous Selection": False, 
                                                                             "Edited": True}]
            vars.actions_metadata[chunk-1]['Selected Text'] = data
            vars.actions[chunk-1] = data
        else:
            print(f"WARNING: Attempted to edit non-existent chunk {chunk}")

    setgamesaved(False)
    update_story_chunk(chunk)
    emit('from_server', {'cmd': 'texteffect', 'data': chunk}, broadcast=True)
    emit('from_server', {'cmd': 'editmode', 'data': 'false'}, broadcast=True)
    send_debug()

#==================================================================#
#  
#==================================================================#
def inlinedelete(chunk):
    vars.recentedit = True
    chunk = int(chunk)
    # Don't delete prompt
    if(chunk == 0):
        # Send error message
        update_story_chunk(chunk)
        emit('from_server', {'cmd': 'errmsg', 'data': "Cannot delete the prompt."})
        emit('from_server', {'cmd': 'editmode', 'data': 'false'}, broadcast=True)
    else:
        if(chunk-1 in vars.actions):
            vars.actions_metadata[chunk-1]['Alternative Text'] = [{"Text": vars.actions[chunk-1], "Pinned": False, 
                                                                             "Previous Selection": True, 
                                                                             "Edited": False}] + vars.actions_metadata[chunk-1]['Alternative Text']
            vars.actions_metadata[chunk-1]['Selected Text'] = ''
            vars.actions[chunk-1] = ''
        else:
            print(f"WARNING: Attempted to delete non-existent chunk {chunk}")
        setgamesaved(False)
        remove_story_chunk(chunk)
        emit('from_server', {'cmd': 'editmode', 'data': 'false'}, broadcast=True)
    send_debug()

#==================================================================#
#   Toggles the game mode for memory editing and sends UI commands
#==================================================================#
def togglememorymode():
    if(vars.mode == "play"):
        vars.mode = "memory"
        emit('from_server', {'cmd': 'memmode', 'data': 'true'}, broadcast=True)
        emit('from_server', {'cmd': 'setinputtext', 'data': vars.memory}, broadcast=True)
        emit('from_server', {'cmd': 'setanote', 'data': vars.authornote}, broadcast=True)
        emit('from_server', {'cmd': 'setanotetemplate', 'data': vars.authornotetemplate}, broadcast=True)
    elif(vars.mode == "memory"):
        vars.mode = "play"
        emit('from_server', {'cmd': 'memmode', 'data': 'false'}, broadcast=True)

#==================================================================#
#   Toggles the game mode for WI editing and sends UI commands
#==================================================================#
def togglewimode():
    if(vars.mode == "play"):
        vars.mode = "wi"
        emit('from_server', {'cmd': 'wimode', 'data': 'true'}, broadcast=True)
    elif(vars.mode == "wi"):
        # Commit WI fields first
        requestwi()
        # Then set UI state back to Play
        vars.mode = "play"
        emit('from_server', {'cmd': 'wimode', 'data': 'false'}, broadcast=True)
    sendwi()

#==================================================================#
#   
#==================================================================#
def addwiitem(folder_uid=None):
    assert folder_uid is None or folder_uid in vars.wifolders_d
    ob = {"key": "", "keysecondary": "", "content": "", "comment": "", "folder": folder_uid, "num": len(vars.worldinfo), "init": False, "selective": False, "constant": False}
    vars.worldinfo.append(ob)
    while(True):
        uid = int.from_bytes(os.urandom(4), "little", signed=True)
        if(uid not in vars.worldinfo_u):
            break
    vars.worldinfo_u[uid] = vars.worldinfo[-1]
    vars.worldinfo[-1]["uid"] = uid
    if(folder_uid is not None):
        vars.wifolders_u[folder_uid].append(vars.worldinfo[-1])
    emit('from_server', {'cmd': 'addwiitem', 'data': ob}, broadcast=True)

#==================================================================#
#   Creates a new WI folder with an unused cryptographically secure random UID
#==================================================================#
def addwifolder():
    while(True):
        uid = int.from_bytes(os.urandom(4), "little", signed=True)
        if(uid not in vars.wifolders_d):
            break
    ob = {"name": "", "collapsed": False}
    vars.wifolders_d[uid] = ob
    vars.wifolders_l.append(uid)
    vars.wifolders_u[uid] = []
    emit('from_server', {'cmd': 'addwifolder', 'uid': uid, 'data': ob}, broadcast=True)
    addwiitem(folder_uid=uid)

#==================================================================#
#   Move the WI entry with UID src so that it immediately precedes
#   the WI entry with UID dst
#==================================================================#
def movewiitem(dst, src):
    setgamesaved(False)
    if(vars.worldinfo_u[src]["folder"] is not None):
        for i, e in enumerate(vars.wifolders_u[vars.worldinfo_u[src]["folder"]]):
            if(e is vars.worldinfo_u[src]):
                vars.wifolders_u[vars.worldinfo_u[src]["folder"]].pop(i)
                break
    if(vars.worldinfo_u[dst]["folder"] is not None):
        vars.wifolders_u[vars.worldinfo_u[dst]["folder"]].append(vars.worldinfo_u[src])
    vars.worldinfo_u[src]["folder"] = vars.worldinfo_u[dst]["folder"]
    for i, e in enumerate(vars.worldinfo):
        if(e is vars.worldinfo_u[src]):
            _src = i
        elif(e is vars.worldinfo_u[dst]):
            _dst = i
    vars.worldinfo.insert(_dst - (_dst >= _src), vars.worldinfo.pop(_src))
    sendwi()

#==================================================================#
#   Move the WI folder with UID src so that it immediately precedes
#   the WI folder with UID dst
#==================================================================#
def movewifolder(dst, src):
    setgamesaved(False)
    vars.wifolders_l.remove(src)
    if(dst is None):
        # If dst is None, that means we should move src to be the last folder
        vars.wifolders_l.append(src)
    else:
        vars.wifolders_l.insert(vars.wifolders_l.index(dst), src)
    sendwi()

#==================================================================#
#   
#==================================================================#
def sendwi():
    # Cache len of WI
    ln = len(vars.worldinfo)

    # Clear contents of WI container
    emit('from_server', {'cmd': 'wistart', 'wifolders_d': vars.wifolders_d, 'wifolders_l': vars.wifolders_l, 'data': ''}, broadcast=True)

    # Stable-sort WI entries in order of folder
    stablesortwi()

    vars.worldinfo_i = [wi for wi in vars.worldinfo if wi["init"]]

    # If there are no WI entries, send an empty WI object
    if(ln == 0):
        addwiitem()
    else:
        # Send contents of WI array
        last_folder = ...
        for wi in vars.worldinfo:
            if(wi["folder"] != last_folder):
                emit('from_server', {'cmd': 'addwifolder', 'uid': wi["folder"], 'data': vars.wifolders_d[wi["folder"]] if wi["folder"] is not None else None}, broadcast=True)
                last_folder = wi["folder"]
            ob = wi
            emit('from_server', {'cmd': 'addwiitem', 'data': ob}, broadcast=True)
    
    emit('from_server', {'cmd': 'wifinish', 'data': ''}, broadcast=True)

#==================================================================#
#  Request current contents of all WI HTML elements
#==================================================================#
def requestwi():
    list = []
    for wi in vars.worldinfo:
        list.append(wi["num"])
    emit('from_server', {'cmd': 'requestwiitem', 'data': list})

#==================================================================#
#  Stable-sort WI items so that items in the same folder are adjacent,
#  and items in different folders are sorted based on the order of the folders
#==================================================================#
def stablesortwi():
    mapping = {uid: index for index, uid in enumerate(vars.wifolders_l)}
    vars.worldinfo.sort(key=lambda x: mapping[x["folder"]] if x["folder"] is not None else float("inf"))
    last_folder = ...
    last_wi = None
    for i, wi in enumerate(vars.worldinfo):
        wi["num"] = i
        wi["init"] = True
        if(wi["folder"] != last_folder):
            if(last_wi is not None and last_folder is not ...):
                last_wi["init"] = False
            last_folder = wi["folder"]
        last_wi = wi
    if(last_wi is not None):
        last_wi["init"] = False
    for folder in vars.wifolders_u:
        vars.wifolders_u[folder].sort(key=lambda x: x["num"])

#==================================================================#
#  Extract object from server and send it to WI objects
#==================================================================#
def commitwi(ar):
    for ob in ar:
        ob["uid"] = int(ob["uid"])
        vars.worldinfo_u[ob["uid"]]["key"]          = ob["key"]
        vars.worldinfo_u[ob["uid"]]["keysecondary"] = ob["keysecondary"]
        vars.worldinfo_u[ob["uid"]]["content"]      = ob["content"]
        vars.worldinfo_u[ob["uid"]]["comment"]      = ob.get("comment", "")
        vars.worldinfo_u[ob["uid"]]["folder"]       = ob.get("folder", None)
        vars.worldinfo_u[ob["uid"]]["selective"]    = ob["selective"]
        vars.worldinfo_u[ob["uid"]]["constant"]     = ob.get("constant", False)
    stablesortwi()
    vars.worldinfo_i = [wi for wi in vars.worldinfo if wi["init"]]

#==================================================================#
#  
#==================================================================#
def deletewi(uid):
    if(uid in vars.worldinfo_u):
        setgamesaved(False)
        # Store UID of deletion request
        vars.deletewi = uid
        if(vars.deletewi is not None):
            if(vars.worldinfo_u[vars.deletewi]["folder"] is not None):
                for i, e in enumerate(vars.wifolders_u[vars.worldinfo_u[vars.deletewi]["folder"]]):
                    if(e is vars.worldinfo_u[vars.deletewi]):
                        vars.wifolders_u[vars.worldinfo_u[vars.deletewi]["folder"]].pop(i)
            for i, e in enumerate(vars.worldinfo):
                if(e is vars.worldinfo_u[vars.deletewi]):
                    del vars.worldinfo[i]
                    break
            del vars.worldinfo_u[vars.deletewi]
            # Send the new WI array structure
            sendwi()
            # And reset deletewi
            vars.deletewi = None

#==================================================================#
#  
#==================================================================#
def deletewifolder(uid):
    uid = int(uid)
    del vars.wifolders_u[uid]
    del vars.wifolders_d[uid]
    del vars.wifolders_l[vars.wifolders_l.index(uid)]
    setgamesaved(False)
    # Delete uninitialized entries in the folder we're going to delete
    vars.worldinfo = [wi for wi in vars.worldinfo if wi["folder"] != uid or wi["init"]]
    vars.worldinfo_i = [wi for wi in vars.worldinfo if wi["init"]]
    # Move WI entries that are inside of the folder we're going to delete
    # so that they're outside of all folders
    for wi in vars.worldinfo:
        if(wi["folder"] == uid):
            wi["folder"] = None

    sendwi()

#==================================================================#
#  Look for WI keys in text to generator 
#==================================================================#
def checkworldinfo(txt, allowed_entries=None, allowed_folders=None, force_use_txt=False, scan_story=True, actions=None):
    original_txt = txt

    if(actions is None):
        actions = vars.actions

    # Dont go any further if WI is empty
    if(len(vars.worldinfo) == 0):
        return "", set()
    
    # Cache actions length
    ln = len(actions)
    
    # Don't bother calculating action history if widepth is 0
    if(vars.widepth > 0 and scan_story):
        depth = vars.widepth
        # If this is not a continue, add 1 to widepth since submitted
        # text is already in action history @ -1
        if(not force_use_txt and (txt != "" and vars.prompt != txt)):
            txt    = ""
            depth += 1
        
        if(ln > 0):
            chunks = collections.deque()
            i = 0
            for key in reversed(actions):
                chunk = actions[key]
                chunks.appendleft(chunk)
                i += 1
                if(i == depth):
                    break
        
        if(ln >= depth):
            txt = "".join(chunks)
        elif(ln > 0):
            txt = vars.comregex_ai.sub('', vars.prompt) + "".join(chunks)
        elif(ln == 0):
            txt = vars.comregex_ai.sub('', vars.prompt)

    if(force_use_txt):
        txt += original_txt

    # Scan text for matches on WI keys
    wimem = ""
    found_entries = set()
    for wi in vars.worldinfo:
        if(allowed_entries is not None and wi["uid"] not in allowed_entries):
            continue
        if(allowed_folders is not None and wi["folder"] not in allowed_folders):
            continue

        if(wi.get("constant", False)):
            wimem = wimem + wi["content"] + "\n"
            found_entries.add(id(wi))
            continue

        if(len(wi["key"].strip()) > 0 and (not wi.get("selective", False) or len(wi.get("keysecondary", "").strip()) > 0)):
            # Split comma-separated keys
            keys = wi["key"].split(",")
            keys_secondary = wi.get("keysecondary", "").split(",")

            for k in keys:
                ky = k
                # Remove leading/trailing spaces if the option is enabled
                if(vars.wirmvwhtsp):
                    ky = k.strip()
                if ky in txt:
                    if wi.get("selective", False) and len(keys_secondary):
                        found = False
                        for ks in keys_secondary:
                            ksy = ks
                            if(vars.wirmvwhtsp):
                                ksy = ks.strip()
                            if ksy in txt:
                                wimem = wimem + wi["content"] + "\n"
                                found_entries.add(id(wi))
                                found = True
                                break
                        if found:
                            break
                    else:
                        wimem = wimem + wi["content"] + "\n"
                        found_entries.add(id(wi))
                        break
    
    return wimem, found_entries
    
#==================================================================#
#  Commit changes to Memory storage
#==================================================================#
def memsubmit(data):
    emit('from_server', {'cmd': 'setinputtext', 'data': data}, broadcast=True)
    # Maybe check for length at some point
    # For now just send it to storage
    if(data != vars.memory):
        setgamesaved(False)
    vars.memory = data
    vars.mode = "play"
    emit('from_server', {'cmd': 'memmode', 'data': 'false'}, broadcast=True)
    
    # Ask for contents of Author's Note field
    emit('from_server', {'cmd': 'getanote', 'data': ''})

#==================================================================#
#  Commit changes to Author's Note
#==================================================================#
def anotesubmit(data, template=""):
    assert type(data) is str and type(template) is str
    # Maybe check for length at some point
    # For now just send it to storage
    if(data != vars.authornote):
        setgamesaved(False)
    vars.authornote = data

    if(vars.authornotetemplate != template):
        vars.setauthornotetemplate = template
        settingschanged()
    vars.authornotetemplate = template

    emit('from_server', {'cmd': 'setanote', 'data': vars.authornote}, broadcast=True)
    emit('from_server', {'cmd': 'setanotetemplate', 'data': vars.authornotetemplate}, broadcast=True)

#==================================================================#
#  Assembles game data into a request to InferKit API
#==================================================================#
def ikrequest(txt):
    # Log request to console
    if not vars.quiet:
        print("{0}Len:{1}, Txt:{2}{3}".format(colors.YELLOW, len(txt), txt, colors.END))
    
    # Build request JSON data
    reqdata = {
        'forceNoEnd': True,
        'length': vars.ikgen,
        'prompt': {
            'isContinuation': False,
            'text': txt
        },
        'startFromBeginning': False,
        'streamResponse': False,
        'temperature': vars.temp,
        'topP': vars.top_p
    }
    
    # Create request
    req = requests.post(
        vars.url, 
        json    = reqdata,
        headers = {
            'Authorization': 'Bearer '+vars.apikey
            }
        )
    
    # Deal with the response
    if(req.status_code == 200):
        genout = req.json()["data"]["text"]

        vars.lua_koboldbridge.outputs[1] = genout

        execute_outmod()
        if(vars.lua_koboldbridge.regeneration_required):
            vars.lua_koboldbridge.regeneration_required = False
            genout = vars.lua_koboldbridge.outputs[1]
            assert genout is str

        if not vars.quiet:
            print("{0}{1}{2}".format(colors.CYAN, genout, colors.END))
        vars.actions.append(genout)
        if vars.actions.get_last_key() in vars.actions_metadata:
            vars.actions_metadata[vars.actions.get_last_key()] = {"Selected Text": genout, "Alternative Text": []}
        else:
        # 2. We've selected a chunk of text that is was presented previously
            alternatives = [item['Text'] for item in vars.actions_metadata[vars.actions.get_last_key()]["Alternative Text"]]
            if genout in alternatives:
                alternatives = [item for item in vars.actions_metadata[vars.actions.get_last_key()]["Alternative Text"] if item['Text'] != genout]
                vars.actions_metadata[vars.actions.get_last_key()]["Alternative Text"] = alternatives
            vars.actions_metadata[vars.actions.get_last_key()]["Selected Text"] = genout
        update_story_chunk('last')
        emit('from_server', {'cmd': 'texteffect', 'data': vars.actions.get_last_key() + 1 if len(vars.actions) else 0}, broadcast=True)
        send_debug()
        set_aibusy(0)
    else:
        # Send error message to web client
        er = req.json()
        if("error" in er):
            code = er["error"]["extensions"]["code"]
        elif("errors" in er):
            code = er["errors"][0]["extensions"]["code"]
            
        errmsg = "InferKit API Error: {0} - {1}".format(req.status_code, code)
        emit('from_server', {'cmd': 'errmsg', 'data': errmsg}, broadcast=True)
        set_aibusy(0)

#==================================================================#
#  Assembles game data into a request to OpenAI API
#==================================================================#
def oairequest(txt, min, max):
    # Log request to console
    if not vars.quiet:
        print("{0}Len:{1}, Txt:{2}{3}".format(colors.YELLOW, len(txt), txt, colors.END))
    
    # Store context in memory to use it for comparison with generated content
    vars.lastctx = txt
    
    # Build request JSON data
    if 'GooseAI' in args.configname:
        reqdata = {
            'prompt': txt,
            'max_tokens': vars.genamt,
            'temperature': vars.temp,
            'top_p': vars.top_p,
            'top_k': vars.top_k,
            'tfs': vars.tfs,
            'typical_p': vars.typical,
            'repetition_penalty': vars.rep_pen,
            'repetition_penalty_slope': vars.rep_pen_slope,
            'repetition_penalty_range': vars.rep_pen_range,
            'n': vars.numseqs,
            'stream': False
        }
    else:
        reqdata = {
            'prompt': txt,
            'max_tokens': vars.genamt,
            'temperature': vars.temp,
            'top_p': vars.top_p,
            'n': vars.numseqs,
            'stream': False
        }
    
    req = requests.post(
        vars.oaiurl, 
        json    = reqdata,
        headers = {
            'Authorization': 'Bearer '+vars.oaiapikey,
            'Content-Type': 'application/json'
            }
        )
    
    # Deal with the response
    if(req.status_code == 200):
        outputs = [out["text"] for out in req.json()["choices"]]

        for idx in range(len(outputs)):
            vars.lua_koboldbridge.outputs[idx+1] = outputs[idx]

        execute_outmod()
        if (vars.lua_koboldbridge.regeneration_required):
            vars.lua_koboldbridge.regeneration_required = False
            genout = []
            for i in range(len(outputs)):
                genout.append(
                    {"generated_text": vars.lua_koboldbridge.outputs[i + 1]})
                assert type(genout[-1]["generated_text"]) is str
        else:
            genout = [
                {"generated_text": utils.decodenewlines(txt)}
                for txt in outputs]

        if vars.actions.get_last_key() not in vars.actions_metadata:
            vars.actions_metadata[vars.actions.get_last_key()] = {
                "Selected Text": genout[0], "Alternative Text": []}
        else:
        # 2. We've selected a chunk of text that is was presented previously
            try:
                alternatives = [item['Text'] for item in vars.actions_metadata[len(vars.actions)-1]["Alternative Text"]]
            except:
                print(len(vars.actions))
                print(vars.actions_metadata)
                raise
            if genout in alternatives:
                alternatives = [item for item in vars.actions_metadata[vars.actions.get_last_key() ]["Alternative Text"] if item['Text'] != genout]
                vars.actions_metadata[vars.actions.get_last_key()]["Alternative Text"] = alternatives
            vars.actions_metadata[vars.actions.get_last_key()]["Selected Text"] = genout

        if (len(genout) == 1):
            genresult(genout[0]["generated_text"])
        else:
            if (vars.lua_koboldbridge.restart_sequence is not None and
                    vars.lua_koboldbridge.restart_sequence > 0):
                genresult(genout[vars.lua_koboldbridge.restart_sequence - 1][
                              "generated_text"])
            else:
                genselect(genout)

        if not vars.quiet:
            print("{0}{1}{2}".format(colors.CYAN, genout, colors.END))

        set_aibusy(0)
    else:
        # Send error message to web client            
        er = req.json()
        if("error" in er):
            type    = er["error"]["type"]
            message = er["error"]["message"]
            
        errmsg = "OpenAI API Error: {0} - {1}".format(type, message)
        emit('from_server', {'cmd': 'errmsg', 'data': errmsg}, broadcast=True)
        set_aibusy(0)

#==================================================================#
#  Forces UI to Play mode
#==================================================================#
def exitModes():
    if(vars.mode == "edit"):
        emit('from_server', {'cmd': 'editmode', 'data': 'false'}, broadcast=True)
    elif(vars.mode == "memory"):
        emit('from_server', {'cmd': 'memmode', 'data': 'false'}, broadcast=True)
    elif(vars.mode == "wi"):
        emit('from_server', {'cmd': 'wimode', 'data': 'false'}, broadcast=True)
    vars.mode = "play"

#==================================================================#
#  Launch in-browser save prompt
#==================================================================#
def saveas(data):
    
    name = data['name']
    savepins = data['pins']
    # Check if filename exists already
    name = utils.cleanfilename(name)
    if(not fileops.saveexists(name) or (vars.saveow and vars.svowname == name)):
        # All clear to save
        e = saveRequest(fileops.storypath(name), savepins=savepins)
        vars.saveow = False
        vars.svowname = ""
        if(e is None):
            emit('from_server', {'cmd': 'hidesaveas', 'data': ''})
        else:
            print("{0}{1}{2}".format(colors.RED, str(e), colors.END))
            emit('from_server', {'cmd': 'popuperror', 'data': str(e)})
    else:
        # File exists, prompt for overwrite
        vars.saveow   = True
        vars.svowname = name
        emit('from_server', {'cmd': 'askforoverwrite', 'data': ''})

#==================================================================#
#  Launch in-browser story-delete prompt
#==================================================================#
def deletesave(name):
    name = utils.cleanfilename(name)
    e = fileops.deletesave(name)
    if(e is None):
        if(vars.smandelete):
            emit('from_server', {'cmd': 'hidepopupdelete', 'data': ''})
            getloadlist()
        else:
            emit('from_server', {'cmd': 'popuperror', 'data': "The server denied your request to delete this story"})
    else:
        print("{0}{1}{2}".format(colors.RED, str(e), colors.END))
        emit('from_server', {'cmd': 'popuperror', 'data': str(e)})

#==================================================================#
#  Launch in-browser story-rename prompt
#==================================================================#
def renamesave(name, newname):
    # Check if filename exists already
    name = utils.cleanfilename(name)
    newname = utils.cleanfilename(newname)
    if(not fileops.saveexists(newname) or name == newname or (vars.saveow and vars.svowname == newname)):
        e = fileops.renamesave(name, newname)
        vars.saveow = False
        vars.svowname = ""
        if(e is None):
            if(vars.smanrename):
                emit('from_server', {'cmd': 'hidepopuprename', 'data': ''})
                getloadlist()
            else:
                emit('from_server', {'cmd': 'popuperror', 'data': "The server denied your request to rename this story"})
        else:
            print("{0}{1}{2}".format(colors.RED, str(e), colors.END))
            emit('from_server', {'cmd': 'popuperror', 'data': str(e)})
    else:
        # File exists, prompt for overwrite
        vars.saveow   = True
        vars.svowname = newname
        emit('from_server', {'cmd': 'askforoverwrite', 'data': ''})

#==================================================================#
#  Save the currently running story
#==================================================================#
def save():
    # Check if a file is currently open
    if(".json" in vars.savedir):
        saveRequest(vars.savedir)
    else:
        emit('from_server', {'cmd': 'saveas', 'data': ''})

#==================================================================#
#  Save the story via file browser
#==================================================================#
def savetofile():
    savpath = fileops.getsavepath(vars.savedir, "Save Story As", [("Json", "*.json")])
    saveRequest(savpath)

#==================================================================#
#  Save the story to specified path
#==================================================================#
def saveRequest(savpath, savepins=True):    
    if(savpath):
        # Leave Edit/Memory mode before continuing
        exitModes()
        
        # Save path for future saves
        vars.savedir = savpath
        txtpath = os.path.splitext(savpath)[0] + ".txt"
        # Build json to write
        js = {}
        js["gamestarted"] = vars.gamestarted
        js["prompt"]      = vars.prompt
        js["memory"]      = vars.memory
        js["authorsnote"] = vars.authornote
        js["anotetemplate"] = vars.authornotetemplate
        js["actions"]     = tuple(vars.actions.values())
        if savepins:
            js["actions_metadata"]     = vars.actions_metadata
        js["worldinfo"]   = []
        js["wifolders_d"] = vars.wifolders_d
        js["wifolders_l"] = vars.wifolders_l
		
        # Extract only the important bits of WI
        for wi in vars.worldinfo_i:
            if(True):
                js["worldinfo"].append({
                    "key": wi["key"],
                    "keysecondary": wi["keysecondary"],
                    "content": wi["content"],
                    "comment": wi["comment"],
                    "folder": wi["folder"],
                    "selective": wi["selective"],
                    "constant": wi["constant"]
                })
                
        txt = vars.prompt + "".join(vars.actions.values())

        # Write it
        try:
            file = open(savpath, "w")
        except Exception as e:
            return e
        try:
            file.write(json.dumps(js, indent=3))
        except Exception as e:
            file.close()
            return e
        file.close()
        
        try:
            file = open(txtpath, "w")
        except Exception as e:
            return e
        try:
            file.write(txt)
        except Exception as e:
            file.close()
            return e
        file.close()

        filename = path.basename(savpath)
        if(filename.endswith('.json')):
            filename = filename[:-5]
        vars.laststory = filename
        emit('from_server', {'cmd': 'setstoryname', 'data': vars.laststory}, broadcast=True)
        setgamesaved(True)
        print("{0}Story saved to {1}!{2}".format(colors.GREEN, path.basename(savpath), colors.END))

#==================================================================#
#  Show list of saved stories
#==================================================================#
def getloadlist():
    emit('from_server', {'cmd': 'buildload', 'data': fileops.getstoryfiles()})

#==================================================================#
#  Show list of soft prompts
#==================================================================#
def getsplist():
    if(vars.allowsp):
        emit('from_server', {'cmd': 'buildsp', 'data': fileops.getspfiles(vars.modeldim)})

#==================================================================#
#  Get list of userscripts
#==================================================================#
def getuslist():
    files = {i: v for i, v in enumerate(fileops.getusfiles())}
    loaded = []
    unloaded = []
    userscripts = set(vars.userscripts)
    for i in range(len(files)):
        if files[i]["filename"] not in userscripts:
            unloaded.append(files[i])
    files = {files[k]["filename"]: files[k] for k in files}
    userscripts = set(files.keys())
    for filename in vars.userscripts:
        if filename in userscripts:
            loaded.append(files[filename])
    return unloaded, loaded

#==================================================================#
#  Load a saved story via file browser
#==================================================================#
def loadfromfile():
    loadpath = fileops.getloadpath(vars.savedir, "Select Story File", [("Json", "*.json")])
    loadRequest(loadpath)

#==================================================================#
#  Load a stored story from a file
#==================================================================#
def loadRequest(loadpath, filename=None):
    if(loadpath):
        # Leave Edit/Memory mode before continuing
        exitModes()
        
        # Read file contents into JSON object
        if(isinstance(loadpath, str)):
            with open(loadpath, "r") as file:
                js = json.load(file)
            if(filename is None):
                filename = path.basename(loadpath)
        else:
            js = loadpath
            if(filename is None):
                filename = "untitled.json"
        
        # Copy file contents to vars
        vars.gamestarted = js["gamestarted"]
        vars.prompt      = js["prompt"]
        vars.memory      = js["memory"]
        vars.worldinfo   = []
        vars.worldinfo   = []
        vars.worldinfo_u = {}
        vars.wifolders_d = {int(k): v for k, v in js.get("wifolders_d", {}).items()}
        vars.wifolders_l = js.get("wifolders_l", [])
        vars.wifolders_u = {uid: [] for uid in vars.wifolders_d}
        vars.lastact     = ""
        vars.submission  = ""
        vars.lastctx     = ""
        vars.genseqs = []

        del vars.actions
        vars.actions = structures.KoboldStoryRegister()
        actions = collections.deque(js["actions"])
        

        if "actions_metadata" in js:
            
            if type(js["actions_metadata"]) == dict:
                temp = js["actions_metadata"]
                vars.actions_metadata = {}
                #we need to redo the numbering of the actions_metadata since the actions list doesn't preserve it's number on saving
                if len(temp) > 0:
                    counter = 0
                    temp = {int(k):v for k,v in temp.items()}
                    for i in range(max(temp)+1):
                        if i in temp:
                            vars.actions_metadata[counter] = temp[i]
                            counter += 1
                del temp
            else:
                #fix if we're using the old metadata format
                vars.actions_metadata = {}
                i = 0
                
                for text in js['actions']:
                    vars.actions_metadata[i] = {'Selected Text': text, 'Alternative Text': []}
                    i+=1
        else:
            vars.actions_metadata = {}
            i = 0
            
            for text in js['actions']:
                vars.actions_metadata[i] = {'Selected Text': text, 'Alternative Text': []}
                i+=1
                

        if(len(vars.prompt.strip()) == 0):
            while(len(actions)):
                action = actions.popleft()
                if(len(action.strip()) != 0):
                    vars.prompt = action
                    break
            else:
                vars.gamestarted = False
        if(vars.gamestarted):
            for s in actions:
                vars.actions.append(s)
        
        # Try not to break older save files
        if("authorsnote" in js):
            vars.authornote = js["authorsnote"]
        else:
            vars.authornote = ""
        if("anotetemplate" in js):
            vars.authornotetemplate = js["anotetemplate"]
        else:
            vars.authornotetemplate = "[Author's note: <|>]"
        
        if("worldinfo" in js):
            num = 0
            for wi in js["worldinfo"]:
                vars.worldinfo.append({
                    "key": wi["key"],
                    "keysecondary": wi.get("keysecondary", ""),
                    "content": wi["content"],
                    "comment": wi.get("comment", ""),
                    "folder": wi.get("folder", None),
                    "num": num,
                    "init": True,
                    "selective": wi.get("selective", False),
                    "constant": wi.get("constant", False),
                    "uid": None,
                })
                while(True):
                    uid = int.from_bytes(os.urandom(4), "little", signed=True)
                    if(uid not in vars.worldinfo_u):
                        break
                vars.worldinfo_u[uid] = vars.worldinfo[-1]
                vars.worldinfo[-1]["uid"] = uid
                if(vars.worldinfo[-1]["folder"] is not None):
                    vars.wifolders_u[vars.worldinfo[-1]["folder"]].append(vars.worldinfo[-1])
                num += 1

        for uid in vars.wifolders_l + [None]:
            vars.worldinfo.append({"key": "", "keysecondary": "", "content": "", "comment": "", "folder": uid, "num": None, "init": False, "selective": False, "constant": False, "uid": None})
            while(True):
                uid = int.from_bytes(os.urandom(4), "little", signed=True)
                if(uid not in vars.worldinfo_u):
                    break
            vars.worldinfo_u[uid] = vars.worldinfo[-1]
            vars.worldinfo[-1]["uid"] = uid
            if(vars.worldinfo[-1]["folder"] is not None):
                vars.wifolders_u[vars.worldinfo[-1]["folder"]].append(vars.worldinfo[-1])
        stablesortwi()
        vars.worldinfo_i = [wi for wi in vars.worldinfo if wi["init"]]

        # Save path for save button
        vars.savedir = loadpath
        
        # Clear loadselect var
        vars.loadselect = ""
        
        # Refresh game screen
        _filename = filename
        if(filename.endswith('.json')):
            _filename = filename[:-5]
        vars.laststory = _filename
        emit('from_server', {'cmd': 'setstoryname', 'data': vars.laststory}, broadcast=True)
        setgamesaved(True)
        sendwi()
        emit('from_server', {'cmd': 'setmemory', 'data': vars.memory}, broadcast=True)
        emit('from_server', {'cmd': 'setanote', 'data': vars.authornote}, broadcast=True)
        emit('from_server', {'cmd': 'setanotetemplate', 'data': vars.authornotetemplate}, broadcast=True)
        refresh_story()
        emit('from_server', {'cmd': 'setgamestate', 'data': 'ready'}, broadcast=True)
        emit('from_server', {'cmd': 'hidegenseqs', 'data': ''}, broadcast=True)
        print("{0}Story loaded from {1}!{2}".format(colors.GREEN, filename, colors.END))
        
        send_debug()

#==================================================================#
# Import an AIDungon game exported with Mimi's tool
#==================================================================#
def importRequest():
    importpath = fileops.getloadpath(vars.savedir, "Select AID CAT File", [("Json", "*.json")])
    
    if(importpath):
        # Leave Edit/Memory mode before continuing
        exitModes()
        
        # Read file contents into JSON object
        file = open(importpath, "rb")
        vars.importjs = json.load(file)
        
        # If a bundle file is being imported, select just the Adventures object
        if type(vars.importjs) is dict and "stories" in vars.importjs:
            vars.importjs = vars.importjs["stories"]
        
        # Clear Popup Contents
        emit('from_server', {'cmd': 'clearpopup', 'data': ''}, broadcast=True)
        
        # Initialize vars
        num = 0
        vars.importnum = -1
        
        # Get list of stories
        for story in vars.importjs:
            ob = {}
            ob["num"]   = num
            if(story["title"] != "" and story["title"] != None):
                ob["title"] = story["title"]
            else:
                ob["title"] = "(No Title)"
            if(story["description"] != "" and story["description"] != None):
                ob["descr"] = story["description"]
            else:
                ob["descr"] = "(No Description)"
            if("actions" in story):
                ob["acts"]  = len(story["actions"])
            elif("actionWindow" in story):
                ob["acts"]  = len(story["actionWindow"])
            emit('from_server', {'cmd': 'addimportline', 'data': ob})
            num += 1
        
        # Show Popup
        emit('from_server', {'cmd': 'popupshow', 'data': True})

#==================================================================#
# Import an AIDungon game selected in popup
#==================================================================#
def importgame():
    if(vars.importnum >= 0):
        # Cache reference to selected game
        ref = vars.importjs[vars.importnum]
        
        # Copy game contents to vars
        vars.gamestarted = True
        
        # Support for different versions of export script
        if("actions" in ref):
            if(len(ref["actions"]) > 0):
                vars.prompt = ref["actions"][0]["text"]
            else:
                vars.prompt = ""
        elif("actionWindow" in ref):
            if(len(ref["actionWindow"]) > 0):
                vars.prompt = ref["actionWindow"][0]["text"]
            else:
                vars.prompt = ""
        else:
            vars.prompt = ""
        vars.memory      = ref["memory"]
        vars.authornote  = ref["authorsNote"] if type(ref["authorsNote"]) is str else ""
        vars.authornotetemplate = "[Author's note: <|>]"
        vars.actions     = structures.KoboldStoryRegister()
        vars.actions_metadata = {}
        vars.worldinfo   = []
        vars.worldinfo_i = []
        vars.worldinfo_u = {}
        vars.wifolders_d = {}
        vars.wifolders_l = []
        vars.wifolders_u = {uid: [] for uid in vars.wifolders_d}
        vars.lastact     = ""
        vars.submission  = ""
        vars.lastctx     = ""
        
        # Get all actions except for prompt
        if("actions" in ref):
            if(len(ref["actions"]) > 1):
                for act in ref["actions"][1:]:
                    vars.actions.append(act["text"])
        elif("actionWindow" in ref):
            if(len(ref["actionWindow"]) > 1):
                for act in ref["actionWindow"][1:]:
                    vars.actions.append(act["text"])
        
        # Get just the important parts of world info
        if(ref["worldInfo"] != None):
            if(len(ref["worldInfo"]) > 1):
                num = 0
                for wi in ref["worldInfo"]:
                    vars.worldinfo.append({
                        "key": wi["keys"],
                        "keysecondary": wi.get("keysecondary", ""),
                        "content": wi["entry"],
                        "comment": wi.get("comment", ""),
                        "folder": wi.get("folder", None),
                        "num": num,
                        "init": True,
                        "selective": wi.get("selective", False),
                        "constant": wi.get("constant", False),
                        "uid": None,
                    })
                    while(True):
                        uid = int.from_bytes(os.urandom(4), "little", signed=True)
                        if(uid not in vars.worldinfo_u):
                            break
                    vars.worldinfo_u[uid] = vars.worldinfo[-1]
                    vars.worldinfo[-1]["uid"] = uid
                    if(vars.worldinfo[-1]["folder"]) is not None:
                        vars.wifolders_u[vars.worldinfo[-1]["folder"]].append(vars.worldinfo[-1])
                    num += 1

        for uid in vars.wifolders_l + [None]:
            vars.worldinfo.append({"key": "", "keysecondary": "", "content": "", "comment": "", "folder": uid, "num": None, "init": False, "selective": False, "constant": False, "uid": None})
            while(True):
                uid = int.from_bytes(os.urandom(4), "little", signed=True)
                if(uid not in vars.worldinfo_u):
                    break
            vars.worldinfo_u[uid] = vars.worldinfo[-1]
            vars.worldinfo[-1]["uid"] = uid
            if(vars.worldinfo[-1]["folder"] is not None):
                vars.wifolders_u[vars.worldinfo[-1]["folder"]].append(vars.worldinfo[-1])
        stablesortwi()
        vars.worldinfo_i = [wi for wi in vars.worldinfo if wi["init"]]
        
        # Clear import data
        vars.importjs = {}
        
        # Reset current save
        vars.savedir = getcwd()+"\\stories"
        
        # Refresh game screen
        vars.laststory = None
        emit('from_server', {'cmd': 'setstoryname', 'data': vars.laststory}, broadcast=True)
        setgamesaved(False)
        sendwi()
        emit('from_server', {'cmd': 'setmemory', 'data': vars.memory}, broadcast=True)
        emit('from_server', {'cmd': 'setanote', 'data': vars.authornote}, broadcast=True)
        emit('from_server', {'cmd': 'setanotetemplate', 'data': vars.authornotetemplate}, broadcast=True)
        refresh_story()
        emit('from_server', {'cmd': 'setgamestate', 'data': 'ready'}, broadcast=True)
        emit('from_server', {'cmd': 'hidegenseqs', 'data': ''}, broadcast=True)

#==================================================================#
# Import an aidg.club prompt and start a new game with it.
#==================================================================#
def importAidgRequest(id):    
    exitModes()
    
    urlformat = "https://prompts.aidg.club/api/"
    req = requests.get(urlformat+id)

    if(req.status_code == 200):
        js = req.json()
        
        # Import game state
        vars.gamestarted = True
        vars.prompt      = js["promptContent"]
        vars.memory      = js["memory"]
        vars.authornote  = js["authorsNote"]
        vars.authornotetemplate = "[Author's note: <|>]"
        vars.actions     = structures.KoboldStoryRegister()
        vars.actions_metadata = {}
        vars.worldinfo   = []
        vars.worldinfo_i = []
        vars.worldinfo_u = {}
        vars.wifolders_d = {}
        vars.wifolders_l = []
        vars.wifolders_u = {uid: [] for uid in vars.wifolders_d}
        vars.lastact     = ""
        vars.submission  = ""
        vars.lastctx     = ""
        
        num = 0
        for wi in js["worldInfos"]:
            vars.worldinfo.append({
                "key": wi["keys"],
                "keysecondary": wi.get("keysecondary", ""),
                "content": wi["entry"],
                "comment": wi.get("comment", ""),
                "folder": wi.get("folder", None),
                "num": num,
                "init": True,
                "selective": wi.get("selective", False),
                "constant": wi.get("constant", False),
                "uid": None,
            })
            while(True):
                uid = int.from_bytes(os.urandom(4), "little", signed=True)
                if(uid not in vars.worldinfo_u):
                    break
            vars.worldinfo_u[uid] = vars.worldinfo[-1]
            vars.worldinfo[-1]["uid"] = uid
            if(vars.worldinfo[-1]["folder"]) is not None:
                vars.wifolders_u[vars.worldinfo[-1]["folder"]].append(vars.worldinfo[-1])
            num += 1

        for uid in vars.wifolders_l + [None]:
            vars.worldinfo.append({"key": "", "keysecondary": "", "content": "", "comment": "", "folder": uid, "num": None, "init": False, "selective": False, "constant": False, "uid": None})
            while(True):
                uid = int.from_bytes(os.urandom(4), "little", signed=True)
                if(uid not in vars.worldinfo_u):
                    break
            vars.worldinfo_u[uid] = vars.worldinfo[-1]
            vars.worldinfo[-1]["uid"] = uid
            if(vars.worldinfo[-1]["folder"] is not None):
                vars.wifolders_u[vars.worldinfo[-1]["folder"]].append(vars.worldinfo[-1])
        stablesortwi()
        vars.worldinfo_i = [wi for wi in vars.worldinfo if wi["init"]]

        # Reset current save
        vars.savedir = getcwd()+"\\stories"
        
        # Refresh game screen
        vars.laststory = None
        emit('from_server', {'cmd': 'setstoryname', 'data': vars.laststory}, broadcast=True)
        setgamesaved(False)
        sendwi()
        emit('from_server', {'cmd': 'setmemory', 'data': vars.memory}, broadcast=True)
        emit('from_server', {'cmd': 'setanote', 'data': vars.authornote}, broadcast=True)
        emit('from_server', {'cmd': 'setanotetemplate', 'data': vars.authornotetemplate}, broadcast=True)
        refresh_story()
        emit('from_server', {'cmd': 'setgamestate', 'data': 'ready'}, broadcast=True)

#==================================================================#
#  Import World Info JSON file
#==================================================================#
def wiimportrequest():
    importpath = fileops.getloadpath(vars.savedir, "Select World Info File", [("Json", "*.json")])
    if(importpath):
        file = open(importpath, "rb")
        js = json.load(file)
        if(len(js) > 0):
            # If the most recent WI entry is blank, remove it.
            if(not vars.worldinfo[-1]["init"]):
                del vars.worldinfo[-1]
            # Now grab the new stuff
            num = len(vars.worldinfo)
            for wi in js:
                vars.worldinfo.append({
                    "key": wi["keys"],
                    "keysecondary": wi.get("keysecondary", ""),
                    "content": wi["entry"],
                    "comment": wi.get("comment", ""),
                    "folder": wi.get("folder", None),
                    "num": num,
                    "init": True,
                    "selective": wi.get("selective", False),
                    "constant": wi.get("constant", False),
                    "uid": None,
                })
                while(True):
                    uid = int.from_bytes(os.urandom(4), "little", signed=True)
                    if(uid not in vars.worldinfo_u):
                        break
                vars.worldinfo_u[uid] = vars.worldinfo[-1]
                vars.worldinfo[-1]["uid"] = uid
                if(vars.worldinfo[-1]["folder"]) is not None:
                    vars.wifolders_u[vars.worldinfo[-1]["folder"]].append(vars.worldinfo[-1])
                num += 1
            for uid in [None]:
                vars.worldinfo.append({"key": "", "keysecondary": "", "content": "", "comment": "", "folder": uid, "num": None, "init": False, "selective": False, "constant": False, "uid": None})
                while(True):
                    uid = int.from_bytes(os.urandom(4), "little", signed=True)
                    if(uid not in vars.worldinfo_u):
                        break
                vars.worldinfo_u[uid] = vars.worldinfo[-1]
                vars.worldinfo[-1]["uid"] = uid
                if(vars.worldinfo[-1]["folder"] is not None):
                    vars.wifolders_u[vars.worldinfo[-1]["folder"]].append(vars.worldinfo[-1])
        
        if not vars.quiet:
            print("{0}".format(vars.worldinfo[0]))
                
        # Refresh game screen
        setgamesaved(False)
        sendwi()

#==================================================================#
#  Starts a new story
#==================================================================#
def newGameRequest(): 
    # Leave Edit/Memory mode before continuing
    exitModes()
    
    # Clear vars values
    vars.gamestarted = False
    vars.prompt      = ""
    vars.memory      = ""
    vars.actions     = structures.KoboldStoryRegister()
    vars.actions_metadata = {}
    
    vars.authornote  = ""
    vars.authornotetemplate = vars.setauthornotetemplate
    vars.worldinfo   = []
    vars.worldinfo_i = []
    vars.worldinfo_u = {}
    vars.wifolders_d = {}
    vars.wifolders_l = []
    vars.lastact     = ""
    vars.submission  = ""
    vars.lastctx     = ""
    
    # Reset current save
    vars.savedir = getcwd()+"\\stories"
    
    # Refresh game screen
    vars.laststory = None
    emit('from_server', {'cmd': 'setstoryname', 'data': vars.laststory}, broadcast=True)
    setgamesaved(True)
    sendwi()
    emit('from_server', {'cmd': 'setmemory', 'data': vars.memory}, broadcast=True)
    emit('from_server', {'cmd': 'setanote', 'data': vars.authornote}, broadcast=True)
    emit('from_server', {'cmd': 'setanotetemplate', 'data': vars.authornotetemplate}, broadcast=True)
    setStartState()

def randomGameRequest(topic, memory=""): 
    if(vars.noai):
        newGameRequest()
        vars.memory = memory
        emit('from_server', {'cmd': 'setmemory', 'data': vars.memory}, broadcast=True)
        return
    vars.recentrng = topic
    vars.recentrngm = memory
    newGameRequest()
    setgamesaved(False)
    _memory = memory
    if(len(memory) > 0):
        _memory = memory.rstrip() + "\n\n"
    vars.memory      = _memory + "You generate the following " + topic + " story concept :"
    vars.lua_koboldbridge.feedback = None
    actionsubmit("", force_submit=True, force_prompt_gen=True)
    vars.memory      = memory
    emit('from_server', {'cmd': 'setmemory', 'data': vars.memory}, broadcast=True)

def final_startup():
    # Prevent tokenizer from taking extra time the first time it's used
    def __preempt_tokenizer():
        if("tokenizer" not in globals()):
            return
        utils.decodenewlines(tokenizer.decode([25678, 559]))
        tokenizer.encode(utils.encodenewlines("eunoia"))
    threading.Thread(target=__preempt_tokenizer).start()

    # Load soft prompt specified by the settings file, if applicable
    if(path.exists("settings/" + getmodelname().replace('/', '_') + ".settings")):
        file = open("settings/" + getmodelname().replace('/', '_') + ".settings", "r")
        js   = json.load(file)
        if(vars.allowsp and "softprompt" in js and type(js["softprompt"]) is str and all(q not in js["softprompt"] for q in ("..", ":")) and (len(js["softprompt"]) == 0 or all(js["softprompt"][0] not in q for q in ("/", "\\")))):
            spRequest(js["softprompt"])
        else:
            vars.spfilename = ""
        file.close()

    # Precompile TPU backend if required
    if(vars.use_colab_tpu or vars.model in ("TPUMeshTransformerGPTJ", "TPUMeshTransformerGPTNeoX")):
        soft_tokens = tpumtjgetsofttokens()
        if(vars.dynamicscan or (not vars.nogenmod and vars.has_genmod)):
            threading.Thread(
                target=tpu_mtj_backend.infer_dynamic,
                args=(np.tile(np.uint32((23403, 727, 20185)), (vars.numseqs, 1)),),
                kwargs={
                    "soft_embeddings": vars.sp,
                    "soft_tokens": soft_tokens,
                    "gen_len": 1,
                    "use_callback": False,
                    "numseqs": vars.numseqs,
                    "excluded_world_info": list(set() for _ in range(vars.numseqs)),
                },
            ).start()
        else:
            threading.Thread(
                target=tpu_mtj_backend.infer_static,
                args=(np.uint32((23403, 727, 20185)),),
                kwargs={
                    "soft_embeddings": vars.sp,
                    "soft_tokens": soft_tokens,
                    "gen_len": 1,
                    "numseqs": vars.numseqs,
                },
            ).start()

def send_debug():
    if vars.debug:
        debug_info = ""
        try:
            debug_info = "{}Newline Mode: {}\n".format(debug_info, vars.newlinemode)
        except:
            pass
        try:
            debug_info = "{}Action Length: {}\n".format(debug_info, vars.actions.get_last_key())
        except:
            pass
        try:
            debug_info = "{}Actions Metadata Length: {}\n".format(debug_info, max(vars.actions_metadata) if len(vars.actions_metadata) > 0 else 0)
        except:
            pass
        try:
            debug_info = "{}Actions: {}\n".format(debug_info, [k for k in vars.actions])
        except:
            pass
        try:
            debug_info = "{}Actions Metadata: {}\n".format(debug_info, [k for k in vars.actions_metadata])
        except:
            pass
        try:
            debug_info = "{}Last Action: {}\n".format(debug_info, vars.actions[vars.actions.get_last_key()])
        except:
            pass
        try:
            debug_info = "{}Last Metadata: {}\n".format(debug_info, vars.actions_metadata[max(vars.actions_metadata)])
        except:
            pass

        emit('from_server', {'cmd': 'debug_info', 'data': debug_info}, broadcast=True)

#==================================================================#
#  Final startup commands to launch Flask app
#==================================================================#
print("", end="", flush=True)
if __name__ == "__main__":
    print("{0}\nStarting webserver...{1}".format(colors.GREEN, colors.END), flush=True)

    general_startup()
    patch_transformers()
    #show_select_model_list()
    if vars.model == "" or vars.model is None:
        vars.model = "ReadOnly"
    load_model(initial_load=True)

    # Start Flask/SocketIO (Blocking, so this must be last method!)
    port = args.port if "port" in args and args.port is not None else 5000
    
    #socketio.run(app, host='0.0.0.0', port=port)
    if(vars.host):
        if(args.localtunnel):
            import subprocess, shutil
            localtunnel = subprocess.Popen([shutil.which('lt'), '-p', str(port), 'http'], stdout=subprocess.PIPE)
            attempts = 0
            while attempts < 10:
                try:
                    cloudflare = str(localtunnel.stdout.readline())
                    cloudflare = (re.search("(?P<url>https?://[^s]+loca.lt)", cloudflare).group("url"))
                    break
                except:
                    attempts += 1
                    time.sleep(3)
                    continue
            if attempts == 10:
                print("LocalTunnel could not be created, falling back to cloudflare...")
                from flask_cloudflared import _run_cloudflared
                cloudflare = _run_cloudflared(port)
        elif(args.ngrok):
            from flask_ngrok import _run_ngrok
            cloudflare = _run_ngrok()
        elif(args.remote):
           from flask_cloudflared import _run_cloudflared
           cloudflare = _run_cloudflared(port)
        if(args.localtunnel or args.ngrok or args.remote):
            with open('cloudflare.log', 'w') as cloudflarelog:
                cloudflarelog.write("KoboldAI has finished loading and is available at the following link : " + cloudflare)
                print(format(colors.GREEN) + "KoboldAI has finished loading and is available at the following link : " + cloudflare + format(colors.END))
        else:
            print("{0}Webserver has started, you can now connect to this machine at port {1}{2}"
                  .format(colors.GREEN, port, colors.END))
        vars.serverstarted = True
        socketio.run(app, host='0.0.0.0', port=port)
    else:
        import webbrowser
        webbrowser.open_new('http://localhost:{0}'.format(port))
        print("{0}Server started!\nYou may now connect with a browser at http://127.0.0.1:{1}/{2}"
              .format(colors.GREEN, port, colors.END))
        vars.serverstarted = True
        if args.unblock:
            socketio.run(app, port=port, host='0.0.0.0')
        else:
            socketio.run(app, port=port)

else:
    general_startup()
    patch_transformers()
    #show_select_model_list()
    if vars.model == "" or vars.model is None:
        vars.model = "ReadOnly"
    load_model(initial_load=True)
    print("{0}\nServer started in WSGI mode!{1}".format(colors.GREEN, colors.END), flush=True)<|MERGE_RESOLUTION|>--- conflicted
+++ resolved
@@ -1274,7 +1274,7 @@
 
     # Patch transformers to use our custom logit warpers
     from transformers import LogitsProcessorList, LogitsWarper, LogitsProcessor, TopKLogitsWarper, TopPLogitsWarper, TemperatureLogitsWarper, RepetitionPenaltyLogitsProcessor
-    from warpers import AdvancedRepetitionPenaltyLogitsProcessor, TailFreeLogitsWarper, TypicalLogitsWarper
+    from warpers import AdvancedRepetitionPenaltyLogitsProcessor, TailFreeLogitsWarper, TypicalLogitsWarper, TopALogitsWarper
 
     def dynamic_processor_wrap(cls, field_name, var_name, cond=None):
         old_call = cls.__call__
@@ -1294,6 +1294,7 @@
         cls.__call__ = new_call
     dynamic_processor_wrap(AdvancedRepetitionPenaltyLogitsProcessor, ("penalty", "penalty_slope", "penalty_range"), ("rep_pen", "rep_pen_slope", "rep_pen_range"), cond=lambda x: x[0] != 1.0)
     dynamic_processor_wrap(TopKLogitsWarper, "top_k", "top_k", cond=lambda x: x > 0)
+    dynamic_processor_wrap(TopALogitsWarper, "top_a", "top_a", cond=lambda x: x > 0.0)
     dynamic_processor_wrap(TopPLogitsWarper, "top_p", "top_p", cond=lambda x: x < 1.0)
     dynamic_processor_wrap(TailFreeLogitsWarper, "tfs", "tfs", cond=lambda x: x < 1.0)
     dynamic_processor_wrap(TypicalLogitsWarper, "typical", "typical", cond=lambda x: x < 1.0)
@@ -1340,6 +1341,7 @@
     def new_get_logits_warper(beams: int = 1,) -> LogitsProcessorList:
         warper_list = LogitsProcessorList()
         warper_list.append(TopKLogitsWarper(top_k=1, min_tokens_to_keep=1 + (beams > 1)))
+        warper_list.append(TopALogitsWarper(top_a=0.5, min_tokens_to_keep=1 + (beams > 1)))
         warper_list.append(TopPLogitsWarper(top_p=0.5, min_tokens_to_keep=1 + (beams > 1)))
         warper_list.append(TailFreeLogitsWarper(tfs=0.5, min_tokens_to_keep=1 + (beams > 1)))
         warper_list.append(TypicalLogitsWarper(typical=0.5, min_tokens_to_keep=1 + (beams > 1)))
@@ -1614,7 +1616,6 @@
                 if not vars.lazy_load:
                     return
 
-<<<<<<< HEAD
                 from tqdm.auto import tqdm
 
                 if "breakmodel" in globals():
@@ -1623,67 +1624,6 @@
                     cumulative_gpu_blocks = tuple(itertools.accumulate(gpu_blocks))
                 else:
                     ram_blocks = gpu_blocks = cumulative_gpu_blocks = None
-=======
-        # Fix a bug in OPTForCausalLM where self.lm_head is the wrong size
-        if(packaging.version.parse("4.19.0.dev0") <= packaging.version.parse(transformers_version) < packaging.version.parse("4.20.0")):
-            try:
-                from transformers import OPTForCausalLM, OPTModel
-            except ImportError:
-                pass
-            else:
-                # This is the same as the original __init__ but with
-                # config.hidden_size
-                # replaced with
-                # config.word_embed_proj_dim
-                def new_init(self, config):
-                    super(OPTForCausalLM, self).__init__(config)
-                    self.model = OPTModel(config)
-                    self.lm_head = torch.nn.Linear(config.word_embed_proj_dim, config.vocab_size, bias=False)
-                    self.post_init()
-                OPTForCausalLM.__init__ = new_init
-
-
-        # Patch transformers to use our custom logit warpers
-        from transformers import LogitsProcessorList, LogitsWarper, LogitsProcessor, TopKLogitsWarper, TopPLogitsWarper, TemperatureLogitsWarper, RepetitionPenaltyLogitsProcessor
-        from warpers import AdvancedRepetitionPenaltyLogitsProcessor, TailFreeLogitsWarper, TypicalLogitsWarper, TopALogitsWarper
-
-        def dynamic_processor_wrap(cls, field_name, var_name, cond=None):
-            old_call = cls.__call__
-            def new_call(self, *args, **kwargs):
-                if(not isinstance(field_name, str) and isinstance(field_name, Iterable)):
-                    conds = []
-                    for f, v in zip(field_name, var_name):
-                        conds.append(getattr(vars, v))
-                        setattr(self, f, conds[-1])
-                else:
-                    conds = getattr(vars, var_name)
-                    setattr(self, field_name, conds)
-                assert len(args) == 2
-                if(cond is None or cond(conds)):
-                    return old_call(self, *args, **kwargs)
-                return args[1]
-            cls.__call__ = new_call
-        dynamic_processor_wrap(AdvancedRepetitionPenaltyLogitsProcessor, ("penalty", "penalty_slope", "penalty_range"), ("rep_pen", "rep_pen_slope", "rep_pen_range"), cond=lambda x: x[0] != 1.0)
-        dynamic_processor_wrap(TopKLogitsWarper, "top_k", "top_k", cond=lambda x: x > 0)
-        dynamic_processor_wrap(TopALogitsWarper, "top_a", "top_a", cond=lambda x: x > 0.0)
-        dynamic_processor_wrap(TopPLogitsWarper, "top_p", "top_p", cond=lambda x: x < 1.0)
-        dynamic_processor_wrap(TailFreeLogitsWarper, "tfs", "tfs", cond=lambda x: x < 1.0)
-        dynamic_processor_wrap(TypicalLogitsWarper, "typical", "typical", cond=lambda x: x < 1.0)
-        dynamic_processor_wrap(TemperatureLogitsWarper, "temperature", "temp", cond=lambda x: x != 1.0)
-        RepetitionPenaltyLogitsProcessor.__init__ = AdvancedRepetitionPenaltyLogitsProcessor.__init__
-        RepetitionPenaltyLogitsProcessor.__call__ = AdvancedRepetitionPenaltyLogitsProcessor.__call__
-
-        class LuaLogitsProcessor(LogitsProcessor):
-
-            def __init__(self):
-                pass
-
-            def __call__(self, input_ids: torch.LongTensor, scores: torch.FloatTensor) -> torch.FloatTensor:
-                assert scores.ndim == 2
-                assert input_ids.ndim == 2
-                self.regeneration_required = False
-                self.halt = False
->>>>>>> 8a38b258
 
                 def lazy_load_callback(model_dict, f, **_):
                     if lazy_load_callback.nested:
@@ -1700,82 +1640,9 @@
                             device = vars.gpu_device if vars.hascuda and vars.usegpu else "cpu" if not vars.hascuda or not vars.breakmodel or layer < ram_blocks else bisect.bisect_right(cumulative_gpu_blocks, layer - ram_blocks)
                             device_map[key] = device
 
-<<<<<<< HEAD
                     for key, value in model_dict.items():
                         if isinstance(value, torch_lazy_loader.LazyTensor) and key not in device_map:
                             device_map[key] = vars.gpu_device if vars.hascuda and vars.usegpu else "cpu"
-=======
-                return scores
-        
-        def new_get_logits_processor(*args, **kwargs) -> LogitsProcessorList:
-            processors = new_get_logits_processor.old_get_logits_processor(*args, **kwargs)
-            processors.insert(0, LuaLogitsProcessor())
-            return processors
-        new_get_logits_processor.old_get_logits_processor = transformers.generation_utils.GenerationMixin._get_logits_processor
-        transformers.generation_utils.GenerationMixin._get_logits_processor = new_get_logits_processor
-
-        def new_get_logits_warper(beams: int = 1,) -> LogitsProcessorList:
-            warper_list = LogitsProcessorList()
-            warper_list.append(TopKLogitsWarper(top_k=1, min_tokens_to_keep=1 + (beams > 1)))
-            warper_list.append(TopALogitsWarper(top_a=0.5, min_tokens_to_keep=1 + (beams > 1)))
-            warper_list.append(TopPLogitsWarper(top_p=0.5, min_tokens_to_keep=1 + (beams > 1)))
-            warper_list.append(TailFreeLogitsWarper(tfs=0.5, min_tokens_to_keep=1 + (beams > 1)))
-            warper_list.append(TypicalLogitsWarper(typical=0.5, min_tokens_to_keep=1 + (beams > 1)))
-            warper_list.append(TemperatureLogitsWarper(temperature=0.5))
-            return warper_list
-        
-        def new_sample(self, *args, **kwargs):
-            assert kwargs.pop("logits_warper", None) is not None
-            kwargs["logits_warper"] = new_get_logits_warper(
-                beams=1,
-            )
-            if(vars.newlinemode == "s") or (vars.newlinemode == "ns"):
-                kwargs["eos_token_id"] = -1
-                kwargs.setdefault("pad_token_id", 2)
-            return new_sample.old_sample(self, *args, **kwargs)
-        new_sample.old_sample = transformers.generation_utils.GenerationMixin.sample
-        transformers.generation_utils.GenerationMixin.sample = new_sample
-
-
-        # Allow bad words filter to ban <|endoftext|> token
-        import transformers.generation_logits_process
-        def new_init(self, bad_words_ids: List[List[int]], eos_token_id: int):
-            return new_init.old_init(self, bad_words_ids, -1)
-        new_init.old_init = transformers.generation_logits_process.NoBadWordsLogitsProcessor.__init__
-        transformers.generation_logits_process.NoBadWordsLogitsProcessor.__init__ = new_init
-
-
-        # Sets up dynamic world info scanner
-        class DynamicWorldInfoScanCriteria(StoppingCriteria):
-            def __init__(
-                self,
-                tokenizer,
-                excluded_world_info: List[Set],
-            ):
-                self.regeneration_required = False
-                self.halt = False
-                self.tokenizer = tokenizer
-                self.excluded_world_info = excluded_world_info
-            def __call__(
-                self,
-                input_ids: torch.LongTensor,
-                scores: torch.FloatTensor,
-                **kwargs,
-            ) -> bool:
-                vars.generated_tkns += 1
-                if(vars.lua_koboldbridge.generated_cols and vars.generated_tkns != vars.lua_koboldbridge.generated_cols):
-                    raise RuntimeError(f"Inconsistency detected between KoboldAI Python and Lua backends ({vars.generated_tkns} != {vars.lua_koboldbridge.generated_cols})")
-                if(vars.abort or vars.generated_tkns >= vars.genamt):
-                    self.regeneration_required = False
-                    self.halt = False
-                    return True
-
-                assert input_ids.ndim == 2
-                assert len(self.excluded_world_info) == input_ids.shape[0]
-                self.regeneration_required = vars.lua_koboldbridge.regeneration_required
-                self.halt = not vars.lua_koboldbridge.generating
-                vars.lua_koboldbridge.regeneration_required = False
->>>>>>> 8a38b258
 
                     if utils.num_shards is None or utils.current_shard == 0:
                         if utils.num_shards is not None:
@@ -2103,6 +1970,7 @@
                 "top_k": int(vars.top_k),
                 "tfs": float(vars.tfs),
                 "typical": float(vars.typical),
+                "top_a": float(vars.top_a),
                 "repetition_penalty": float(vars.rep_pen),
                 "rpslope": float(vars.rep_pen_slope),
                 "rprange": int(vars.rep_pen_range),
@@ -2144,7 +2012,6 @@
         else:
             loadsettings()
     
-<<<<<<< HEAD
     lua_startup()
     # Load scripts
     load_lua_scripts()
@@ -2159,20 +2026,6 @@
             setStartState()
             sendsettings()
             refresh_settings()
-=======
-    def tpumtjgenerate_settings_callback() -> dict:
-        return {
-            "top_p": float(vars.top_p),
-            "temp": float(vars.temp),
-            "top_k": int(vars.top_k),
-            "tfs": float(vars.tfs),
-            "typical": float(vars.typical),
-            "top_a": float(vars.top_a),
-            "repetition_penalty": float(vars.rep_pen),
-            "rpslope": float(vars.rep_pen_slope),
-            "rprange": int(vars.rep_pen_range),
-        }
->>>>>>> 8a38b258
 
 
 # Set up Flask routes
