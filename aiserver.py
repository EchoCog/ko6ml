#!/usr/bin/python3
#==================================================================#
# KoboldAI
# Version: 1.17.0
# By: KoboldAIDev and the KoboldAI Community
#==================================================================#

# External packages
import eventlet
eventlet.monkey_patch(all=True, thread=False)
import os
os.system("")
os.environ['EVENTLET_THREADPOOL_SIZE'] = '1'
os.environ['TOKENIZERS_PARALLELISM'] = 'false'
from eventlet import tpool

from os import path, getcwd
import time
import re
import json
import collections
import zipfile
import packaging
import contextlib
import traceback
import threading
import markdown
import bleach
import itertools
import bisect
from collections.abc import Iterable
from typing import Any, Callable, TypeVar, Tuple, Union, Dict, Set, List

import requests
import html
import argparse
import sys
import gc

import lupa

# KoboldAI
import fileops
import gensettings
from utils import debounce
import utils
import structures


if lupa.LUA_VERSION[:2] != (5, 4):
    print(f"Please install lupa==1.10. You have lupa {lupa.__version__}.", file=sys.stderr)


#==================================================================#
# Variables & Storage
#==================================================================#

# Terminal tags for colored text
class colors:
    PURPLE    = '\033[95m'
    BLUE      = '\033[94m'
    CYAN      = '\033[96m'
    GREEN     = '\033[92m'
    YELLOW    = '\033[93m'
    RED       = '\033[91m'
    END       = '\033[0m'
    UNDERLINE = '\033[4m'

# AI models
mainmenu = [
    ["Load a model from its directory", "NeoCustom", ""],
    ["Load an old GPT-2 model (eg CloverEdition)", "GPT2Custom", ""],
    ["Skein 6B (Hybrid)", "KoboldAI/GPT-J-6B-Skein", "16GB"],
    ["Janeway 6B (Novel)", "KoboldAI/GPT-J-6B-Janeway", "16GB"],
    ["Adventure 6B", "KoboldAI/GPT-J-6B-Adventure", "16GB"],
    ["Lit 6B (NSFW)", "hakurei/lit-6B", "16GB"],
    ["Shinen 6B (NSFW)", "KoboldAI/GPT-J-6B-Shinen", "16GB"],
    ["C1 6B (Chatbot)", "hakurei/c1-6B", "16GB"],
    ["Janeway Neo 2.7B (Novel)", "KoboldAI/GPT-Neo-2.7B-Janeway", "8GB"],
    ["Janeway FSD 2.7B (Novel)", "KoboldAI/fairseq-dense-2.7B-Janeway", "8GB"],
    ["Adventure 2.7B", "KoboldAI/GPT-Neo-2.7B-AID", "8GB"],
    ["Picard 2.7B (Novel)", "KoboldAI/GPT-Neo-2.7B-Picard", "8GB"],
    ["Horni 2.7B (NSFW)", "KoboldAI/GPT-Neo-2.7B-Horni", "8GB"],
    ["Horni-LN 2.7B (Novel)", "KoboldAI/GPT-Neo-2.7B-Horni-LN", "8GB"],
    ["Shinen 2.7B (NSFW)", "KoboldAI/GPT-Neo-2.7B-Shinen", "8GB"],
    ["Untuned GPT-Neo/J", "gptneolist", ""],
    ["Untuned Fairseq Dense", "fsdlist", ""],
    ["Untuned XGLM", "xglmlist", ""],
    ["Untuned GPT2", "gpt2list", ""],
    ["Online Services", "apilist", ""],
    ["Read Only (No AI)", "ReadOnly", ""]
    ]

gptneolist = [
    ["GPT-J 6B", "EleutherAI/gpt-j-6B", "16GB"],
    ["GPT-Neo 2.7B", "EleutherAI/gpt-neo-2.7B", "8GB"],
    ["GPT-Neo 1.3B", "EleutherAI/gpt-neo-1.3B", "6GB"],
    ["Return to Main Menu", "Return", ""],
]

gpt2list = [
    ["GPT-2 XL", "gpt2-xl", "6GB"],
    ["GPT-2 Large", "gpt2-large", "4GB"],
    ["GPT-2 Med", "gpt2-medium", "2GB"],
    ["GPT-2", "gpt2", "2GB"],
    ["Return to Main Menu", "Return", ""],
    ]

fsdlist = [
    ["Fairseq Dense 13B", "KoboldAI/fairseq-dense-13B", "32GB"],
    ["Fairseq Dense 6.7B", "KoboldAI/fairseq-dense-6.7B", "16GB"],
    ["Fairseq Dense 2.7B", "KoboldAI/fairseq-dense-2.7B", "8GB"],
    ["Fairseq Dense 1.3B", "KoboldAI/fairseq-dense-1.3B", "6GB"],
    ["Fairseq Dense 355M", "KoboldAI/fairseq-dense-355M", ""],
    ["Fairseq Dense 125M", "KoboldAI/fairseq-dense-125M", ""],
    ["Return to Main Menu", "Return", ""],
    ]

xglmlist = [
    ["XGLM 4.5B (Larger Dataset)", "facebook/xglm-4.5B", ""],
    ["XGLM 7.5B", "facebook/xglm-7.5B", ""],
    ["XGLM 2.9B", "facebook/xglm-2.9B", ""],
    ["XGLM 1.7B", "facebook/xglm-1.7B", ""],
    ["XGLM 564M", "facebook/xglm-564M", ""],
    ["Return to Main Menu", "Return", ""],
    ]

apilist = [
    ["OpenAI API (requires API key)", "OAI", ""],
    ["InferKit API (requires API key)", "InferKit", ""],
    ["KoboldAI Server API (Old Google Colab)", "Colab", ""],
    ["Return to Main Menu", "Return", ""],
]
# Variables
class vars:
    lastact     = ""     # The last action received from the user
    submission  = ""     # Same as above, but after applying input formatting
    lastctx     = ""     # The last context submitted to the generator
    model       = ""     # Model ID string chosen at startup
    model_type  = ""     # Model Type (Automatically taken from the model config)
    noai        = False  # Runs the script without starting up the transformers pipeline
    aibusy      = False  # Stops submissions while the AI is working
    max_length  = 1024    # Maximum number of tokens to submit per action
    ikmax       = 3000   # Maximum number of characters to submit to InferKit
    genamt      = 80     # Amount of text for each action to generate
    ikgen       = 200    # Number of characters for InferKit to generate
    rep_pen     = 1.1    # Default generator repetition_penalty
    rep_pen_slope = 1.0  # Default generator repetition penalty slope
    rep_pen_range = 1024 # Default generator repetition penalty range
    temp        = 0.5    # Default generator temperature
    top_p       = 0.9    # Default generator top_p
    top_k       = 0      # Default generator top_k
    tfs         = 1.0    # Default generator tfs (tail-free sampling)
    numseqs     = 1     # Number of sequences to ask the generator to create
    gamestarted = False  # Whether the game has started (disables UI elements)
    gamesaved   = True   # Whether or not current game is saved
    serverstarted = False  # Whether or not the Flask server has started
    prompt      = ""     # Prompt
    memory      = ""     # Text submitted to memory field
    authornote  = ""     # Text submitted to Author's Note field
    authornotetemplate = "[Author's note: <|>]"  # Author's note template
    setauthornotetemplate = authornotetemplate  # Saved author's note template in settings
    andepth     = 3      # How far back in history to append author's note
    actions     = structures.KoboldStoryRegister()  # Actions submitted by user and AI
    actions_metadata = {} # List of dictonaries, one dictonary for every action that contains information about the action like alternative options.
                          # Contains at least the same number of items as actions. Back action will remove an item from actions, but not actions_metadata
                          # Dictonary keys are:
                          # Selected Text: (text the user had selected. None when this is a newly generated action)
                          # Alternative Generated Text: {Text, Pinned, Previous Selection, Edited}
                          # 
    worldinfo   = []     # List of World Info key/value objects
    worldinfo_i = []     # List of World Info key/value objects sans uninitialized entries
    worldinfo_u = {}     # Dictionary of World Info UID - key/value pairs
    wifolders_d = {}     # Dictionary of World Info folder UID-info pairs
    wifolders_l = []     # List of World Info folder UIDs
    wifolders_u = {}     # Dictionary of pairs of folder UID - list of WI UID
    modelconfig = {}     # Raw contents of the model's config.json, or empty dictionary if none found
    lua_state   = None   # Lua state of the Lua scripting system
    lua_koboldbridge = None  # `koboldbridge` from bridge.lua
    lua_kobold  = None   # `kobold` from` bridge.lua
    lua_koboldcore = None  # `koboldcore` from bridge.lua
    lua_logname = ...    # Name of previous userscript that logged to terminal
    lua_running = False  # Whether or not Lua is running (i.e. wasn't stopped due to an error)
    lua_edited  = set()  # Set of chunk numbers that were edited from a Lua generation modifier
    lua_deleted = set()  # Set of chunk numbers that were deleted from a Lua generation modifier
    generated_tkns = 0   # If using a backend that supports Lua generation modifiers, how many tokens have already been generated, otherwise 0
    abort       = False  # Whether or not generation was aborted by clicking on the submit button during generation
    compiling   = False  # If using a TPU Colab, this will be set to True when the TPU backend starts compiling and then set to False again
    checking    = False  # Whether or not we are actively checking to see if TPU backend is compiling or not
    spfilename  = ""     # Filename of soft prompt to load, or an empty string if not using a soft prompt
    userscripts = []     # List of userscripts to load
    last_userscripts = []  # List of previous userscript filenames from the previous time userscripts were send via usstatitems
    corescript  = "default.lua"  # Filename of corescript to load
    # badwords    = []     # Array of str/chr values that should be removed from output
    badwordsids = [[13460], [6880], [50256], [42496], [4613], [17414], [22039], [16410], [27], [29], [38430], [37922], [15913], [24618], [28725], [58], [47175], [36937], [26700], [12878], [16471], [37981], [5218], [29795], [13412], [45160], [3693], [49778], [4211], [20598], [36475], [33409], [44167], [32406], [29847], [29342], [42669], [685], [25787], [7359], [3784], [5320], [33994], [33490], [34516], [43734], [17635], [24293], [9959], [23785], [21737], [28401], [18161], [26358], [32509], [1279], [38155], [18189], [26894], [6927], [14610], [23834], [11037], [14631], [26933], [46904], [22330], [25915], [47934], [38214], [1875], [14692], [41832], [13163], [25970], [29565], [44926], [19841], [37250], [49029], [9609], [44438], [16791], [17816], [30109], [41888], [47527], [42924], [23984], [49074], [33717], [31161], [49082], [30138], [31175], [12240], [14804], [7131], [26076], [33250], [3556], [38381], [36338], [32756], [46581], [17912], [49146]] # Tokenized array of badwords used to prevent AI artifacting
    deletewi    = None   # Temporary storage for UID to delete
    wirmvwhtsp  = False  # Whether to remove leading whitespace from WI entries
    widepth     = 3      # How many historical actions to scan for WI hits
    mode        = "play" # Whether the interface is in play, memory, or edit mode
    editln      = 0      # Which line was last selected in Edit Mode
    gpu_device  = 0      # Which PyTorch device to use when using pure GPU generation
    url         = "https://api.inferkit.com/v1/models/standard/generate" # InferKit API URL
    oaiurl      = "" # OpenAI API URL
    oaiengines  = "https://api.openai.com/v1/engines"
    colaburl    = ""     # Ngrok url for Google Colab mode
    apikey      = ""     # API key to use for InferKit API calls
    oaiapikey   = ""     # API key to use for OpenAI API calls
    savedir     = getcwd()+"\stories"
    hascuda     = False  # Whether torch has detected CUDA on the system
    usegpu      = False  # Whether to launch pipeline with GPU support
    custmodpth  = ""     # Filesystem location of custom model to run
    formatoptns = {'frmttriminc': True, 'frmtrmblln': False, 'frmtrmspch': False, 'frmtadsnsp': False, 'singleline': False}     # Container for state of formatting options
    importnum   = -1     # Selection on import popup list
    importjs    = {}     # Temporary storage for import data
    loadselect  = ""     # Temporary storage for story filename to load
    spselect    = ""     # Temporary storage for soft prompt filename to load
    spmeta      = None   # Metadata of current soft prompt, or None if not using a soft prompt
    sp          = None   # Current soft prompt tensor (as a NumPy array)
    sp_length   = 0      # Length of current soft prompt in tokens, or 0 if not using a soft prompt
    has_genmod  = False  # Whether or not at least one loaded Lua userscript has a generation modifier
    svowname    = ""     # Filename that was flagged for overwrite confirm
    saveow      = False  # Whether or not overwrite confirm has been displayed
    autosave    = False  # Whether or not to automatically save after each action
    genseqs     = []     # Temporary storage for generated sequences
    recentback  = False  # Whether Back button was recently used without Submitting or Retrying after
    recentrng   = None   # If a new random game was recently generated without Submitting after, this is the topic used (as a string), otherwise this is None
    recentrngm  = None   # If a new random game was recently generated without Submitting after, this is the memory used (as a string), otherwise this is None
    useprompt   = False   # Whether to send the full prompt with every submit action
    breakmodel  = False  # For GPU users, whether to use both system RAM and VRAM to conserve VRAM while offering speedup compared to CPU-only
    bmsupported = False  # Whether the breakmodel option is supported (GPT-Neo/GPT-J/XGLM only, currently)
    nobreakmodel = False  # Something specifically requested Breakmodel to be disabled (For example a models config)
    smandelete  = False  # Whether stories can be deleted from inside the browser
    smanrename  = False  # Whether stories can be renamed from inside the browser
    allowsp     = False  # Whether we are allowed to use soft prompts (by default enabled if we're using GPT-2, GPT-Neo or GPT-J)
    modeldim    = -1     # Embedding dimension of your model (e.g. it's 4096 for GPT-J-6B and 2560 for GPT-Neo-2.7B)
    laststory   = None   # Filename (without extension) of most recent story JSON file we loaded
    regex_sl    = re.compile(r'\n*(?<=.) *\n(.|\n)*')  # Pattern for limiting the output to a single line
    acregex_ai  = re.compile(r'\n* *>(.|\n)*')  # Pattern for matching adventure actions from the AI so we can remove them
    acregex_ui  = re.compile(r'^ *(&gt;.*)$', re.MULTILINE)    # Pattern for matching actions in the HTML-escaped story so we can apply colouring, etc (make sure to encase part to format in parentheses)
    comregex_ai = re.compile(r'(?:\n<\|(?:.|\n)*?\|>(?=\n|$))|(?:<\|(?:.|\n)*?\|>\n?)')  # Pattern for matching comments to remove them before sending them to the AI
    comregex_ui = re.compile(r'(&lt;\|(?:.|\n)*?\|&gt;)')  # Pattern for matching comments in the editor
    chatmode    = False
    chatname    = "You"
    adventure   = False
    actionmode  = 1
    dynamicscan = False
    host        = False
    nopromptgen = False
    rngpersist  = False
    nogenmod    = False
    welcome     = False  # Custom Welcome Text (False is default)
    newlinemode = "n"
    quiet       = False # If set will suppress any story text from being printed to the console (will only be seen on the client web page)
    debug       = False # If set to true, will send debug information to the client for display
    lazy_load   = True  # Whether or not to use torch_lazy_loader.py for transformers models in order to reduce CPU memory usage
    use_colab_tpu = os.environ.get("COLAB_TPU_ADDR", "") != ""  # Whether or not we're in a Colab TPU instance and are going to use the TPU rather than the CPU

utils.vars = vars

#==================================================================#
# Function to get model selection at startup
#==================================================================#
def getModelSelection(modellist):
    print("    #    Model\t\t\t\t\t\tVRAM\n    ========================================================")
    i = 1
    for m in modellist:
        print("    {0} - {1}\t\t\t{2}".format("{:<2}".format(i), m[0].ljust(25), m[2]))
        i += 1
    print(" ");
    modelsel = 0
    vars.model = ''
    while(vars.model == ''):
        modelsel = input("Model #> ")
        if(modelsel.isnumeric() and int(modelsel) > 0 and int(modelsel) <= len(modellist)):
            vars.model = modellist[int(modelsel)-1][1]
        else:
            print("{0}Please enter a valid selection.{1}".format(colors.RED, colors.END))
    
    # Model Lists
    try:
        getModelSelection(eval(vars.model))
    except Exception as e:
        if(vars.model == "Return"):
            getModelSelection(mainmenu)

        # If custom model was selected, get the filesystem location and store it
        if(vars.model == "NeoCustom" or vars.model == "GPT2Custom"):
            print("{0}Please choose the folder where pytorch_model.bin is located:{1}\n".format(colors.CYAN, colors.END))
            modpath = fileops.getdirpath(getcwd() + "/models", "Select Model Folder")
        
            if(modpath):
                # Save directory to vars
                vars.custmodpth = modpath
            else:
                # Print error and retry model selection
                print("{0}Model select cancelled!{1}".format(colors.RED, colors.END))
                print("{0}Select an AI model to continue:{1}\n".format(colors.CYAN, colors.END))
                getModelSelection(mainmenu)

#==================================================================#
# Return all keys in tokenizer dictionary containing char
#==================================================================#
def gettokenids(char):
    keys = []
    for key in vocab_keys:
        if(key.find(char) != -1):
            keys.append(key)
    return keys

#==================================================================#
# Return Model Name
#==================================================================#
def getmodelname():
    if(args.configname):
       modelname = args.configname
       return modelname
    if(vars.model in ("NeoCustom", "GPT2Custom", "TPUMeshTransformerGPTJ")):
        modelname = os.path.basename(os.path.normpath(vars.custmodpth))
        return modelname
    else:
        modelname = vars.model
        return modelname

#==================================================================#
# Breakmodel configuration functions
#==================================================================#
def device_list(n_layers, primary=None, selected=None):
    device_count = torch.cuda.device_count()
    if(device_count < 2):
        primary = None
    gpu_blocks = breakmodel.gpu_blocks + (device_count - len(breakmodel.gpu_blocks))*[0]
    print(f"{colors.YELLOW}       DEVICE ID  |  LAYERS  |  DEVICE NAME{colors.END}")
    for i in range(device_count):
        name = torch.cuda.get_device_name(i)
        if(len(name) > 47):
            name = "..." + name[-44:]
        row_color = colors.END
        sep_color = colors.YELLOW
        print(f"{row_color}{colors.YELLOW + '->' + row_color if i == selected else '  '} {'(primary)' if i == primary else ' '*9} {i:3}  {sep_color}|{row_color}     {gpu_blocks[i]:3}  {sep_color}|{row_color}  {name}{colors.END}")
    row_color = colors.END
    sep_color = colors.YELLOW
    print(f"{row_color}   {' '*9} N/A  {sep_color}|{row_color}     {n_layers:3}  {sep_color}|{row_color}  (CPU){colors.END}")

def device_config(config):
    global breakmodel, generator
    import breakmodel
    n_layers = config.num_layers if hasattr(config, "num_layers") else config.n_layer
    if(args.breakmodel_gpulayers is not None):
        try:
            breakmodel.gpu_blocks = list(map(int, args.breakmodel_gpulayers.split(',')))
            assert len(breakmodel.gpu_blocks) <= torch.cuda.device_count()
            s = n_layers
            for i in range(len(breakmodel.gpu_blocks)):
                if(breakmodel.gpu_blocks[i] <= -1):
                    breakmodel.gpu_blocks[i] = s
                    break
                else:
                    s -= breakmodel.gpu_blocks[i]
            assert sum(breakmodel.gpu_blocks) <= n_layers
            n_layers -= sum(breakmodel.gpu_blocks)
        except:
            print("WARNING: --breakmodel_gpulayers is malformatted. Please use the --help option to see correct usage of --breakmodel_gpulayers. Defaulting to all layers on device 0.", file=sys.stderr)
            breakmodel.gpu_blocks = [n_layers]
            n_layers = 0
    elif(args.breakmodel_layers is not None):
        breakmodel.gpu_blocks = [n_layers - max(0, min(n_layers, args.breakmodel_layers))]
        n_layers -= sum(breakmodel.gpu_blocks)
    elif(args.model is not None):
        print("Breakmodel not specified, assuming GPU 0")
        breakmodel.gpu_blocks = [n_layers]
        n_layers = 0
    else:
        device_count = torch.cuda.device_count()
        if(device_count > 1):
            print(colors.CYAN + "\nPlease select one of your GPUs to be your primary GPU.")
            print("VRAM usage in your primary GPU will be higher than for your other ones.")
            print("It is recommended you make your fastest GPU your primary GPU.")
            device_list(n_layers)
            while(True):
                primaryselect = input("device ID> ")
                if(primaryselect.isnumeric() and 0 <= int(primaryselect) < device_count):
                    breakmodel.primary_device = int(primaryselect)
                    break
                else:
                    print(f"{colors.RED}Please enter an integer between 0 and {device_count-1}.{colors.END}")
        else:
            breakmodel.primary_device = 0

        print(colors.PURPLE + "\nIf you don't have enough VRAM to run the model on a single GPU")
        print("you can split the model between your CPU and your GPU(s), or between")
        print("multiple GPUs if you have more than one.")
        print("By putting more 'layers' on a GPU or CPU, more computations will be")
        print("done on that device and more VRAM or RAM will be required on that device")
        print("(roughly proportional to number of layers).")
        print("It should be noted that GPUs are orders of magnitude faster than the CPU.")
        print(f"This model has{colors.YELLOW} {n_layers} {colors.PURPLE}layers.{colors.END}\n")

        for i in range(device_count):
            device_list(n_layers, primary=breakmodel.primary_device, selected=i)
            print(f"{colors.CYAN}\nHow many of the remaining{colors.YELLOW} {n_layers} {colors.CYAN}layers would you like to put into device {i}?\nYou can also enter -1 to allocate all remaining layers to this device.{colors.END}\n")
            while(True):
                layerselect = input("# of layers> ")
                if((layerselect.isnumeric() or layerselect.strip() == '-1') and -1 <= int(layerselect) <= n_layers):
                    layerselect = int(layerselect)
                    layerselect = n_layers if layerselect == -1 else layerselect
                    breakmodel.gpu_blocks.append(layerselect)
                    n_layers -= layerselect
                    break
                else:
                    print(f"{colors.RED}Please enter an integer between -1 and {n_layers}.{colors.END}")
            if(n_layers == 0):
                break
    
    print(colors.PURPLE + "\nFinal device configuration:")
    device_list(n_layers)

    # If all layers are on the same device, use the old GPU generation mode
    while(len(breakmodel.gpu_blocks) and breakmodel.gpu_blocks[-1] == 0):
        breakmodel.gpu_blocks.pop()
    if(len(breakmodel.gpu_blocks) and breakmodel.gpu_blocks[-1] in (-1, config.num_layers if hasattr(config, "num_layers") else config.n_layer)):
        vars.breakmodel = False
        vars.usegpu = True
        vars.gpu_device = len(breakmodel.gpu_blocks)-1
        return

    if(not breakmodel.gpu_blocks):
        print("Nothing assigned to a GPU, reverting to CPU only mode")
        vars.breakmodel = False
        vars.usegpu = False
        return

def move_model_to_devices(model):
    global generator

    if(not vars.breakmodel):
        if(vars.usegpu):
            model = model.half().to(vars.gpu_device)
        else:
            model = model.to('cpu').float()
        generator = model.generate
        return

    model.half()
    gc.collect()
    if(hasattr(model, "transformer")):
        model.transformer.wte.to(breakmodel.primary_device)
        model.transformer.ln_f.to(breakmodel.primary_device)
        if(hasattr(model, 'lm_head')):
            model.lm_head.to(breakmodel.primary_device)
        if(hasattr(model.transformer, 'wpe')):
            model.transformer.wpe.to(breakmodel.primary_device)
    else:
        model.model.embed_tokens.to(breakmodel.primary_device)
        model.model.layer_norm.to(breakmodel.primary_device)
        model.lm_head.to(breakmodel.primary_device)
        model.model.embed_positions.to(breakmodel.primary_device)
    gc.collect()
    GPTNeoModel.forward = breakmodel.new_forward_neo
    if("GPTJModel" in globals()):
        GPTJModel.forward = breakmodel.new_forward_neo
    if("XGLMModel" in globals()):
        XGLMModel.forward = breakmodel.new_forward_xglm
    generator = model.generate
    if(hasattr(model, "transformer")):
        breakmodel.move_hidden_layers(model.transformer)
    else:
        breakmodel.move_hidden_layers(model.model, model.model.layers)

#==================================================================#
#  Allow the models to override some settings
#==================================================================#
def loadmodelsettings():
    try:
        js   = json.loads(str(model_config).partition(' ')[2])
    except Exception as e:
        try:
            try:
                js   = json.load(open(vars.custmodpth + "/config.json", "r"))
            except Exception as e:
                js   = json.load(open(vars.custmodpth.replace('/', '_') + "/config.json", "r"))            
        except Exception as e:
            js   = {}
    if vars.model_type == "xglm" or js.get("compat", "j") == "fairseq_lm":
        vars.newlinemode = "s"  # Default to </s> newline mode if using XGLM
    vars.modelconfig = js
    if("badwordsids" in js):
        vars.badwordsids = js["badwordsids"]
    if("nobreakmodel" in js):
        vars.nobreakmodel = js["nobreakmodel"]
    if("temp" in js):
        vars.temp       = js["temp"]
    if("top_p" in js):
        vars.top_p      = js["top_p"]
    if("top_k" in js):
        vars.top_k      = js["top_k"]
    if("tfs" in js):
        vars.tfs        = js["tfs"]
    if("rep_pen" in js):
        vars.rep_pen    = js["rep_pen"]
    if("rep_pen_slope" in js):
        vars.rep_pen_slope = js["rep_pen_slope"]
    if("rep_pen_range" in js):
        vars.rep_pen_range = js["rep_pen_range"]
    if("adventure" in js):
        vars.adventure = js["adventure"]
    if("chatmode" in js):
        vars.chatmode = js["chatmode"]
    if("dynamicscan" in js):
        vars.dynamicscan = js["dynamicscan"]
    if("formatoptns" in js):
        vars.formatoptns = js["formatoptns"]
    if("welcome" in js):
        vars.welcome = js["welcome"]
    if("newlinemode" in js):
        vars.newlinemode = js["newlinemode"]
    if("antemplate" in js):
        vars.setauthornotetemplate = js["antemplate"]
        if(not vars.gamestarted):
            vars.authornotetemplate = vars.setauthornotetemplate

#==================================================================#
#  Take settings from vars and write them to client settings file
#==================================================================#
def savesettings():
     # Build json to write
    js = {}
    js["apikey"]      = vars.apikey
    js["andepth"]     = vars.andepth
    js["temp"]        = vars.temp
    js["top_p"]       = vars.top_p
    js["top_k"]       = vars.top_k
    js["tfs"]         = vars.tfs
    js["rep_pen"]     = vars.rep_pen
    js["rep_pen_slope"] = vars.rep_pen_slope
    js["rep_pen_range"] = vars.rep_pen_range
    js["genamt"]      = vars.genamt
    js["max_length"]  = vars.max_length
    js["ikgen"]       = vars.ikgen
    js["formatoptns"] = vars.formatoptns
    js["numseqs"]     = vars.numseqs
    js["widepth"]     = vars.widepth
    js["useprompt"]   = vars.useprompt
    js["adventure"]   = vars.adventure
    js["chatmode"]    = vars.chatmode
    js["chatname"]    = vars.chatname
    js["dynamicscan"] = vars.dynamicscan
    js["nopromptgen"] = vars.nopromptgen
    js["rngpersist"]  = vars.rngpersist
    js["nogenmod"]    = vars.nogenmod
    js["autosave"]    = vars.autosave
    js["welcome"]     = vars.welcome
    js["newlinemode"] = vars.newlinemode

    js["antemplate"]  = vars.setauthornotetemplate

    js["userscripts"] = vars.userscripts
    js["corescript"]  = vars.corescript
    js["softprompt"]  = vars.spfilename

    # Write it
    if not os.path.exists('settings'):
        os.mkdir('settings')
    file = open("settings/" + getmodelname().replace('/', '_') + ".settings", "w")
    try:
        file.write(json.dumps(js, indent=3))
    finally:
        file.close()

#==================================================================#
#  Don't save settings unless 2 seconds have passed without modification
#==================================================================#
@debounce(2)
def settingschanged():
    print("{0}Saving settings!{1}".format(colors.GREEN, colors.END))
    savesettings()

#==================================================================#
#  Read settings from client file JSON and send to vars
#==================================================================#
def loadsettings():
    if(path.exists("settings/" + getmodelname().replace('/', '_') + ".settings")):
        # Read file contents into JSON object
        file = open("settings/" + getmodelname().replace('/', '_') + ".settings", "r")
        js   = json.load(file)
        
        # Copy file contents to vars
        if("apikey" in js):
            vars.apikey     = js["apikey"]
        if("andepth" in js):
            vars.andepth    = js["andepth"]
        if("temp" in js):
            vars.temp       = js["temp"]
        if("top_p" in js):
            vars.top_p      = js["top_p"]
        if("top_k" in js):
            vars.top_k      = js["top_k"]
        if("tfs" in js):
            vars.tfs        = js["tfs"]
        if("rep_pen" in js):
            vars.rep_pen    = js["rep_pen"]
        if("rep_pen_slope" in js):
            vars.rep_pen_slope = js["rep_pen_slope"]
        if("rep_pen_range" in js):
            vars.rep_pen_range = js["rep_pen_range"]
        if("genamt" in js):
            vars.genamt     = js["genamt"]
        if("max_length" in js):
            vars.max_length = js["max_length"]
        if("ikgen" in js):
            vars.ikgen      = js["ikgen"]
        if("formatoptns" in js):
            vars.formatoptns = js["formatoptns"]
        if("numseqs" in js):
            vars.numseqs = js["numseqs"]
        if("widepth" in js):
            vars.widepth = js["widepth"]
        if("useprompt" in js):
            vars.useprompt = js["useprompt"]
        if("adventure" in js):
            vars.adventure = js["adventure"]
        if("chatmode" in js):
            vars.chatmode = js["chatmode"]
        if("chatname" in js):
            vars.chatname = js["chatname"]
        if("dynamicscan" in js):
            vars.dynamicscan = js["dynamicscan"]
        if("nopromptgen" in js):
            vars.nopromptgen = js["nopromptgen"]
        if("rngpersist" in js):
            vars.rngpersist = js["rngpersist"]
        if("nogenmod" in js):
            vars.nogenmod = js["nogenmod"]
        if("autosave" in js):
            vars.autosave = js["autosave"]
        if("newlinemode" in js):
            vars.newlinemode = js["newlinemode"]
        if("welcome" in js):
            vars.welcome = js["welcome"]

        if("antemplate" in js):
            vars.setauthornotetemplate = js["antemplate"]
            if(not vars.gamestarted):
                vars.authornotetemplate = vars.setauthornotetemplate
        
        if("userscripts" in js):
            vars.userscripts = []
            for userscript in js["userscripts"]:
                if type(userscript) is not str:
                    continue
                userscript = userscript.strip()
                if len(userscript) != 0 and all(q not in userscript for q in ("..", ":")) and all(userscript[0] not in q for q in ("/", "\\")) and os.path.exists(fileops.uspath(userscript)):
                    vars.userscripts.append(userscript)

        if("corescript" in js and type(js["corescript"]) is str and all(q not in js["corescript"] for q in ("..", ":")) and all(js["corescript"][0] not in q for q in ("/", "\\"))):
            vars.corescript = js["corescript"]
        else:
            vars.corescript = "default.lua"

        file.close()

#==================================================================#
#  Load a soft prompt from a file
#==================================================================#
def spRequest(filename):
    vars.spfilename = ""
    settingschanged()

    if(len(filename) == 0):
        vars.sp = None
        vars.sp_length = 0
        return

    global np
    if 'np' not in globals():
        import numpy as np

    z, version, shape, fortran_order, dtype = fileops.checksp(filename, vars.modeldim)
    assert isinstance(z, zipfile.ZipFile)
    with z.open('meta.json') as f:
        vars.spmeta = json.load(f)
    z.close()

    with np.load(fileops.sppath(filename), allow_pickle=False) as f:
        tensor = f['tensor.npy']

    # If the tensor is in bfloat16 format, convert it to float32
    if(tensor.dtype == 'V2'):
        tensor.dtype = np.uint16
        tensor = np.uint32(tensor) << 16
        tensor.dtype = np.float32

    if(tensor.dtype != np.float16):
        tensor = np.float32(tensor)
    assert not np.isinf(tensor).any() and not np.isnan(tensor).any()

    vars.sp_length = tensor.shape[-2]
    vars.spmeta["n_tokens"] = vars.sp_length

    if(vars.use_colab_tpu or vars.model in ("TPUMeshTransformerGPTJ",)):
        rows = tensor.shape[0]
        padding_amount = tpu_mtj_backend.params["seq"] - (tpu_mtj_backend.params["seq"] % -tpu_mtj_backend.params["cores_per_replica"]) - rows
        tensor = np.pad(tensor, ((0, padding_amount), (0, 0)))
        tensor = tensor.reshape(
            tpu_mtj_backend.params["cores_per_replica"],
            -1,
            tpu_mtj_backend.params["d_model"],
        )
        vars.sp = tpu_mtj_backend.shard_xmap(np.float32(tensor))
    else:
        vars.sp = torch.from_numpy(tensor)

    vars.spfilename = filename
    settingschanged()

#==================================================================#
# Startup
#==================================================================#

# Parsing Parameters
parser = argparse.ArgumentParser(description="KoboldAI Server")
parser.add_argument("--remote", action='store_true', help="Optimizes KoboldAI for Remote Play")
parser.add_argument("--ngrok", action='store_true', help="Optimizes KoboldAI for Remote Play using Ngrok")
parser.add_argument("--host", action='store_true', help="Optimizes KoboldAI for Remote Play without using a proxy service")
parser.add_argument("--model", help="Specify the Model Type to skip the Menu")
parser.add_argument("--path", help="Specify the Path for local models (For model NeoCustom or GPT2Custom)")
parser.add_argument("--cpu", action='store_true', help="By default unattended launches are on the GPU use this option to force CPU usage.")
parser.add_argument("--breakmodel", action='store_true', help=argparse.SUPPRESS)
parser.add_argument("--breakmodel_layers", type=int, help=argparse.SUPPRESS)
parser.add_argument("--breakmodel_gpulayers", type=str, help="If using a model that supports hybrid generation, this is a comma-separated list that specifies how many layers to put on each GPU device. For example to put 8 layers on device 0, 9 layers on device 1 and 11 layers on device 2, use --beakmodel_gpulayers 8,9,11")
parser.add_argument("--override_delete", action='store_true', help="Deleting stories from inside the browser is disabled if you are using --remote and enabled otherwise. Using this option will instead allow deleting stories if using --remote and prevent deleting stories otherwise.")
parser.add_argument("--override_rename", action='store_true', help="Renaming stories from inside the browser is disabled if you are using --remote and enabled otherwise. Using this option will instead allow renaming stories if using --remote and prevent renaming stories otherwise.")
parser.add_argument("--configname", help="Force a fixed configuration name to aid with config management.")
parser.add_argument("--colab", action='store_true', help="Optimize for Google Colab.")
parser.add_argument("--nobreakmodel", action='store_true', help="Disables Breakmodel support completely.")
parser.add_argument("--unblock", action='store_true', default=False, help="Unblocks the KoboldAI port to be accessible from other machines without optimizing for remote play (It is recommended to use --host instead)")
parser.add_argument("--quiet", action='store_true', default=False, help="If present will suppress any story related text from showing on the console")
parser.add_argument("--lowmem", action='store_true', help="Extra Low Memory loading for the GPU, slower but memory does not peak to twice the usage")

args: argparse.Namespace = None
if(os.environ.get("KOBOLDAI_ARGS") is not None):
    import shlex
    args = parser.parse_args(shlex.split(os.environ["KOBOLDAI_ARGS"]))
else:
    args = parser.parse_args()

vars.model = args.model;

if args.colab:
    args.remote = True;
    args.override_rename = True;
    args.override_delete = True;
    args.nobreakmodel = True;
    args.quiet = True;
    args.lowmem = True;

if args.quiet:
    vars.quiet = True

if args.nobreakmodel:
    vars.nobreakmodel = True;

if args.remote:
    vars.host = True;

if args.ngrok:
    vars.host = True;

if args.host:
    vars.host = True;

if args.cpu:
    vars.use_colab_tpu = False

vars.smandelete = vars.host == args.override_delete
vars.smanrename = vars.host == args.override_rename

# Select a model to run
if args.model:
    print("Welcome to KoboldAI!\nYou have selected the following Model:", vars.model)
    if args.path:
        print("You have selected the following path for your Model :", args.path)
        vars.custmodpth = args.path;
        vars.colaburl = args.path + "/request"; # Lets just use the same parameter to keep it simple

else:
    print("{0}Welcome to the KoboldAI Server!\nListed RAM is the optimal VRAM and CPU ram can be up to twice the amount.\nMost models can run at less VRAM with reduced max tokens or less layers on the GPU.\nSelect an AI model to continue:{1}\n".format(colors.CYAN, colors.END))
    getModelSelection(mainmenu)

# If transformers model was selected & GPU available, ask to use CPU or GPU
if(vars.model not in ["InferKit", "Colab", "OAI", "ReadOnly", "TPUMeshTransformerGPTJ"]):
    vars.allowsp = True
    # Test for GPU support
    import torch
    
    # Make model path the same as the model name to make this consistent with the other loading method if it isn't a known model type
    # This code is not just a workaround for below, it is also used to make the behavior consistent with other loading methods - Henk717
    if(not vars.model in ["NeoCustom", "GPT2Custom"]):
        vars.custmodpth = vars.model
    elif(vars.model == "NeoCustom"):
        vars.model = os.path.basename(os.path.normpath(vars.custmodpth))

    # Get the model_type from the config or assume a model type if it isn't present
    from transformers import AutoConfig
    if(os.path.isdir(vars.custmodpth.replace('/', '_'))):
        try:
            model_config = AutoConfig.from_pretrained(vars.custmodpth.replace('/', '_'), cache_dir="cache/")
            vars.model_type = model_config.model_type
        except ValueError as e:
            vars.model_type = "not_found"
    elif(os.path.isdir("models/{}".format(vars.custmodpth.replace('/', '_')))):
        try:
            model_config = AutoConfig.from_pretrained("models/{}".format(vars.custmodpth.replace('/', '_')), cache_dir="cache/")
            vars.model_type = model_config.model_type
        except ValueError as e:
            vars.model_type = "not_found"
    else:
        try:
            model_config = AutoConfig.from_pretrained(vars.custmodpth, cache_dir="cache/")
            vars.model_type = model_config.model_type
        except ValueError as e:
            vars.model_type = "not_found"
    if(vars.model_type == "not_found" and vars.model == "NeoCustom"):
        vars.model_type = "gpt_neo"
    elif(vars.model_type == "not_found" and vars.model == "GPT2Custom"):
        vars.model_type = "gpt2"
    elif(vars.model_type == "not_found"):
        print("WARNING: No model type detected, assuming Neo (If this is a GPT2 model use the other menu option or --model GPT2Custom)")
        vars.model_type = "gpt_neo"

if(not vars.use_colab_tpu and vars.model not in ["InferKit", "Colab", "OAI", "ReadOnly", "TPUMeshTransformerGPTJ"]):
    loadmodelsettings()
    loadsettings()
    print("{0}Looking for GPU support...{1}".format(colors.PURPLE, colors.END), end="")
    vars.hascuda = torch.cuda.is_available()
    vars.bmsupported = vars.model_type in ("gpt_neo", "gptj", "xglm") and not vars.nobreakmodel
    if(args.breakmodel is not None and args.breakmodel):
        print("WARNING: --breakmodel is no longer supported. Breakmodel mode is now automatically enabled when --breakmodel_gpulayers is used (see --help for details).", file=sys.stderr)
    if(args.breakmodel_layers is not None):
        print("WARNING: --breakmodel_layers is deprecated. Use --breakmodel_gpulayers instead (see --help for details).", file=sys.stderr)
    if(args.model and vars.bmsupported and not args.breakmodel_gpulayers and not args.breakmodel_layers):
        print("WARNING: Model launched without the --breakmodel_gpulayers argument, defaulting to GPU only mode.", file=sys.stderr)
        vars.bmsupported = False
    if(not vars.bmsupported and (args.breakmodel_gpulayers is not None or args.breakmodel_layers is not None)):
        print("WARNING: This model does not support hybrid generation. --breakmodel_gpulayers will be ignored.", file=sys.stderr)
    if(vars.hascuda):
        print("{0}FOUND!{1}".format(colors.GREEN, colors.END))
    else:
        print("{0}NOT FOUND!{1}".format(colors.YELLOW, colors.END))
    
    if args.model:
        if(vars.hascuda):
            genselected = True
            vars.usegpu = True
            vars.breakmodel = False
        if(vars.bmsupported):
            vars.usegpu = False
            vars.breakmodel = True
        if(args.cpu):
            vars.usegpu = False
            vars.breakmodel = False
    elif(vars.hascuda):    
        if(vars.bmsupported):
            genselected = True
            vars.usegpu = False
            vars.breakmodel = True
        else:
            print("    1 - GPU\n    2 - CPU\n")
            genselected = False
    else:
        genselected = False

    if(vars.hascuda):
        while(genselected == False):
            genselect = input("Mode> ")
            if(genselect == ""):
                vars.breakmodel = False
                vars.usegpu = True
                genselected = True
            elif(genselect.isnumeric() and int(genselect) == 1):
                if(vars.bmsupported):
                    vars.breakmodel = True
                    vars.usegpu = False
                    genselected = True
                else:
                    vars.breakmodel = False
                    vars.usegpu = True
                    genselected = True
            elif(genselect.isnumeric() and int(genselect) == 2):
                vars.breakmodel = False
                vars.usegpu = False
                genselected = True
            else:
                print("{0}Please enter a valid selection.{1}".format(colors.RED, colors.END))

# Ask for API key if InferKit was selected
if(vars.model == "InferKit"):
    if(not path.exists("settings/" + getmodelname().replace('/', '_') + ".settings")):
        # If the client settings file doesn't exist, create it
        print("{0}Please enter your InferKit API key:{1}\n".format(colors.CYAN, colors.END))
        vars.apikey = input("Key> ")
        # Write API key to file
        os.makedirs('settings', exist_ok=True)
        file = open("settings/" + getmodelname().replace('/', '_') + ".settings", "w")
        try:
            js = {"apikey": vars.apikey}
            file.write(json.dumps(js, indent=3))
        finally:
            file.close()
    else:
        # Otherwise open it up
        file = open("settings/" + getmodelname().replace('/', '_') + ".settings", "r")
        # Check if API key exists
        js = json.load(file)
        if("apikey" in js and js["apikey"] != ""):
            # API key exists, grab it and close the file
            vars.apikey = js["apikey"]
            file.close()
        else:
            # Get API key, add it to settings object, and write it to disk
            print("{0}Please enter your InferKit API key:{1}\n".format(colors.CYAN, colors.END))
            vars.apikey = input("Key> ")
            js["apikey"] = vars.apikey
            # Write API key to file
            file = open("settings/" + getmodelname().replace('/', '_') + ".settings", "w")
            try:
                file.write(json.dumps(js, indent=3))
            finally:
                file.close()

# Ask for API key if OpenAI was selected
if(vars.model == "OAI"):
    if(not path.exists("settings/" + getmodelname().replace('/', '_') + ".settings")):
        # If the client settings file doesn't exist, create it
        print("{0}Please enter your OpenAI API key:{1}\n".format(colors.CYAN, colors.END))
        vars.oaiapikey = input("Key> ")
        # Write API key to file
        os.makedirs('settings', exist_ok=True)
        file = open("settings/" + getmodelname().replace('/', '_') + ".settings", "w")
        try:
            js = {"oaiapikey": vars.oaiapikey}
            file.write(json.dumps(js, indent=3))
        finally:
            file.close()
    else:
        # Otherwise open it up
        file = open("settings/" + getmodelname().replace('/', '_') + ".settings", "r")
        # Check if API key exists
        js = json.load(file)
        if("oaiapikey" in js and js["oaiapikey"] != ""):
            # API key exists, grab it and close the file
            vars.oaiapikey = js["oaiapikey"]
            file.close()
        else:
            # Get API key, add it to settings object, and write it to disk
            print("{0}Please enter your OpenAI API key:{1}\n".format(colors.CYAN, colors.END))
            vars.oaiapikey = input("Key> ")
            js["oaiapikey"] = vars.oaiapikey
            # Write API key to file
            file = open("settings/" + getmodelname().replace('/', '_') + ".settings", "w")
            try:
                file.write(json.dumps(js, indent=3))
            finally:
                file.close()
    
    # Get list of models from OAI
    print("{0}Retrieving engine list...{1}".format(colors.PURPLE, colors.END), end="")
    req = requests.get(
        vars.oaiengines, 
        headers = {
            'Authorization': 'Bearer '+vars.oaiapikey
            }
        )
    if(req.status_code == 200):
        print("{0}OK!{1}".format(colors.GREEN, colors.END))
        print("{0}Please select an engine to use:{1}\n".format(colors.CYAN, colors.END))
        engines = req.json()["data"]
        # Print list of engines
        i = 0
        for en in engines:
            print("    {0} - {1} ({2})".format(i, en["id"], "\033[92mready\033[0m" if en["ready"] == True else "\033[91mnot ready\033[0m"))
            i += 1
        # Get engine to use
        print("")
        engselected = False
        while(engselected == False):
            engine = input("Engine #> ")
            if(engine.isnumeric() and int(engine) < len(engines)):
                vars.oaiurl = "https://api.openai.com/v1/engines/{0}/completions".format(engines[int(engine)]["id"])
                engselected = True
            else:
                print("{0}Please enter a valid selection.{1}".format(colors.RED, colors.END))
    else:
        # Something went wrong, print the message and quit since we can't initialize an engine
        print("{0}ERROR!{1}".format(colors.RED, colors.END))
        print(req.json())
        quit()

# Ask for ngrok url if Google Colab was selected
if(vars.model == "Colab"):
    if(vars.colaburl == ""):
        print("{0}NOTE: For the modern KoboldAI Colab's you open the links directly in your browser.\nThis option is only for the KoboldAI Server API, not all features are supported in this mode.\n".format(colors.YELLOW, colors.END))
        print("{0}Enter the URL of the server (For example a trycloudflare link):{1}\n".format(colors.CYAN, colors.END))
        vars.colaburl = input("URL> ") + "/request"

if(vars.model == "ReadOnly"):
    vars.noai = True

# Set logging level to reduce chatter from Flask
import logging
log = logging.getLogger('werkzeug')
log.setLevel(logging.ERROR)

# Start flask & SocketIO
print("{0}Initializing Flask... {1}".format(colors.PURPLE, colors.END), end="")
from flask import Flask, render_template, Response, request, copy_current_request_context
from flask_socketio import SocketIO, emit
app = Flask(__name__)
app.config['SECRET KEY'] = 'secret!'
socketio = SocketIO(app, async_method="eventlet")
print("{0}OK!{1}".format(colors.GREEN, colors.END))

# Start transformers and create pipeline
if(not vars.use_colab_tpu and vars.model not in ["InferKit", "Colab", "OAI", "ReadOnly", "TPUMeshTransformerGPTJ"]):
    if(not vars.noai):
        print("{0}Initializing transformers, please wait...{1}".format(colors.PURPLE, colors.END))
        from transformers import StoppingCriteria, GPT2TokenizerFast, GPT2LMHeadModel, GPTNeoForCausalLM, GPTNeoModel, AutoModelForCausalLM, AutoTokenizer
        for m in ("GPTJModel", "XGLMModel"):
            try:
                globals()[m] = getattr(__import__("transformers"), m)
            except:
                pass
        import transformers.generation_utils
        from transformers import __version__ as transformers_version

<<<<<<< HEAD
        # Lazy loader
        import torch_lazy_loader
        def get_lazy_load_callback(n_layers, convert_to_float16=True):
            if not vars.lazy_load:
                return

            from tqdm import tqdm

            if "breakmodel" in globals():
                gpu_blocks = breakmodel.gpu_blocks
                ram_blocks = ram_blocks = n_layers - sum(gpu_blocks)
                cumulative_gpu_blocks = tuple(itertools.accumulate(gpu_blocks))
            else:
                ram_blocks = gpu_blocks = cumulative_gpu_blocks = None

            def lazy_load_callback(model_dict, f, **_):
                device_map = {}

                for _key, spec in lazy_load_spec.get("layer_weights", {}).items():
                    for layer in range(n_layers):
                        key = _key.format(layer=layer)
                        if key not in model_dict:
                            continue
                        device = vars.gpu_device if vars.hascuda and vars.usegpu else "cpu" if not vars.hascuda or not vars.breakmodel or layer < ram_blocks else bisect.bisect_right(cumulative_gpu_blocks, layer - ram_blocks)
                        device_map[key] = device

                for key, value in model_dict.items():
                    if isinstance(value, torch_lazy_loader.LazyTensor) and key not in device_map:
                        device_map[key] = vars.gpu_device if vars.hascuda and vars.usegpu else "cpu"

                with zipfile.ZipFile(f, "r") as z:
                    try:
                        last_storage_key = None
                        f = None
                        for key in tqdm(sorted(device_map.keys(), key=lambda k: (model_dict[k].key, model_dict[k].seek_offset)), desc="Loading model tensors"):
                            storage_key = model_dict[key].key
                            if storage_key != last_storage_key:
                                last_storage_key = storage_key
                                if isinstance(f, zipfile.ZipExtFile):
                                    f.close()
                                f = z.open(f"archive/data/{storage_key}")
                            current_offset = f.tell()
                            if current_offset != model_dict[key].seek_offset:
                                f.seek(model_dict[key].seek_offset - current_offset, 1)
                            device = device_map[key]
                            #print(f"Transferring <{key}>  to  {'(CPU)' if device == 'cpu' else '[device ' + str(device) + ']'} ... ", end="", flush=True)
                            model_dict[key] = model_dict[key].materialize(f, map_location="cpu")
                            if convert_to_float16 and model_dict[key].dtype is torch.float32:
                                model_dict[key] = model_dict[key].to(torch.float16)
                            model_dict[key] = model_dict[key].to(device)
                            #print("OK", flush=True)
                    finally:
                        if isinstance(f, zipfile.ZipExtFile):
                            f.close()

            return lazy_load_callback

        lazy_load_config_path = os.path.join(path.dirname(path.realpath(__file__)), "maps", vars.model_type + ".json")
        if(vars.lazy_load and "model_config" in globals() and os.path.isfile(lazy_load_config_path)):
            with open(lazy_load_config_path) as f:
                lazy_load_spec = json.load(f)

        else:
            vars.lazy_load = False

        # Temporary fix for XGLM positional embedding issues until
=======
        # Some versions of transformers 4.17.0.dev0 are affected by
>>>>>>> 3a5793c8
        # https://github.com/huggingface/transformers/issues/15736
        # This is a workaround for those versions of transformers.
        if(transformers_version == "4.17.0.dev0"):
            try:
                from transformers.models.xglm.modeling_xglm import XGLMSinusoidalPositionalEmbedding
            except ImportError:
                pass
            else:
                @torch.no_grad()
                def new_forward(self, input_ids: torch.Tensor = None, inputs_embeds: torch.Tensor = None, past_key_values_length: int = 0):
                    bsz, seq_len = inputs_embeds.size()[:-1]
                    input_shape = inputs_embeds.size()[:-1]
                    sequence_length = input_shape[1]
                    position_ids = torch.arange(
                        past_key_values_length + self.padding_idx + 1, past_key_values_length + sequence_length + self.padding_idx + 1, dtype=torch.long, device=inputs_embeds.device
                    ).unsqueeze(0).expand(input_shape).contiguous()
                    max_pos = self.padding_idx + 1 + seq_len + past_key_values_length
                    if max_pos > self.weights.size(0):
                        self.make_weights(max_pos + self.offset, self.embedding_dim, self.padding_idx)
                    return self.weights.index_select(0, position_ids.view(-1)).view(bsz, seq_len, -1).detach()
                XGLMSinusoidalPositionalEmbedding.forward = new_forward

        # Patch transformers to use our soft prompt
        def patch_causallm(cls):
            old_forward = cls.forward
            def new_causallm_forward(self, *args, **kwargs):
                input_ids = kwargs.get('input_ids').to(self.device)
                assert input_ids is not None
                kwargs['input_ids'] = None
                if(vars.sp is not None):
                    shifted_input_ids = input_ids - self.config.vocab_size
                input_ids.clamp_(max=self.config.vocab_size-1)
                if(hasattr(self, "transformer")):
                    inputs_embeds = self.transformer.wte(input_ids)
                else:
                    inputs_embeds = self.model.embed_tokens(input_ids)
                if(vars.sp is not None):
                    vars.sp = vars.sp.to(inputs_embeds.dtype).to(inputs_embeds.device)
                    inputs_embeds = torch.where(
                        (shifted_input_ids >= 0)[..., None],
                        vars.sp[shifted_input_ids.clamp(min=0)],
                        inputs_embeds,
                    )
                if(not hasattr(self, "transformer")):
                    inputs_embeds *= self.model.embed_scale
                kwargs['inputs_embeds'] = inputs_embeds
                return old_forward(self, *args, **kwargs)
            cls.forward = new_causallm_forward
        for cls in (GPT2LMHeadModel, GPTNeoForCausalLM):
            patch_causallm(cls)
        for c in ("GPTJForCausalLM", "XGLMForCausalLM"):
            try:
                patch_causallm(getattr(__import__("transformers"), c))
            except:
                pass


        # Patch transformers to use our custom logit warpers
        from transformers import LogitsProcessorList, LogitsWarper, LogitsProcessor, TopKLogitsWarper, TopPLogitsWarper, TemperatureLogitsWarper, RepetitionPenaltyLogitsProcessor
        from warpers import AdvancedRepetitionPenaltyLogitsProcessor, TailFreeLogitsWarper

        def dynamic_processor_wrap(cls, field_name, var_name, cond=None):
            old_call = cls.__call__
            def new_call(self, *args, **kwargs):
                if(not isinstance(field_name, str) and isinstance(field_name, Iterable)):
                    conds = []
                    for f, v in zip(field_name, var_name):
                        conds.append(getattr(vars, v))
                        setattr(self, f, conds[-1])
                else:
                    conds = getattr(vars, var_name)
                    setattr(self, field_name, conds)
                assert len(args) == 2
                if(cond is None or cond(conds)):
                    return old_call(self, *args, **kwargs)
                return args[1]
            cls.__call__ = new_call
        dynamic_processor_wrap(AdvancedRepetitionPenaltyLogitsProcessor, ("penalty", "penalty_slope", "penalty_range"), ("rep_pen", "rep_pen_slope", "rep_pen_range"), cond=lambda x: x[0] != 1.0)
        dynamic_processor_wrap(TopKLogitsWarper, "top_k", "top_k", cond=lambda x: x > 0)
        dynamic_processor_wrap(TopPLogitsWarper, "top_p", "top_p", cond=lambda x: x < 1.0)
        dynamic_processor_wrap(TailFreeLogitsWarper, "tfs", "tfs", cond=lambda x: x < 1.0)
        dynamic_processor_wrap(TemperatureLogitsWarper, "temperature", "temp", cond=lambda x: x != 1.0)
        RepetitionPenaltyLogitsProcessor.__init__ = AdvancedRepetitionPenaltyLogitsProcessor.__init__
        RepetitionPenaltyLogitsProcessor.__call__ = AdvancedRepetitionPenaltyLogitsProcessor.__call__

        class LuaLogitsProcessor(LogitsProcessor):

            def __init__(self):
                pass

            def __call__(self, input_ids: torch.LongTensor, scores: torch.FloatTensor) -> torch.FloatTensor:
                assert scores.ndim == 2
                assert input_ids.ndim == 2
                self.regeneration_required = False
                self.halt = False

                scores_shape = scores.shape
                scores_list = scores.tolist()
                vars.lua_koboldbridge.logits = vars.lua_state.table()
                for r, row in enumerate(scores_list):
                    vars.lua_koboldbridge.logits[r+1] = vars.lua_state.table(*row)
                vars.lua_koboldbridge.vocab_size = scores_shape[-1]

                execute_genmod()

                scores = torch.tensor(
                    tuple(tuple(row.values()) for row in vars.lua_koboldbridge.logits.values()),
                    device=scores.device,
                    dtype=scores.dtype,
                )
                assert scores.shape == scores_shape

                return scores
        
        def new_get_logits_processor(*args, **kwargs) -> LogitsProcessorList:
            processors = new_get_logits_processor.old_get_logits_processor(*args, **kwargs)
            processors.insert(0, LuaLogitsProcessor())
            return processors
        new_get_logits_processor.old_get_logits_processor = transformers.generation_utils.GenerationMixin._get_logits_processor
        transformers.generation_utils.GenerationMixin._get_logits_processor = new_get_logits_processor

        def new_get_logits_warper(beams: int = 1,) -> LogitsProcessorList:
            warper_list = LogitsProcessorList()
            warper_list.append(TopKLogitsWarper(top_k=1, min_tokens_to_keep=1 + (beams > 1)))
            warper_list.append(TopPLogitsWarper(top_p=0.5, min_tokens_to_keep=1 + (beams > 1)))
            warper_list.append(TailFreeLogitsWarper(tfs=0.5, min_tokens_to_keep=1 + (beams > 1)))
            warper_list.append(TemperatureLogitsWarper(temperature=0.5))
            return warper_list
        
        def new_sample(self, *args, **kwargs):
            assert kwargs.pop("logits_warper", None) is not None
            kwargs["logits_warper"] = new_get_logits_warper(
                beams=1,
            )
            if(vars.newlinemode == "s"):
                kwargs["eos_token_id"] = -1
                kwargs.setdefault("pad_token_id", 2)
            return new_sample.old_sample(self, *args, **kwargs)
        new_sample.old_sample = transformers.generation_utils.GenerationMixin.sample
        transformers.generation_utils.GenerationMixin.sample = new_sample


        # Allow bad words filter to ban <|endoftext|> token
        import transformers.generation_logits_process
        def new_init(self, bad_words_ids: List[List[int]], eos_token_id: int):
            return new_init.old_init(self, bad_words_ids, -1)
        new_init.old_init = transformers.generation_logits_process.NoBadWordsLogitsProcessor.__init__
        transformers.generation_logits_process.NoBadWordsLogitsProcessor.__init__ = new_init


        # Sets up dynamic world info scanner
        class DynamicWorldInfoScanCriteria(StoppingCriteria):
            def __init__(
                self,
                tokenizer,
                excluded_world_info: List[Set],
            ):
                self.regeneration_required = False
                self.halt = False
                self.tokenizer = tokenizer
                self.excluded_world_info = excluded_world_info
            def __call__(
                self,
                input_ids: torch.LongTensor,
                scores: torch.FloatTensor,
                **kwargs,
            ) -> bool:
                vars.generated_tkns += 1
                if(vars.lua_koboldbridge.generated_cols and vars.generated_tkns != vars.lua_koboldbridge.generated_cols):
                    raise RuntimeError(f"Inconsistency detected between KoboldAI Python and Lua backends ({vars.generated_tkns} != {vars.lua_koboldbridge.generated_cols})")
                if(vars.abort or vars.generated_tkns >= vars.genamt):
                    self.regeneration_required = False
                    self.halt = False
                    return True

                assert input_ids.ndim == 2
                assert len(self.excluded_world_info) == input_ids.shape[0]
                self.regeneration_required = vars.lua_koboldbridge.regeneration_required
                self.halt = not vars.lua_koboldbridge.generating
                vars.lua_koboldbridge.regeneration_required = False

                for i in range(vars.numseqs):
                    vars.lua_koboldbridge.generated[i+1][vars.generated_tkns] = int(input_ids[i, -1].item())

                if(not vars.dynamicscan):
                    return self.regeneration_required or self.halt
                tail = input_ids[..., -vars.generated_tkns:]
                for i, t in enumerate(tail):
                    decoded = utils.decodenewlines(tokenizer.decode(t))
                    _, found = checkworldinfo(decoded, force_use_txt=True, actions=vars._actions)
                    found -= self.excluded_world_info[i]
                    if(len(found) != 0):
                        self.regeneration_required = True
                        break
                return self.regeneration_required or self.halt
        old_get_stopping_criteria = transformers.generation_utils.GenerationMixin._get_stopping_criteria
        def new_get_stopping_criteria(self, *args, **kwargs):
            stopping_criteria = old_get_stopping_criteria(self, *args, **kwargs)
            global tokenizer
            self.kai_scanner = DynamicWorldInfoScanCriteria(
                tokenizer=tokenizer,
                excluded_world_info=self.kai_scanner_excluded_world_info,
            )
            stopping_criteria.insert(0, self.kai_scanner)
            return stopping_criteria
        transformers.generation_utils.GenerationMixin._get_stopping_criteria = new_get_stopping_criteria

        def get_hidden_size_from_model(model):
            try:
                return int(model.transformer.hidden_size)
            except:
                try:
                    return int(model.transformer.embed_dim)
                except:
                    return int(model.lm_head.in_features)
        
        def maybe_low_cpu_mem_usage() -> Dict[str, Any]:
            if(packaging.version.parse(transformers_version) < packaging.version.parse("4.11.0")):
                print(f"\nWARNING:  Please upgrade to transformers 4.11.0 for lower RAM usage.  You have transformers {transformers_version}.", file=sys.stderr)
                return {}
            return {"low_cpu_mem_usage": True}
        
        @contextlib.contextmanager
        def maybe_use_float16(always_use=False):
            if(always_use or (vars.hascuda and args.lowmem and (vars.usegpu or vars.breakmodel))):
                original_dtype = torch.get_default_dtype()
                torch.set_default_dtype(torch.float16)
                yield True
                torch.set_default_dtype(original_dtype)
            else:
                yield False

        # If custom GPT2 model was chosen
        if(vars.model == "GPT2Custom"):
            vars.lazy_load = False
            model_config = open(vars.custmodpth + "/config.json", "r")
            js   = json.load(model_config)
            with(maybe_use_float16()):
                model = GPT2LMHeadModel.from_pretrained(vars.custmodpth, cache_dir="cache/")
            tokenizer = GPT2TokenizerFast.from_pretrained(vars.custmodpth, cache_dir="cache/")
            vars.modeldim = get_hidden_size_from_model(model)
            # Is CUDA available? If so, use GPU, otherwise fall back to CPU
            if(vars.hascuda and vars.usegpu):
                model = model.half().to(vars.gpu_device)
                generator = model.generate
            else:
                model = model.to('cpu').float()
                generator = model.generate
        # Use the Generic implementation
        else:
            lowmem = maybe_low_cpu_mem_usage()
            # We must disable low_cpu_mem_usage (by setting lowmem to {}) if
            # using a GPT-2 model because GPT-2 is not compatible with this
            # feature yet
            if(vars.model_type == "gpt2"):
                lowmem = {}
            
            # If we're using torch_lazy_loader, we need to get breakmodel config
            # early so that it knows where to load the individual model tensors
            if(vars.lazy_load and vars.hascuda and vars.breakmodel):
                device_config(model_config)

            # Download model from Huggingface if it does not exist, otherwise load locally
            
            #If we specify a model and it's in the root directory, we need to move it to the models directory (legacy folder structure to new)
            if os.path.isdir(vars.model.replace('/', '_')):
                import shutil
                shutil.move(vars.model.replace('/', '_'), "models/{}".format(vars.model.replace('/', '_')))
            with maybe_use_float16(), torch_lazy_loader.use_lazy_torch_load(enable=vars.lazy_load, callback=get_lazy_load_callback(model_config.num_layers if hasattr(model_config, "num_layers") else model_config.n_layer), dematerialized_modules=True):
                if(vars.lazy_load):  # torch_lazy_loader.py and low_cpu_mem_usage can't be used at the same time
                    lowmem = {}
                if(os.path.isdir(vars.custmodpth)):
                    try:
                        tokenizer = AutoTokenizer.from_pretrained(vars.custmodpth, cache_dir="cache")
                    except ValueError as e:
                        tokenizer = GPT2TokenizerFast.from_pretrained(vars.custmodpth, cache_dir="cache")
                    try:
                        model     = AutoModelForCausalLM.from_pretrained(vars.custmodpth, cache_dir="cache", **lowmem)
                    except ValueError as e:
                        model     = GPTNeoForCausalLM.from_pretrained(vars.custmodpth, cache_dir="cache", **lowmem)
                elif(os.path.isdir("models/{}".format(vars.model.replace('/', '_')))):
                    try:
                        tokenizer = AutoTokenizer.from_pretrained("models/{}".format(vars.model.replace('/', '_')), cache_dir="cache")
                    except ValueError as e:
                        tokenizer = GPT2TokenizerFast.from_pretrained("models/{}".format(vars.model.replace('/', '_')), cache_dir="cache")
                    try:
                        model     = AutoModelForCausalLM.from_pretrained("models/{}".format(vars.model.replace('/', '_')), cache_dir="cache", **lowmem)
                    except ValueError as e:
                        model     = GPTNeoForCausalLM.from_pretrained("models/{}".format(vars.model.replace('/', '_')), cache_dir="cache", **lowmem)
                else:
                    try:
                        tokenizer = AutoTokenizer.from_pretrained(vars.model, cache_dir="cache")
                    except ValueError as e:
                        tokenizer = GPT2TokenizerFast.from_pretrained(vars.model, cache_dir="cache")
                    try:
                        model     = AutoModelForCausalLM.from_pretrained(vars.model, cache_dir="cache", **lowmem)
                    except ValueError as e:
                        model     = GPTNeoForCausalLM.from_pretrained(vars.model, cache_dir="cache", **lowmem)

                    if not args.colab:
                        import shutil
                        model = model.half()
                        model.save_pretrained("models/{}".format(vars.model.replace('/', '_')))
                        tokenizer.save_pretrained("models/{}".format(vars.model.replace('/', '_')))
                        shutil.rmtree("cache/")
            
            if(vars.hascuda):
                if(vars.usegpu):
                    vars.modeldim = get_hidden_size_from_model(model)
                    model = model.half().to(vars.gpu_device)
                    generator = model.generate
                elif(vars.breakmodel):  # Use both RAM and VRAM (breakmodel)
                    vars.modeldim = get_hidden_size_from_model(model)
                    if(not vars.lazy_load):
                        device_config(model.config)
                    move_model_to_devices(model)
                else:
                    model = model.to('cpu').float()
                    vars.modeldim = get_hidden_size_from_model(model)
                    generator = model.generate
            else:
                model.to('cpu').float()
                vars.modeldim = get_hidden_size_from_model(model)
                generator = model.generate
        
        # Suppress Author's Note by flagging square brackets (Old implementation)
        #vocab         = tokenizer.get_vocab()
        #vocab_keys    = vocab.keys()
        #vars.badwords = gettokenids("[")
        #for key in vars.badwords:
        #    vars.badwordsids.append([vocab[key]])
		
        print("{0}OK! {1} pipeline created!{2}".format(colors.GREEN, vars.model, colors.END))
    
    else:
        from transformers import GPT2TokenizerFast
        tokenizer = GPT2TokenizerFast.from_pretrained("gpt2", cache_dir="cache/")
else:
    def tpumtjgetsofttokens():
        soft_tokens = None
        if(vars.sp is None):
            global np
            if 'np' not in globals():
                import numpy as np
            tensor = np.zeros((1, tpu_mtj_backend.params["d_model"]), dtype=np.float32)
            rows = tensor.shape[0]
            padding_amount = tpu_mtj_backend.params["seq"] - (tpu_mtj_backend.params["seq"] % -tpu_mtj_backend.params["cores_per_replica"]) - rows
            tensor = np.pad(tensor, ((0, padding_amount), (0, 0)))
            tensor = tensor.reshape(
                tpu_mtj_backend.params["cores_per_replica"],
                -1,
                tpu_mtj_backend.params["d_model"],
            )
            vars.sp = tpu_mtj_backend.shard_xmap(tensor)
        soft_tokens = np.arange(
            tpu_mtj_backend.params["n_vocab"] + tpu_mtj_backend.params["n_vocab_padding"],
            tpu_mtj_backend.params["n_vocab"] + tpu_mtj_backend.params["n_vocab_padding"] + vars.sp_length,
            dtype=np.uint32
        )
        return soft_tokens

    def tpumtjgenerate_warper_callback(scores) -> "np.array":
        scores_shape = scores.shape
        scores_list = scores.tolist()
        vars.lua_koboldbridge.logits = vars.lua_state.table()
        for r, row in enumerate(scores_list):
            vars.lua_koboldbridge.logits[r+1] = vars.lua_state.table(*row)
        vars.lua_koboldbridge.vocab_size = scores_shape[-1]

        execute_genmod()

        scores = np.array(
            tuple(tuple(row.values()) for row in vars.lua_koboldbridge.logits.values()),
            dtype=scores.dtype,
        )
        assert scores.shape == scores_shape

        return scores
    
    def tpumtjgenerate_stopping_callback(generated, n_generated, excluded_world_info) -> Tuple[List[set], bool, bool]:
        vars.generated_tkns += 1

        assert len(excluded_world_info) == len(generated)
        regeneration_required = vars.lua_koboldbridge.regeneration_required
        halt = vars.abort or not vars.lua_koboldbridge.generating or vars.generated_tkns >= vars.genamt
        vars.lua_koboldbridge.regeneration_required = False

        global past

        for i in range(vars.numseqs):
            vars.lua_koboldbridge.generated[i+1][vars.generated_tkns] = int(generated[i, tpu_mtj_backend.params["seq"] + n_generated - 1].item())

        if(not vars.dynamicscan or halt):
            return excluded_world_info, regeneration_required, halt

        for i, t in enumerate(generated):
            decoded = utils.decodenewlines(tokenizer.decode(past[i])) + utils.decodenewlines(tokenizer.decode(t[tpu_mtj_backend.params["seq"] : tpu_mtj_backend.params["seq"] + n_generated]))
            _, found = checkworldinfo(decoded, force_use_txt=True, actions=vars._actions)
            found -= excluded_world_info[i]
            if(len(found) != 0):
                regeneration_required = True
                break
        return excluded_world_info, regeneration_required, halt

    def tpumtjgenerate_compiling_callback() -> None:
        print(colors.GREEN + "TPU backend compilation triggered" + colors.END)
        vars.compiling = True

    def tpumtjgenerate_stopped_compiling_callback() -> None:
        vars.compiling = False
    
    def tpumtjgenerate_settings_callback() -> dict:
        return {
            "top_p": float(vars.top_p),
            "temp": float(vars.temp),
            "top_k": int(vars.top_k),
            "tfs": float(vars.tfs),
            "repetition_penalty": float(vars.rep_pen),
            "rpslope": float(vars.rep_pen_slope),
            "rprange": int(vars.rep_pen_range),
        }

    # If we're running Colab or OAI, we still need a tokenizer.
    if(vars.model == "Colab"):
        from transformers import GPT2TokenizerFast
        tokenizer = GPT2TokenizerFast.from_pretrained("EleutherAI/gpt-neo-2.7B", cache_dir="cache/")
        loadsettings()
    elif(vars.model == "OAI"):
        from transformers import GPT2TokenizerFast
        tokenizer = GPT2TokenizerFast.from_pretrained("gpt2", cache_dir="cache/")
        loadsettings()
    # Load the TPU backend if requested
    elif(vars.use_colab_tpu or vars.model == "TPUMeshTransformerGPTJ"):
        print("{0}Initializing Mesh Transformer JAX, please wait...{1}".format(colors.PURPLE, colors.END))
        if vars.model == "TPUMeshTransformerGPTJ" and (not vars.custmodpth or not os.path.isdir(vars.custmodpth)):
            raise FileNotFoundError(f"The specified model path {repr(vars.custmodpth)} is not the path to a valid folder")
        import tpu_mtj_backend
        tpu_mtj_backend.vars = vars
        tpu_mtj_backend.warper_callback = tpumtjgenerate_warper_callback
        tpu_mtj_backend.stopping_callback = tpumtjgenerate_stopping_callback
        tpu_mtj_backend.compiling_callback = tpumtjgenerate_compiling_callback
        tpu_mtj_backend.stopped_compiling_callback = tpumtjgenerate_stopped_compiling_callback
        tpu_mtj_backend.settings_callback = tpumtjgenerate_settings_callback
        vars.allowsp = True
        loadmodelsettings()
        loadsettings()
        tpu_mtj_backend.load_model(vars.custmodpth, hf_checkpoint=vars.model != "TPUMeshTransformerGPTJ" and vars.use_colab_tpu, **vars.modelconfig)
        vars.modeldim = int(tpu_mtj_backend.params["d_model"])
        tokenizer = tpu_mtj_backend.tokenizer
    else:
        loadsettings()

# Set up Flask routes
@app.route('/')
@app.route('/index')
def index():
    return render_template('index.html')
@app.route('/download')
def download():
    save_format = request.args.get("format", "json").strip().lower()

    if(save_format == "plaintext"):
        txt = vars.prompt + "".join(vars.actions.values())
        save = Response(txt)
        filename = path.basename(vars.savedir)
        if filename[-5:] == ".json":
            filename = filename[:-5]
        save.headers.set('Content-Disposition', 'attachment', filename='%s.txt' % filename)
        return(save)

    # Build json to write
    js = {}
    js["gamestarted"] = vars.gamestarted
    js["prompt"]      = vars.prompt
    js["memory"]      = vars.memory
    js["authorsnote"] = vars.authornote
    js["anotetemplate"] = vars.authornotetemplate
    js["actions"]     = tuple(vars.actions.values())
    js["actions_metadata"] = vars.actions_metadata
    js["worldinfo"]   = []
        
    # Extract only the important bits of WI
    for wi in vars.worldinfo:
        if(wi["constant"] or wi["key"] != ""):
            js["worldinfo"].append({
                "key": wi["key"],
                "keysecondary": wi["keysecondary"],
                "content": wi["content"],
                "comment": wi["comment"],
                "folder": wi["folder"],
                "selective": wi["selective"],
                "constant": wi["constant"]
            })
    
    save = Response(json.dumps(js, indent=3))
    filename = path.basename(vars.savedir)
    if filename[-5:] == ".json":
        filename = filename[:-5]
    save.headers.set('Content-Disposition', 'attachment', filename='%s.json' % filename)
    return(save)


#============================ LUA API =============================#

if(path.exists("settings/" + getmodelname().replace('/', '_') + ".settings")):
    file = open("settings/" + getmodelname().replace('/', '_') + ".settings", "r")
    js   = json.load(file)
    if("userscripts" in js):
        vars.userscripts = []
        for userscript in js["userscripts"]:
            if type(userscript) is not str:
                continue
            userscript = userscript.strip()
            if len(userscript) != 0 and all(q not in userscript for q in ("..", ":")) and all(userscript[0] not in q for q in ("/", "\\")) and os.path.exists(fileops.uspath(userscript)):
                vars.userscripts.append(userscript)
    if("corescript" in js and type(js["corescript"]) is str and all(q not in js["corescript"] for q in ("..", ":")) and all(js["corescript"][0] not in q for q in ("/", "\\"))):
        vars.corescript = js["corescript"]
    else:
        vars.corescript = "default.lua"
    file.close()

def lua_log_format_name(name):
    return f"[{name}]" if type(name) is str else "CORE"

_bridged = {}
F = TypeVar("F", bound=Callable)
def bridged_kwarg(name=None):
    def _bridged_kwarg(f: F):
        _bridged[name if name is not None else f.__name__[4:] if f.__name__[:4] == "lua_" else f.__name__] = f
        return f
    return _bridged_kwarg

#==================================================================#
#  Event triggered when a userscript is loaded
#==================================================================#
@bridged_kwarg()
def load_callback(filename, modulename):
    print(colors.GREEN + f"Loading Userscript [{modulename}] <{filename}>" + colors.END)

#==================================================================#
#  Load all Lua scripts
#==================================================================#
def load_lua_scripts():
    print(colors.GREEN + "Loading Core Script" + colors.END)

    filenames = []
    modulenames = []
    descriptions = []

    lst = fileops.getusfiles(long_desc=True)
    filenames_dict = {ob["filename"]: i for i, ob in enumerate(lst)}

    for filename in vars.userscripts:
        if filename in filenames_dict:
            i = filenames_dict[filename]
            filenames.append(filename)
            modulenames.append(lst[i]["modulename"])
            descriptions.append(lst[i]["description"])

    vars.has_genmod = False

    try:
        vars.lua_koboldbridge.obliterate_multiverse()
        tpool.execute(vars.lua_koboldbridge.load_corescript, vars.corescript)
        vars.has_genmod = tpool.execute(vars.lua_koboldbridge.load_userscripts, filenames, modulenames, descriptions)
        vars.lua_running = True
    except lupa.LuaError as e:
        try:
            vars.lua_koboldbridge.obliterate_multiverse()
        except:
            pass
        vars.lua_running = False
        if(vars.serverstarted):
            emit('from_server', {'cmd': 'errmsg', 'data': 'Lua script error; please check console.'}, broadcast=True)
            sendUSStatItems()
        print("{0}{1}{2}".format(colors.RED, "***LUA ERROR***: ", colors.END), end="", file=sys.stderr)
        print("{0}{1}{2}".format(colors.RED, str(e).replace("\033", ""), colors.END), file=sys.stderr)
        print("{0}{1}{2}".format(colors.YELLOW, "Lua engine stopped; please open 'Userscripts' and press Load to reinitialize scripts.", colors.END), file=sys.stderr)
        if(vars.serverstarted):
            set_aibusy(0)

#==================================================================#
#  Print message that originates from the userscript with the given name
#==================================================================#
@bridged_kwarg()
def lua_print(msg):
    if(vars.lua_logname != vars.lua_koboldbridge.logging_name):
        vars.lua_logname = vars.lua_koboldbridge.logging_name
        print(colors.BLUE + lua_log_format_name(vars.lua_logname) + ":" + colors.END, file=sys.stderr)
    print(colors.PURPLE + msg.replace("\033", "") + colors.END)

#==================================================================#
#  Print warning that originates from the userscript with the given name
#==================================================================#
@bridged_kwarg()
def lua_warn(msg):
    if(vars.lua_logname != vars.lua_koboldbridge.logging_name):
        vars.lua_logname = vars.lua_koboldbridge.logging_name
        print(colors.BLUE + lua_log_format_name(vars.lua_logname) + ":" + colors.END, file=sys.stderr)
    print(colors.YELLOW + msg.replace("\033", "") + colors.END)

#==================================================================#
#  Decode tokens into a string using current tokenizer
#==================================================================#
@bridged_kwarg()
def lua_decode(tokens):
    tokens = list(tokens.values())
    assert type(tokens) is list
    if("tokenizer" not in globals()):
        from transformers import GPT2TokenizerFast
        global tokenizer
        tokenizer = GPT2TokenizerFast.from_pretrained("gpt2", cache_dir="cache/")
    return utils.decodenewlines(tokenizer.decode(tokens))

#==================================================================#
#  Encode string into list of token IDs using current tokenizer
#==================================================================#
@bridged_kwarg()
def lua_encode(string):
    assert type(string) is str
    if("tokenizer" not in globals()):
        from transformers import GPT2TokenizerFast
        global tokenizer
        tokenizer = GPT2TokenizerFast.from_pretrained("gpt2", cache_dir="cache/")
    return tokenizer.encode(utils.encodenewlines(string), max_length=int(4e9), truncation=True)

#==================================================================#
#  Computes context given a submission, Lua array of entry UIDs and a Lua array
#  of folder UIDs
#==================================================================#
@bridged_kwarg()
def lua_compute_context(submission, entries, folders, kwargs):
    assert type(submission) is str
    if(kwargs is None):
        kwargs = vars.lua_state.table()
    actions = vars._actions if vars.lua_koboldbridge.userstate == "genmod" else vars.actions
    allowed_entries = None
    allowed_folders = None
    if(entries is not None):
        allowed_entries = set()
        i = 1
        while(entries[i] is not None):
            allowed_entries.add(int(entries[i]))
            i += 1
    if(folders is not None):
        allowed_folders = set()
        i = 1
        while(folders[i] is not None):
            allowed_folders.add(int(folders[i]))
            i += 1
    winfo, mem, anotetxt, _ = calcsubmitbudgetheader(
        submission,
        allowed_entries=allowed_entries,
        allowed_folders=allowed_folders,
        force_use_txt=True,
        scan_story=kwargs["scan_story"] if kwargs["scan_story"] != None else True,
    )
    txt, _, _ = calcsubmitbudget(
        len(actions),
        winfo,
        mem,
        anotetxt,
        actions,
    )
    return utils.decodenewlines(tokenizer.decode(txt))

#==================================================================#
#  Get property of a world info entry given its UID and property name
#==================================================================#
@bridged_kwarg()
def lua_get_attr(uid, k):
    assert type(uid) is int and type(k) is str
    if(uid in vars.worldinfo_u and k in (
        "key",
        "keysecondary",
        "content",
        "comment",
        "folder",
        "num",
        "selective",
        "constant",
        "uid",
    )):
        return vars.worldinfo_u[uid][k]

#==================================================================#
#  Set property of a world info entry given its UID, property name and new value
#==================================================================#
@bridged_kwarg()
def lua_set_attr(uid, k, v):
    assert type(uid) is int and type(k) is str
    assert uid in vars.worldinfo_u and k in (
        "key",
        "keysecondary",
        "content",
        "comment",
        "selective",
        "constant",
    )
    if(type(vars.worldinfo_u[uid][k]) is int and type(v) is float):
        v = int(v)
    assert type(vars.worldinfo_u[uid][k]) is type(v)
    vars.worldinfo_u[uid][k] = v
    print(colors.GREEN + f"{lua_log_format_name(vars.lua_koboldbridge.logging_name)} set {k} of world info entry {uid} to {v}" + colors.END)

#==================================================================#
#  Get property of a world info folder given its UID and property name
#==================================================================#
@bridged_kwarg()
def lua_folder_get_attr(uid, k):
    assert type(uid) is int and type(k) is str
    if(uid in vars.wifolders_d and k in (
        "name",
    )):
        return vars.wifolders_d[uid][k]

#==================================================================#
#  Set property of a world info folder given its UID, property name and new value
#==================================================================#
@bridged_kwarg()
def lua_folder_set_attr(uid, k, v):
    assert type(uid) is int and type(k) is str
    assert uid in vars.wifolders_d and k in (
        "name",
    )
    if(type(vars.wifolders_d[uid][k]) is int and type(v) is float):
        v = int(v)
    assert type(vars.wifolders_d[uid][k]) is type(v)
    vars.wifolders_d[uid][k] = v
    print(colors.GREEN + f"{lua_log_format_name(vars.lua_koboldbridge.logging_name)} set {k} of world info folder {uid} to {v}" + colors.END)

#==================================================================#
#  Get the "Amount to Generate"
#==================================================================#
@bridged_kwarg()
def lua_get_genamt():
    return vars.genamt

#==================================================================#
#  Set the "Amount to Generate"
#==================================================================#
@bridged_kwarg()
def lua_set_genamt(genamt):
    assert vars.lua_koboldbridge.userstate != "genmod" and type(genamt) in (int, float) and genamt >= 0
    print(colors.GREEN + f"{lua_log_format_name(vars.lua_koboldbridge.logging_name)} set genamt to {int(genamt)}" + colors.END)
    vars.genamt = int(genamt)

#==================================================================#
#  Get the "Gens Per Action"
#==================================================================#
@bridged_kwarg()
def lua_get_numseqs():
    return vars.numseqs

#==================================================================#
#  Set the "Gens Per Action"
#==================================================================#
@bridged_kwarg()
def lua_set_numseqs(numseqs):
    assert type(numseqs) in (int, float) and numseqs >= 1
    print(colors.GREEN + f"{lua_log_format_name(vars.lua_koboldbridge.logging_name)} set numseqs to {int(numseqs)}" + colors.END)
    vars.numseqs = int(numseqs)

#==================================================================#
#  Check if a setting exists with the given name
#==================================================================#
@bridged_kwarg()
def lua_has_setting(setting):
    return setting in (
        "anotedepth",
        "settemp",
        "settopp",
        "settopk",
        "settfs",
        "setreppen",
        "setreppenslope",
        "setreppenrange",
        "settknmax",
        "setwidepth",
        "setuseprompt",
        "setadventure",
        "setchatmode",
        "setdynamicscan",
        "setnopromptgen",
        "setrngpersist",
        "temp",
        "topp",
        "top_p",
        "topk",
        "top_k",
        "tfs",
        "reppen",
        "reppenslope",
        "reppenrange",
        "tknmax",
        "widepth",
        "useprompt",
        "chatmode",
        "chatname",
        "adventure",
        "dynamicscan",
        "nopromptgen",
        "rngpersist",
        "frmttriminc",
        "frmtrmblln",
        "frmtrmspch",
        "frmtadsnsp",
        "frmtsingleline",
        "triminc",
        "rmblln",
        "rmspch",
        "adsnsp",
        "singleline",
    )

#==================================================================#
#  Return the setting with the given name if it exists
#==================================================================#
@bridged_kwarg()
def lua_get_setting(setting):
    if(setting in ("settemp", "temp")): return vars.temp
    if(setting in ("settopp", "topp", "top_p")): return vars.top_p
    if(setting in ("settopk", "topk", "top_k")): return vars.top_k
    if(setting in ("settfs", "tfs")): return vars.tfs
    if(setting in ("setreppen", "reppen")): return vars.rep_pen
    if(setting in ("setreppenslope", "reppenslope")): return vars.rep_pen_slope
    if(setting in ("setreppenrange", "reppenrange")): return vars.rep_pen_range
    if(setting in ("settknmax", "tknmax")): return vars.max_length
    if(setting == "anotedepth"): return vars.andepth
    if(setting in ("setwidepth", "widepth")): return vars.widepth
    if(setting in ("setuseprompt", "useprompt")): return vars.useprompt
    if(setting in ("setadventure", "adventure")): return vars.adventure
    if(setting in ("setchatmode", "chatmode")): return vars.chatmode
    if(setting in ("setdynamicscan", "dynamicscan")): return vars.dynamicscan
    if(setting in ("setnopromptgen", "nopromptgen")): return vars.nopromptgen
    if(setting in ("setrngpersist", "rngpersist")): return vars.rngpersist
    if(setting in ("frmttriminc", "triminc")): return vars.formatoptns["frmttriminc"]
    if(setting in ("frmtrmblln", "rmblln")): return vars.formatoptns["frmttrmblln"]
    if(setting in ("frmtrmspch", "rmspch")): return vars.formatoptns["frmttrmspch"]
    if(setting in ("frmtadsnsp", "adsnsp")): return vars.formatoptns["frmtadsnsp"]
    if(setting in ("frmtsingleline", "singleline")): return vars.formatoptns["singleline"]

#==================================================================#
#  Set the setting with the given name if it exists
#==================================================================#
@bridged_kwarg()
def lua_set_setting(setting, v):
    actual_type = type(lua_get_setting(setting))
    assert v is not None and (actual_type is type(v) or (actual_type is int and type(v) is float))
    v = actual_type(v)
    print(colors.GREEN + f"{lua_log_format_name(vars.lua_koboldbridge.logging_name)} set {setting} to {v}" + colors.END)
    if(setting in ("setadventure", "adventure") and v):
        vars.actionmode = 1
    if(setting in ("settemp", "temp")): vars.temp = v
    if(setting in ("settopp", "topp")): vars.top_p = v
    if(setting in ("settopk", "topk")): vars.top_k = v
    if(setting in ("settfs", "tfs")): vars.tfs = v
    if(setting in ("setreppen", "reppen")): vars.rep_pen = v
    if(setting in ("setreppenslope", "reppenslope")): vars.rep_pen_slope = v
    if(setting in ("setreppenrange", "reppenrange")): vars.rep_pen_range = v
    if(setting in ("settknmax", "tknmax")): vars.max_length = v; return True
    if(setting == "anotedepth"): vars.andepth = v; return True
    if(setting in ("setwidepth", "widepth")): vars.widepth = v; return True
    if(setting in ("setuseprompt", "useprompt")): vars.useprompt = v; return True
    if(setting in ("setadventure", "adventure")): vars.adventure = v
    if(setting in ("setdynamicscan", "dynamicscan")): vars.dynamicscan = v
    if(setting in ("setnopromptgen", "nopromptgen")): vars.nopromptgen = v
    if(setting in ("setrngpersist", "rngpersist")): vars.rngpersist = v
    if(setting in ("setchatmode", "chatmode")): vars.chatmode = v
    if(setting in ("frmttriminc", "triminc")): vars.formatoptns["frmttriminc"] = v
    if(setting in ("frmtrmblln", "rmblln")): vars.formatoptns["frmttrmblln"] = v
    if(setting in ("frmtrmspch", "rmspch")): vars.formatoptns["frmttrmspch"] = v
    if(setting in ("frmtadsnsp", "adsnsp")): vars.formatoptns["frmtadsnsp"] = v
    if(setting in ("frmtsingleline", "singleline")): vars.formatoptns["singleline"] = v

#==================================================================#
#  Get contents of memory
#==================================================================#
@bridged_kwarg()
def lua_get_memory():
    return vars.memory

#==================================================================#
#  Set contents of memory
#==================================================================#
@bridged_kwarg()
def lua_set_memory(m):
    assert type(m) is str
    vars.memory = m

#==================================================================#
#  Get contents of author's note
#==================================================================#
@bridged_kwarg()
def lua_get_authorsnote():
    return vars.authornote

#==================================================================#
#  Set contents of author's note
#==================================================================#
@bridged_kwarg()
def lua_set_authorsnote(m):
    assert type(m) is str
    vars.authornote = m

#==================================================================#
#  Get contents of author's note template
#==================================================================#
@bridged_kwarg()
def lua_get_authorsnotetemplate():
    return vars.authornotetemplate

#==================================================================#
#  Set contents of author's note template
#==================================================================#
@bridged_kwarg()
def lua_set_authorsnotetemplate(m):
    assert type(m) is str
    vars.authornotetemplate = m

#==================================================================#
#  Save settings and send them to client
#==================================================================#
@bridged_kwarg()
def lua_resend_settings():
    settingschanged()
    refresh_settings()

#==================================================================#
#  Set story chunk text and delete the chunk if the new chunk is empty
#==================================================================#
@bridged_kwarg()
def lua_set_chunk(k, v):
    assert type(k) in (int, None) and type(v) is str
    assert k >= 0
    assert k != 0 or len(v) != 0
    if(len(v) == 0):
        print(colors.GREEN + f"{lua_log_format_name(vars.lua_koboldbridge.logging_name)} deleted story chunk {k}" + colors.END)
        chunk = int(k)
        if(vars.lua_koboldbridge.userstate == "genmod"):
            del vars._actions[chunk-1]
        vars.lua_deleted.add(chunk)
        if(not hasattr(vars, "_actions") or vars._actions is not vars.actions):
            #Instead of deleting we'll blank out the text. This way our actions and actions_metadata stay in sync and we can restore the chunk on an undo
            vars.actions[chunk-1] = ""
            vars.actions_metadata[chunk-1]['Alternative Text'] = [{"Text": vars.actions_metadata[chunk-1]['Selected Text'], "Pinned": False, "Editted": True}] + vars.actions_metadata[chunk-1]['Alternative Text']
            vars.actions_metadata[chunk-1]['Selected Text'] = ''
            send_debug()
    else:
        if(k == 0):
            print(colors.GREEN + f"{lua_log_format_name(vars.lua_koboldbridge.logging_name)} edited prompt chunk" + colors.END)
        else:
            print(colors.GREEN + f"{lua_log_format_name(vars.lua_koboldbridge.logging_name)} edited story chunk {k}" + colors.END)
        chunk = int(k)
        if(chunk == 0):
            if(vars.lua_koboldbridge.userstate == "genmod"):
                vars._prompt = v
            vars.lua_edited.add(chunk)
            vars.prompt = v
        else:
            if(vars.lua_koboldbridge.userstate == "genmod"):
                vars._actions[chunk-1] = v
            vars.lua_edited.add(chunk)
            vars.actions[chunk-1] = v
            vars.actions_metadata[chunk-1]['Alternative Text'] = [{"Text": vars.actions_metadata[chunk-1]['Selected Text'], "Pinned": False, "Editted": True}] + vars.actions_metadata[chunk-1]['Alternative Text']
            vars.actions_metadata[chunk-1]['Selected Text'] = v
            send_debug()

#==================================================================#
#  Get model type as "gpt-2-xl", "gpt-neo-2.7B", etc.
#==================================================================#
@bridged_kwarg()
def lua_get_modeltype():
    if(vars.noai):
        return "readonly"
    if(vars.model in ("Colab", "OAI", "InferKit")):
        return "api"
    if(not vars.use_colab_tpu and vars.model not in ("TPUMeshTransformerGPTJ",) and (vars.model in ("GPT2Custom", "NeoCustom") or vars.model_type in ("gpt2", "gpt_neo", "gptj"))):
        hidden_size = get_hidden_size_from_model(model)
    if(vars.model in ("gpt2",) or (vars.model_type == "gpt2" and hidden_size == 768)):
        return "gpt2"
    if(vars.model in ("gpt2-medium",) or (vars.model_type == "gpt2" and hidden_size == 1024)):
        return "gpt2-medium"
    if(vars.model in ("gpt2-large",) or (vars.model_type == "gpt2" and hidden_size == 1280)):
        return "gpt2-large"
    if(vars.model in ("gpt2-xl",) or (vars.model_type == "gpt2" and hidden_size == 1600)):
        return "gpt2-xl"
    if(vars.model_type == "gpt_neo" and hidden_size == 768):
        return "gpt-neo-125M"
    if(vars.model in ("EleutherAI/gpt-neo-1.3B",) or (vars.model_type == "gpt_neo" and hidden_size == 2048)):
        return "gpt-neo-1.3B"
    if(vars.model in ("EleutherAI/gpt-neo-2.7B",) or (vars.model_type == "gpt_neo" and hidden_size == 2560)):
        return "gpt-neo-2.7B"
    if(vars.model in ("EleutherAI/gpt-j-6B",) or ((vars.use_colab_tpu or vars.model == "TPUMeshTransformerGPTJ") and tpu_mtj_backend.params["d_model"] == 4096) or (vars.model_type in ("gpt_neo", "gptj") and hidden_size == 4096)):
        return "gpt-j-6B"
    return "unknown"

#==================================================================#
#  Get model backend as "transformers" or "mtj"
#==================================================================#
@bridged_kwarg()
def lua_get_modelbackend():
    if(vars.noai):
        return "readonly"
    if(vars.model in ("Colab", "OAI", "InferKit")):
        return "api"
    if(vars.use_colab_tpu or vars.model in ("TPUMeshTransformerGPTJ",)):
        return "mtj"
    return "transformers"

#==================================================================#
#  Check whether model is loaded from a custom path
#==================================================================#
@bridged_kwarg()
def lua_is_custommodel():
    return vars.model in ("GPT2Custom", "NeoCustom", "TPUMeshTransformerGPTJ")

#==================================================================#
#  
#==================================================================#
def execute_inmod():
    setgamesaved(False)
    vars.lua_logname = ...
    vars.lua_edited = set()
    vars.lua_deleted = set()
    try:
        tpool.execute(vars.lua_koboldbridge.execute_inmod)
    except lupa.LuaError as e:
        vars.lua_koboldbridge.obliterate_multiverse()
        vars.lua_running = False
        emit('from_server', {'cmd': 'errmsg', 'data': 'Lua script error; please check console.'}, broadcast=True)
        sendUSStatItems()
        print("{0}{1}{2}".format(colors.RED, "***LUA ERROR***: ", colors.END), end="", file=sys.stderr)
        print("{0}{1}{2}".format(colors.RED, str(e).replace("\033", ""), colors.END), file=sys.stderr)
        print("{0}{1}{2}".format(colors.YELLOW, "Lua engine stopped; please open 'Userscripts' and press Load to reinitialize scripts.", colors.END), file=sys.stderr)
        set_aibusy(0)

def execute_genmod():
    vars.lua_koboldbridge.execute_genmod()

def execute_outmod():
    setgamesaved(False)
    emit('from_server', {'cmd': 'hidemsg', 'data': ''}, broadcast=True)
    try:
        tpool.execute(vars.lua_koboldbridge.execute_outmod)
    except lupa.LuaError as e:
        vars.lua_koboldbridge.obliterate_multiverse()
        vars.lua_running = False
        emit('from_server', {'cmd': 'errmsg', 'data': 'Lua script error; please check console.'}, broadcast=True)
        sendUSStatItems()
        print("{0}{1}{2}".format(colors.RED, "***LUA ERROR***: ", colors.END), end="", file=sys.stderr)
        print("{0}{1}{2}".format(colors.RED, str(e).replace("\033", ""), colors.END), file=sys.stderr)
        print("{0}{1}{2}".format(colors.YELLOW, "Lua engine stopped; please open 'Userscripts' and press Load to reinitialize scripts.", colors.END), file=sys.stderr)
        set_aibusy(0)
    if(vars.lua_koboldbridge.resend_settings_required):
        vars.lua_koboldbridge.resend_settings_required = False
        lua_resend_settings()
    for k in vars.lua_edited:
        inlineedit(k, vars.actions[k])
    for k in vars.lua_deleted:
        inlinedelete(k)

#==================================================================#
#  Lua runtime startup
#==================================================================#

print("", end="", flush=True)
print(colors.PURPLE + "Initializing Lua Bridge... " + colors.END, end="", flush=True)

# Set up Lua state
vars.lua_state = lupa.LuaRuntime(unpack_returned_tuples=True)

# Load bridge.lua
bridged = {
    "corescript_path": os.path.join(os.path.dirname(os.path.realpath(__file__)), "cores"),
    "userscript_path": os.path.join(os.path.dirname(os.path.realpath(__file__)), "userscripts"),
    "config_path": os.path.join(os.path.dirname(os.path.realpath(__file__)), "userscripts"),
    "lib_paths": vars.lua_state.table(os.path.join(os.path.dirname(os.path.realpath(__file__)), "lualibs"), os.path.join(os.path.dirname(os.path.realpath(__file__)), "extern", "lualibs")),
    "vars": vars,
}
for kwarg in _bridged:
    bridged[kwarg] = _bridged[kwarg]
try:
    vars.lua_kobold, vars.lua_koboldcore, vars.lua_koboldbridge = vars.lua_state.globals().dofile(os.path.join(os.path.dirname(os.path.realpath(__file__)), "bridge.lua"))(
        vars.lua_state.globals().python,
        bridged,
    )
except lupa.LuaError as e:
    print(colors.RED + "ERROR!" + colors.END)
    vars.lua_koboldbridge.obliterate_multiverse()
    print("{0}{1}{2}".format(colors.RED, "***LUA ERROR***: ", colors.END), end="", file=sys.stderr)
    print("{0}{1}{2}".format(colors.RED, str(e).replace("\033", ""), colors.END), file=sys.stderr)
    exit(1)
print(colors.GREEN + "OK!" + colors.END)

# Load scripts
load_lua_scripts()


#============================ METHODS =============================#    

#==================================================================#
# Event triggered when browser SocketIO is loaded and connects to server
#==================================================================#
@socketio.on('connect')
def do_connect():
    print("{0}Client connected!{1}".format(colors.GREEN, colors.END))
    emit('from_server', {'cmd': 'setchatname', 'data': vars.chatname})
    emit('from_server', {'cmd': 'setanotetemplate', 'data': vars.authornotetemplate})
    emit('from_server', {'cmd': 'connected', 'smandelete': vars.smandelete, 'smanrename': vars.smanrename, 'modelname': getmodelname()})
    if(vars.host):
        emit('from_server', {'cmd': 'runs_remotely'})
    if(vars.allowsp):
        emit('from_server', {'cmd': 'allowsp', 'data': vars.allowsp})

    sendUSStatItems()
    emit('from_server', {'cmd': 'spstatitems', 'data': {vars.spfilename: vars.spmeta} if vars.allowsp and len(vars.spfilename) else {}}, broadcast=True)

    if(not vars.gamestarted):
        setStartState()
        sendsettings()
        refresh_settings()
        vars.laststory = None
        emit('from_server', {'cmd': 'setstoryname', 'data': vars.laststory})
        sendwi()
        emit('from_server', {'cmd': 'setmemory', 'data': vars.memory})
        emit('from_server', {'cmd': 'setanote', 'data': vars.authornote})
        vars.mode = "play"
    else:
        # Game in session, send current game data and ready state to browser
        refresh_story()
        sendsettings()
        refresh_settings()
        emit('from_server', {'cmd': 'setstoryname', 'data': vars.laststory})
        sendwi()
        emit('from_server', {'cmd': 'setmemory', 'data': vars.memory})
        emit('from_server', {'cmd': 'setanote', 'data': vars.authornote})
        if(vars.mode == "play"):
            if(not vars.aibusy):
                emit('from_server', {'cmd': 'setgamestate', 'data': 'ready'})
            else:
                emit('from_server', {'cmd': 'setgamestate', 'data': 'wait'})
        elif(vars.mode == "edit"):
            emit('from_server', {'cmd': 'editmode', 'data': 'true'})
        elif(vars.mode == "memory"):
            emit('from_server', {'cmd': 'memmode', 'data': 'true'})
        elif(vars.mode == "wi"):
            emit('from_server', {'cmd': 'wimode', 'data': 'true'})

    emit('from_server', {'cmd': 'gamesaved', 'data': vars.gamesaved}, broadcast=True)

#==================================================================#
# Event triggered when browser SocketIO sends data to the server
#==================================================================#
@socketio.on('message')
def get_message(msg):
    if not vars.quiet:
        print("{0}Data received:{1}{2}".format(colors.GREEN, msg, colors.END))
    # Submit action
    if(msg['cmd'] == 'submit'):
        if(vars.mode == "play"):
            if(vars.aibusy):
                if(msg.get('allowabort', False)):
                    vars.abort = True
                return
            vars.abort = False
            vars.lua_koboldbridge.feedback = None
            if(vars.chatmode):
                if(type(msg['chatname']) is not str):
                    raise ValueError("Chatname must be a string")
                vars.chatname = msg['chatname']
                settingschanged()
                emit('from_server', {'cmd': 'setchatname', 'data': vars.chatname})
            vars.recentrng = vars.recentrngm = None
            actionsubmit(msg['data'], actionmode=msg['actionmode'])
        elif(vars.mode == "edit"):
            editsubmit(msg['data'])
        elif(vars.mode == "memory"):
            memsubmit(msg['data'])
    # Retry Action
    elif(msg['cmd'] == 'retry'):
        if(vars.aibusy):
            if(msg.get('allowabort', False)):
                vars.abort = True
            return
        vars.abort = False
        if(vars.chatmode):
            if(type(msg['chatname']) is not str):
                raise ValueError("Chatname must be a string")
            vars.chatname = msg['chatname']
            settingschanged()
            emit('from_server', {'cmd': 'setchatname', 'data': vars.chatname})
        actionretry(msg['data'])
    # Back/Undo Action
    elif(msg['cmd'] == 'back'):
        actionback()
    # Forward/Redo Action
    elif(msg['cmd'] == 'redo'):
        actionredo()
    # EditMode Action (old)
    elif(msg['cmd'] == 'edit'):
        if(vars.mode == "play"):
            vars.mode = "edit"
            emit('from_server', {'cmd': 'editmode', 'data': 'true'}, broadcast=True)
        elif(vars.mode == "edit"):
            vars.mode = "play"
            emit('from_server', {'cmd': 'editmode', 'data': 'false'}, broadcast=True)
    # EditLine Action (old)
    elif(msg['cmd'] == 'editline'):
        editrequest(int(msg['data']))
    # Inline edit
    elif(msg['cmd'] == 'inlineedit'):
        inlineedit(msg['chunk'], msg['data'])
    elif(msg['cmd'] == 'inlinedelete'):
        inlinedelete(msg['data'])
    # DeleteLine Action (old)
    elif(msg['cmd'] == 'delete'):
        deleterequest()
    elif(msg['cmd'] == 'memory'):
        togglememorymode()
    elif(not vars.host and msg['cmd'] == 'savetofile'):
        savetofile()
    elif(not vars.host and msg['cmd'] == 'loadfromfile'):
        loadfromfile()
    elif(msg['cmd'] == 'loadfromstring'):
        loadRequest(json.loads(msg['data']), filename=msg['filename'])
    elif(not vars.host and msg['cmd'] == 'import'):
        importRequest()
    elif(msg['cmd'] == 'newgame'):
        newGameRequest()
    elif(msg['cmd'] == 'rndgame'):
        randomGameRequest(msg['data'], memory=msg['memory'])
    elif(msg['cmd'] == 'settemp'):
        vars.temp = float(msg['data'])
        emit('from_server', {'cmd': 'setlabeltemp', 'data': msg['data']}, broadcast=True)
        settingschanged()
        refresh_settings()
    elif(msg['cmd'] == 'settopp'):
        vars.top_p = float(msg['data'])
        emit('from_server', {'cmd': 'setlabeltopp', 'data': msg['data']}, broadcast=True)
        settingschanged()
        refresh_settings()
    elif(msg['cmd'] == 'settopk'):
        vars.top_k = int(msg['data'])
        emit('from_server', {'cmd': 'setlabeltopk', 'data': msg['data']}, broadcast=True)
        settingschanged()
        refresh_settings()
    elif(msg['cmd'] == 'settfs'):
        vars.tfs = float(msg['data'])
        emit('from_server', {'cmd': 'setlabeltfs', 'data': msg['data']}, broadcast=True)
        settingschanged()
        refresh_settings()
    elif(msg['cmd'] == 'setreppen'):
        vars.rep_pen = float(msg['data'])
        emit('from_server', {'cmd': 'setlabelreppen', 'data': msg['data']}, broadcast=True)
        settingschanged()
        refresh_settings()
    elif(msg['cmd'] == 'setreppenslope'):
        vars.rep_pen_slope = float(msg['data'])
        emit('from_server', {'cmd': 'setlabelreppenslope', 'data': msg['data']}, broadcast=True)
        settingschanged()
        refresh_settings()
    elif(msg['cmd'] == 'setreppenrange'):
        vars.rep_pen_range = float(msg['data'])
        emit('from_server', {'cmd': 'setlabelreppenrange', 'data': msg['data']}, broadcast=True)
        settingschanged()
        refresh_settings()
    elif(msg['cmd'] == 'setoutput'):
        vars.genamt = int(msg['data'])
        emit('from_server', {'cmd': 'setlabeloutput', 'data': msg['data']}, broadcast=True)
        settingschanged()
        refresh_settings()
    elif(msg['cmd'] == 'settknmax'):
        vars.max_length = int(msg['data'])
        emit('from_server', {'cmd': 'setlabeltknmax', 'data': msg['data']}, broadcast=True)
        settingschanged()
        refresh_settings()
    elif(msg['cmd'] == 'setikgen'):
        vars.ikgen = int(msg['data'])
        emit('from_server', {'cmd': 'setlabelikgen', 'data': msg['data']}, broadcast=True)
        settingschanged()
        refresh_settings()
    # Author's Note field update
    elif(msg['cmd'] == 'anote'):
        anotesubmit(msg['data'], template=msg['template'])
    # Author's Note depth update
    elif(msg['cmd'] == 'anotedepth'):
        vars.andepth = int(msg['data'])
        emit('from_server', {'cmd': 'setlabelanotedepth', 'data': msg['data']}, broadcast=True)
        settingschanged()
        refresh_settings()
    # Format - Trim incomplete sentences
    elif(msg['cmd'] == 'frmttriminc'):
        if('frmttriminc' in vars.formatoptns):
            vars.formatoptns["frmttriminc"] = msg['data']
        settingschanged()
        refresh_settings()
    elif(msg['cmd'] == 'frmtrmblln'):
        if('frmtrmblln' in vars.formatoptns):
            vars.formatoptns["frmtrmblln"] = msg['data']
        settingschanged()
        refresh_settings()
    elif(msg['cmd'] == 'frmtrmspch'):
        if('frmtrmspch' in vars.formatoptns):
            vars.formatoptns["frmtrmspch"] = msg['data']
        settingschanged()
        refresh_settings()
    elif(msg['cmd'] == 'frmtadsnsp'):
        if('frmtadsnsp' in vars.formatoptns):
            vars.formatoptns["frmtadsnsp"] = msg['data']
        settingschanged()
        refresh_settings()
    elif(msg['cmd'] == 'singleline'):
        if('singleline' in vars.formatoptns):
            vars.formatoptns["singleline"] = msg['data']
        settingschanged()
        refresh_settings()
    elif(msg['cmd'] == 'importselect'):
        vars.importnum = int(msg["data"].replace("import", ""))
    elif(msg['cmd'] == 'importcancel'):
        emit('from_server', {'cmd': 'popupshow', 'data': False})
        vars.importjs  = {}
    elif(msg['cmd'] == 'importaccept'):
        emit('from_server', {'cmd': 'popupshow', 'data': False})
        importgame()
    elif(msg['cmd'] == 'wi'):
        togglewimode()
    elif(msg['cmd'] == 'wiinit'):
        if(int(msg['data']) < len(vars.worldinfo)):
            setgamesaved(False)
            vars.worldinfo[msg['data']]["init"] = True
            addwiitem(folder_uid=msg['folder'])
    elif(msg['cmd'] == 'wifolderinit'):
        addwifolder()
    elif(msg['cmd'] == 'wimoveitem'):
        movewiitem(msg['destination'], msg['data'])
    elif(msg['cmd'] == 'wimovefolder'):
        movewifolder(msg['destination'], msg['data'])
    elif(msg['cmd'] == 'widelete'):
        deletewi(msg['data'])
    elif(msg['cmd'] == 'wifolderdelete'):
        deletewifolder(msg['data'])
    elif(msg['cmd'] == 'wiexpand'):
        assert 0 <= int(msg['data']) < len(vars.worldinfo)
        setgamesaved(False)
        emit('from_server', {'cmd': 'wiexpand', 'data': msg['data']}, broadcast=True)
    elif(msg['cmd'] == 'wiexpandfolder'):
        assert 0 <= int(msg['data']) < len(vars.worldinfo)
        setgamesaved(False)
        emit('from_server', {'cmd': 'wiexpandfolder', 'data': msg['data']}, broadcast=True)
    elif(msg['cmd'] == 'wifoldercollapsecontent'):
        setgamesaved(False)
        vars.wifolders_d[msg['data']]['collapsed'] = True
        emit('from_server', {'cmd': 'wifoldercollapsecontent', 'data': msg['data']}, broadcast=True)
    elif(msg['cmd'] == 'wifolderexpandcontent'):
        setgamesaved(False)
        vars.wifolders_d[msg['data']]['collapsed'] = False
        emit('from_server', {'cmd': 'wifolderexpandcontent', 'data': msg['data']}, broadcast=True)
    elif(msg['cmd'] == 'wiupdate'):
        setgamesaved(False)
        num = int(msg['num'])
        fields = ("key", "keysecondary", "content", "comment")
        for field in fields:
            if(field in msg['data'] and type(msg['data'][field]) is str):
                vars.worldinfo[num][field] = msg['data'][field]
        emit('from_server', {'cmd': 'wiupdate', 'num': msg['num'], 'data': {field: vars.worldinfo[num][field] for field in fields}}, broadcast=True)
    elif(msg['cmd'] == 'wifolderupdate'):
        setgamesaved(False)
        uid = int(msg['uid'])
        fields = ("name", "collapsed")
        for field in fields:
            if(field in msg['data'] and type(msg['data'][field]) is (str if field != "collapsed" else bool)):
                vars.wifolders_d[uid][field] = msg['data'][field]
        emit('from_server', {'cmd': 'wifolderupdate', 'uid': msg['uid'], 'data': {field: vars.wifolders_d[uid][field] for field in fields}}, broadcast=True)
    elif(msg['cmd'] == 'wiselon'):
        setgamesaved(False)
        vars.worldinfo[msg['data']]["selective"] = True
        emit('from_server', {'cmd': 'wiselon', 'data': msg['data']}, broadcast=True)
    elif(msg['cmd'] == 'wiseloff'):
        setgamesaved(False)
        vars.worldinfo[msg['data']]["selective"] = False
        emit('from_server', {'cmd': 'wiseloff', 'data': msg['data']}, broadcast=True)
    elif(msg['cmd'] == 'wiconstanton'):
        setgamesaved(False)
        vars.worldinfo[msg['data']]["constant"] = True
        emit('from_server', {'cmd': 'wiconstanton', 'data': msg['data']}, broadcast=True)
    elif(msg['cmd'] == 'wiconstantoff'):
        setgamesaved(False)
        vars.worldinfo[msg['data']]["constant"] = False
        emit('from_server', {'cmd': 'wiconstantoff', 'data': msg['data']}, broadcast=True)
    elif(msg['cmd'] == 'sendwilist'):
        commitwi(msg['data'])
    elif(msg['cmd'] == 'aidgimport'):
        importAidgRequest(msg['data'])
    elif(msg['cmd'] == 'saveasrequest'):
        saveas(msg['data'])
    elif(msg['cmd'] == 'saverequest'):
        save()
    elif(msg['cmd'] == 'loadlistrequest'):
        getloadlist()
    elif(msg['cmd'] == 'splistrequest'):
        getsplist()
    elif(msg['cmd'] == 'uslistrequest'):
        unloaded, loaded = getuslist()
        emit('from_server', {'cmd': 'buildus', 'data': {"unloaded": unloaded, "loaded": loaded}})
    elif(msg['cmd'] == 'usloaded'):
        vars.userscripts = []
        for userscript in msg['data']:
            if type(userscript) is not str:
                continue
            userscript = userscript.strip()
            if len(userscript) != 0 and all(q not in userscript for q in ("..", ":")) and all(userscript[0] not in q for q in ("/", "\\")) and os.path.exists(fileops.uspath(userscript)):
                vars.userscripts.append(userscript)
        settingschanged()
    elif(msg['cmd'] == 'usload'):
        load_lua_scripts()
        unloaded, loaded = getuslist()
        sendUSStatItems()
    elif(msg['cmd'] == 'loadselect'):
        vars.loadselect = msg["data"]
    elif(msg['cmd'] == 'spselect'):
        vars.spselect = msg["data"]
    elif(msg['cmd'] == 'loadrequest'):
        loadRequest(fileops.storypath(vars.loadselect))
    elif(msg['cmd'] == 'sprequest'):
        spRequest(vars.spselect)
        emit('from_server', {'cmd': 'spstatitems', 'data': {vars.spfilename: vars.spmeta} if vars.allowsp and len(vars.spfilename) else {}}, broadcast=True)
    elif(msg['cmd'] == 'deletestory'):
        deletesave(msg['data'])
    elif(msg['cmd'] == 'renamestory'):
        renamesave(msg['data'], msg['newname'])
    elif(msg['cmd'] == 'clearoverwrite'):    
        vars.svowname = ""
        vars.saveow   = False
    elif(msg['cmd'] == 'seqsel'):
        selectsequence(msg['data'])
    elif(msg['cmd'] == 'seqpin'):
        pinsequence(msg['data'])
    elif(msg['cmd'] == 'setnumseq'):
        vars.numseqs = int(msg['data'])
        emit('from_server', {'cmd': 'setlabelnumseq', 'data': msg['data']})
        settingschanged()
        refresh_settings()
    elif(msg['cmd'] == 'setwidepth'):
        vars.widepth = int(msg['data'])
        emit('from_server', {'cmd': 'setlabelwidepth', 'data': msg['data']})
        settingschanged()
        refresh_settings()
    elif(msg['cmd'] == 'setuseprompt'):
        vars.useprompt = msg['data']
        settingschanged()
        refresh_settings()
    elif(msg['cmd'] == 'setadventure'):
        vars.adventure = msg['data']
        vars.chatmode = False
        settingschanged()
        refresh_settings()
    elif(msg['cmd'] == 'autosave'):
        vars.autosave = msg['data']
        settingschanged()
        refresh_settings()
    elif(msg['cmd'] == 'setchatmode'):
        vars.chatmode = msg['data']
        vars.adventure = False
        settingschanged()
        refresh_settings()
    elif(msg['cmd'] == 'setdynamicscan'):
        vars.dynamicscan = msg['data']
        settingschanged()
        refresh_settings()
    elif(msg['cmd'] == 'setnopromptgen'):
        vars.nopromptgen = msg['data']
        settingschanged()
        refresh_settings()
    elif(msg['cmd'] == 'setrngpersist'):
        vars.rngpersist = msg['data']
        settingschanged()
        refresh_settings()
    elif(msg['cmd'] == 'setnogenmod'):
        vars.nogenmod = msg['data']
        settingschanged()
        refresh_settings()
    elif(not vars.host and msg['cmd'] == 'importwi'):
        wiimportrequest()
    elif(msg['cmd'] == 'debug'):
        vars.debug = msg['data']
        emit('from_server', {'cmd': 'set_debug', 'data': msg['data']}, broadcast=True)
        if vars.debug:
            send_debug()

#==================================================================#
#  Send userscripts list to client
#==================================================================#
def sendUSStatItems():
    _, loaded = getuslist()
    loaded = loaded if vars.lua_running else []
    last_userscripts = [e["filename"] for e in loaded]
    emit('from_server', {'cmd': 'usstatitems', 'data': loaded, 'flash': last_userscripts != vars.last_userscripts}, broadcast=True)
    vars.last_userscripts = last_userscripts

#==================================================================#
#  KoboldAI Markup Formatting (Mixture of Markdown and sanitized html)
#==================================================================#
def kml(txt):
   txt = txt.replace('>', '&gt;')
   txt = bleach.clean(markdown.markdown(txt), tags = ['p', 'em', 'strong', 'code', 'h1', 'h2', 'h3', 'h4', 'h5', 'h6', 'li', 'ul', 'b', 'i', 'a', 'span', 'button'], styles = ['color', 'font-weight'], attributes=['id', 'class', 'style', 'href'])
   return txt

#==================================================================#
#  Send start message and tell Javascript to set UI state
#==================================================================#
def setStartState():
    if(vars.welcome):
        txt = kml(vars.welcome) + "<br/>"
    else:
        txt = "<span>Welcome to <span class=\"color_cyan\">KoboldAI</span>! You are running <span class=\"color_green\">"+getmodelname()+"</span>.<br/>"
    if(not vars.noai and not vars.welcome):
        txt = txt + "Please load a game or enter a prompt below to begin!</span>"
    if(vars.noai):
        txt = txt + "Please load or import a story to read. There is no AI in this mode."
    emit('from_server', {'cmd': 'updatescreen', 'gamestarted': vars.gamestarted, 'data': txt}, broadcast=True)
    emit('from_server', {'cmd': 'setgamestate', 'data': 'start'}, broadcast=True)

#==================================================================#
#  Transmit applicable settings to SocketIO to build UI sliders/toggles
#==================================================================#
def sendsettings():
    # Send settings for selected AI type
    if(vars.model != "InferKit"):
        for set in gensettings.gensettingstf:
            emit('from_server', {'cmd': 'addsetting', 'data': set})
    else:
        for set in gensettings.gensettingsik:
            emit('from_server', {'cmd': 'addsetting', 'data': set})
    
    # Send formatting options
    for frm in gensettings.formatcontrols:
        emit('from_server', {'cmd': 'addformat', 'data': frm})
        # Add format key to vars if it wasn't loaded with client.settings
        if(not frm["id"] in vars.formatoptns):
            vars.formatoptns[frm["id"]] = False;

#==================================================================#
#  Set value of gamesaved
#==================================================================#
def setgamesaved(gamesaved):
    assert type(gamesaved) is bool
    if(gamesaved != vars.gamesaved):
        emit('from_server', {'cmd': 'gamesaved', 'data': gamesaved}, broadcast=True)
    vars.gamesaved = gamesaved

#==================================================================#
#  Take input text from SocketIO and decide what to do with it
#==================================================================#

def check_for_backend_compilation():
    if(vars.checking):
        return
    vars.checking = True
    for _ in range(31):
        time.sleep(0.06276680299820175)
        if(vars.compiling):
            emit('from_server', {'cmd': 'warnmsg', 'data': 'Compiling TPU backend&mdash;this usually takes 1&ndash;2 minutes...'}, broadcast=True)
            break
    vars.checking = False

def actionsubmit(data, actionmode=0, force_submit=False, force_prompt_gen=False, disable_recentrng=False):
    # Ignore new submissions if the AI is currently busy
    if(vars.aibusy):
        return
    
    while(True):
        set_aibusy(1)

        if(disable_recentrng):
            vars.recentrng = vars.recentrngm = None

        vars.recentback = False
        vars.recentedit = False
        vars.actionmode = actionmode

        # "Action" mode
        if(actionmode == 1):
            data = data.strip().lstrip('>')
            data = re.sub(r'\n+', ' ', data)
            if(len(data)):
                data = f"\n\n> {data}\n"
        
        # "Chat" mode
        if(vars.chatmode and vars.gamestarted):
            data = re.sub(r'\n+', ' ', data)
            if(len(data)):
                data = f"\n{vars.chatname}: {data}\n"
        
        # If we're not continuing, store a copy of the raw input
        if(data != ""):
            vars.lastact = data
        
        if(not vars.gamestarted):
            vars.submission = data
            execute_inmod()
            data = vars.submission
            if(not force_submit and len(data.strip()) == 0):
                assert False
            # Start the game
            vars.gamestarted = True
            if(not vars.noai and vars.lua_koboldbridge.generating and (not vars.nopromptgen or force_prompt_gen)):
                # Save this first action as the prompt
                vars.prompt = data
                # Clear the startup text from game screen
                emit('from_server', {'cmd': 'updatescreen', 'gamestarted': False, 'data': 'Please wait, generating story...'}, broadcast=True)
                calcsubmit(data) # Run the first action through the generator
                if(not vars.abort and vars.lua_koboldbridge.restart_sequence is not None and len(vars.genseqs) == 0):
                    data = ""
                    force_submit = True
                    disable_recentrng = True
                    continue
                emit('from_server', {'cmd': 'scrolldown', 'data': ''}, broadcast=True)
                break
            else:
                # Save this first action as the prompt
                vars.prompt = data if len(data) > 0 else '"'
                for i in range(vars.numseqs):
                    vars.lua_koboldbridge.outputs[i+1] = ""
                execute_outmod()
                vars.lua_koboldbridge.regeneration_required = False
                genout = []
                for i in range(vars.numseqs):
                    genout.append({"generated_text": vars.lua_koboldbridge.outputs[i+1]})
                    assert type(genout[-1]["generated_text"]) is str
                if(len(genout) == 1):
                    genresult(genout[0]["generated_text"], flash=False)
                    refresh_story()
                    if(len(vars.actions) > 0):
                        emit('from_server', {'cmd': 'texteffect', 'data': vars.actions.get_last_key() + 1}, broadcast=True)
                    if(not vars.abort and vars.lua_koboldbridge.restart_sequence is not None):
                        data = ""
                        force_submit = True
                        disable_recentrng = True
                        continue
                else:
                    if(not vars.abort and vars.lua_koboldbridge.restart_sequence is not None and vars.lua_koboldbridge.restart_sequence > 0):
                        genresult(genout[vars.lua_koboldbridge.restart_sequence-1]["generated_text"], flash=False)
                        refresh_story()
                        data = ""
                        force_submit = True
                        disable_recentrng = True
                        continue
                    genselect(genout)
                    refresh_story()
                set_aibusy(0)
                emit('from_server', {'cmd': 'scrolldown', 'data': ''}, broadcast=True)
                break
        else:
            # Apply input formatting & scripts before sending to tokenizer
            if(vars.actionmode == 0):
                data = applyinputformatting(data)
            vars.submission = data
            execute_inmod()
            data = vars.submission
            # Dont append submission if it's a blank/continue action
            if(data != ""):
                # Store the result in the Action log
                if(len(vars.prompt.strip()) == 0):
                    vars.prompt = data
                else:
                    vars.actions.append(data)
                    # we now need to update the actions_metadata
                    # we'll have two conditions. 
                    # 1. This is totally new (user entered) 
                    if vars.actions.get_last_key() not in vars.actions_metadata:
                        vars.actions_metadata[vars.actions.get_last_key()] = {"Selected Text": data, "Alternative Text": []}
                    else:
                    # 2. We've selected a chunk of text that is was presented previously
                        try:
                            alternatives = [item['Text'] for item in vars.actions_metadata[len(vars.actions)-1]["Alternative Text"]]
                        except:
                            print(len(vars.actions))
                            print(vars.actions_metadata)
                            raise
                        if data in alternatives:
                            alternatives = [item for item in vars.actions_metadata[vars.actions.get_last_key() ]["Alternative Text"] if item['Text'] != data]
                            vars.actions_metadata[vars.actions.get_last_key()]["Alternative Text"] = alternatives
                        vars.actions_metadata[vars.actions.get_last_key()]["Selected Text"] = data
                update_story_chunk('last')
                send_debug()

            if(not vars.noai and vars.lua_koboldbridge.generating):
                # Off to the tokenizer!
                calcsubmit(data)
                if(not vars.abort and vars.lua_koboldbridge.restart_sequence is not None and len(vars.genseqs) == 0):
                    data = ""
                    force_submit = True
                    disable_recentrng = True
                    continue
                emit('from_server', {'cmd': 'scrolldown', 'data': ''}, broadcast=True)
                break
            else:
                for i in range(vars.numseqs):
                    vars.lua_koboldbridge.outputs[i+1] = ""
                execute_outmod()
                vars.lua_koboldbridge.regeneration_required = False
                genout = []
                for i in range(vars.numseqs):
                    genout.append({"generated_text": vars.lua_koboldbridge.outputs[i+1]})
                    assert type(genout[-1]["generated_text"]) is str
                if(len(genout) == 1):
                    genresult(genout[0]["generated_text"])
                    if(not vars.abort and vars.lua_koboldbridge.restart_sequence is not None):
                        data = ""
                        force_submit = True
                        disable_recentrng = True
                        continue
                else:
                    if(not vars.abort and vars.lua_koboldbridge.restart_sequence is not None and vars.lua_koboldbridge.restart_sequence > 0):
                        genresult(genout[vars.lua_koboldbridge.restart_sequence-1]["generated_text"])
                        data = ""
                        force_submit = True
                        disable_recentrng = True
                        continue
                    genselect(genout)
                set_aibusy(0)
                emit('from_server', {'cmd': 'scrolldown', 'data': ''}, broadcast=True)
                break

#==================================================================#
#  
#==================================================================#
def actionretry(data):
    if(vars.noai):
        emit('from_server', {'cmd': 'errmsg', 'data': "Retry function unavailable in Read Only mode."})
        return
    if(vars.aibusy):
        return
    if(vars.recentrng is not None):
        randomGameRequest(vars.recentrng, memory=vars.recentrngm)
        return
    # Remove last action if possible and resubmit
    if(vars.gamestarted if vars.useprompt else len(vars.actions) > 0):
        if(not vars.recentback and len(vars.actions) != 0 and len(vars.genseqs) == 0):  # Don't pop if we're in the "Select sequence to keep" menu or if there are no non-prompt actions
            # We are going to move the selected text to alternative text in the actions_metadata variable so we can redo this action
            vars.actions_metadata[vars.actions.get_last_key() ]['Alternative Text'] = [{'Text': vars.actions_metadata[vars.actions.get_last_key() ]['Selected Text'],
                                                                        'Pinned': False,
                                                                        "Previous Selection": True,
                                                                        "Edited": False}] + vars.actions_metadata[vars.actions.get_last_key() ]['Alternative Text']
            vars.actions_metadata[vars.actions.get_last_key()]['Selected Text'] = ""
            
            
            
            last_key = vars.actions.get_last_key()
            vars.actions.pop()
            remove_story_chunk(last_key + 1)
        vars.recentback = False
        vars.recentedit = False
        vars.lua_koboldbridge.feedback = None
        actionsubmit("", actionmode=vars.actionmode, force_submit=True)
        send_debug()
    elif(not vars.useprompt):
        emit('from_server', {'cmd': 'errmsg', 'data': "Please enable \"Always Add Prompt\" to retry with your prompt."})

#==================================================================#
#  
#==================================================================#
def actionback():
    if(vars.aibusy):
        return
    # Remove last index of actions and refresh game screen
    if(len(vars.genseqs) == 0 and len(vars.actions) > 0):
        # We are going to move the selected text to alternative text in the actions_metadata variable so we can redo this action
        vars.actions_metadata[vars.actions.get_last_key() ]['Alternative Text'] = [{'Text': vars.actions_metadata[vars.actions.get_last_key() ]['Selected Text'],
                                                                    'Pinned': False,
                                                                    "Previous Selection": True,
                                                                    "Edited": False}] + vars.actions_metadata[vars.actions.get_last_key() ]['Alternative Text']
        vars.actions_metadata[vars.actions.get_last_key() ]['Selected Text'] = ""
    
        last_key = vars.actions.get_last_key()
        vars.actions.pop()
        vars.recentback = True
        remove_story_chunk(last_key + 1)
        #for the redo to not get out of whack, need to reset the max # in the actions sequence
        vars.actions.set_next_id(last_key)
    elif(len(vars.genseqs) == 0):
        emit('from_server', {'cmd': 'errmsg', 'data': "Cannot delete the prompt."})
    else:
        vars.genseqs = []
    send_debug()
        
def actionredo():
    i = 0
    if vars.actions.get_last_key()+1 in vars.actions_metadata:
        genout = [{"generated_text": item['Text']} for item in vars.actions_metadata[vars.actions.get_last_key()+1]['Alternative Text'] if (item["Previous Selection"]==True)]
        if len(genout) > 0:
            genout = genout + [{"generated_text": item['Text']} for item in vars.actions_metadata[vars.actions.get_last_key()+1]['Alternative Text'] if (item["Pinned"]==True) and (item["Previous Selection"]==False)]
            if len(genout) == 1:
                vars.actions_metadata[vars.actions.get_last_key()+1]['Alternative Text'] = [item for item in vars.actions_metadata[vars.actions.get_last_key()+1]['Alternative Text'] if (item["Previous Selection"]!=True)]
                genresult(genout[0]['generated_text'], flash=True, ignore_formatting=True)
            else:
                # Store sequences in memory until selection is made
                vars.genseqs = genout
                
                
                # Send sequences to UI for selection
                genout = [[item['Text'], "redo"] for item in vars.actions_metadata[vars.actions.get_last_key()+1]['Alternative Text'] if (item["Previous Selection"]==True)]
                
                emit('from_server', {'cmd': 'genseqs', 'data': genout}, broadcast=True)
    else:
        emit('from_server', {'cmd': 'popuperror', 'data': "There's nothing to undo"}, broadcast=True)
    send_debug()

#==================================================================#
#  
#==================================================================#
def calcsubmitbudgetheader(txt, **kwargs):
    # Scan for WorldInfo matches
    winfo, found_entries = checkworldinfo(txt, **kwargs)

    # Add a newline to the end of memory
    if(vars.memory != "" and vars.memory[-1] != "\n"):
        mem = vars.memory + "\n"
    else:
        mem = vars.memory

    # Build Author's Note if set
    if(vars.authornote != ""):
        anotetxt  = ("\n" + vars.authornotetemplate + "\n").replace("<|>", vars.authornote)
    else:
        anotetxt = ""

    return winfo, mem, anotetxt, found_entries

def calcsubmitbudget(actionlen, winfo, mem, anotetxt, actions, submission=None, budget_deduction=0):
    forceanote   = False # In case we don't have enough actions to hit A.N. depth
    anoteadded   = False # In case our budget runs out before we hit A.N. depth
    anotetkns    = []  # Placeholder for Author's Note tokens
    lnanote      = 0   # Placeholder for Author's Note length

    lnsp = vars.sp_length

    if("tokenizer" not in globals()):
        from transformers import GPT2TokenizerFast
        global tokenizer
        tokenizer = GPT2TokenizerFast.from_pretrained("gpt2", cache_dir="cache/")

    # Calculate token budget
    prompttkns = tokenizer.encode(utils.encodenewlines(vars.comregex_ai.sub('', vars.prompt)), max_length=int(2e9), truncation=True)
    lnprompt   = len(prompttkns)

    memtokens = tokenizer.encode(utils.encodenewlines(mem), max_length=int(2e9), truncation=True)
    lnmem     = len(memtokens)
    if(lnmem > vars.max_length - lnsp - vars.genamt - budget_deduction):
        raise OverflowError("The memory in your story is too long. Please either write a shorter memory text or increase the Max Tokens setting. If you are using a soft prompt, additionally consider using a smaller soft prompt.")

    witokens  = tokenizer.encode(utils.encodenewlines(winfo), max_length=int(2e9), truncation=True)
    lnwi      = len(witokens)
    if(lnmem + lnwi > vars.max_length - lnsp - vars.genamt - budget_deduction):
        raise OverflowError("The current active world info keys take up too many tokens. Please either write shorter world info, decrease World Info Depth or increase the Max Tokens setting. If you are using a soft prompt, additionally consider using a smaller soft prompt.")

    if(anotetxt != ""):
        anotetkns = tokenizer.encode(utils.encodenewlines(anotetxt), max_length=int(2e9), truncation=True)
        lnanote   = len(anotetkns)
        if(lnmem + lnwi + lnanote > vars.max_length - lnsp - vars.genamt - budget_deduction):
            raise OverflowError("The author's note in your story is too long. Please either write a shorter author's note or increase the Max Tokens setting. If you are using a soft prompt, additionally consider using a smaller soft prompt.")

    if(vars.useprompt):
        budget = vars.max_length - lnsp - lnprompt - lnmem - lnanote - lnwi - vars.genamt - budget_deduction
    else:
        budget = vars.max_length - lnsp - lnmem - lnanote - lnwi - vars.genamt - budget_deduction

    lnsubmission = len(tokenizer.encode(utils.encodenewlines(vars.comregex_ai.sub('', submission)), max_length=int(2e9), truncation=True)) if submission is not None else 0
    maybe_lnprompt = lnprompt if vars.useprompt and actionlen > 0 else 0

    if(lnmem + lnwi + lnanote + maybe_lnprompt + lnsubmission > vars.max_length - lnsp - vars.genamt - budget_deduction):
        raise OverflowError("Your submission is too long. Please either write a shorter submission or increase the Max Tokens setting. If you are using a soft prompt, additionally consider using a smaller soft prompt. If you are using the Always Add Prompt setting, turning it off may help.")

    assert budget >= 0

    if(actionlen == 0):
        # First/Prompt action
        tokens = memtokens + witokens + anotetkns + prompttkns
        assert len(tokens) <= vars.max_length - lnsp - vars.genamt - budget_deduction
        ln = len(tokens) + lnsp
        return tokens, ln+1, ln+vars.genamt
    else:
        tokens     = []
        
        # Check if we have the action depth to hit our A.N. depth
        if(anotetxt != "" and actionlen < vars.andepth):
            forceanote = True
        
        # Get most recent action tokens up to our budget
        n = 0
        for key in reversed(actions):
            chunk = vars.comregex_ai.sub('', actions[key])
            
            assert budget >= 0
            if(budget <= 0):
                break
            acttkns = tokenizer.encode(utils.encodenewlines(chunk), max_length=int(2e9), truncation=True)
            tknlen = len(acttkns)
            if(tknlen < budget):
                tokens = acttkns + tokens
                budget -= tknlen
            else:
                count = budget * -1
                tokens = acttkns[count:] + tokens
                budget = 0
                break
            
            # Inject Author's Note if we've reached the desired depth
            if(n == vars.andepth-1):
                if(anotetxt != ""):
                    tokens = anotetkns + tokens # A.N. len already taken from bdgt
                    anoteadded = True
            n += 1
        
        # If we're not using the prompt every time and there's still budget left,
        # add some prompt.
        if(not vars.useprompt):
            if(budget > 0):
                prompttkns = prompttkns[-budget:]
            else:
                prompttkns = []

        # Did we get to add the A.N.? If not, do it here
        if(anotetxt != ""):
            if((not anoteadded) or forceanote):
                tokens = memtokens + witokens + anotetkns + prompttkns + tokens
            else:
                tokens = memtokens + witokens + prompttkns + tokens
        else:
            # Prepend Memory, WI, and Prompt before action tokens
            tokens = memtokens + witokens + prompttkns + tokens

        # Send completed bundle to generator
        assert len(tokens) <= vars.max_length - lnsp - vars.genamt - budget_deduction
        ln = len(tokens) + lnsp
        return tokens, ln+1, ln+vars.genamt

#==================================================================#
# Take submitted text and build the text to be given to generator
#==================================================================#
def calcsubmit(txt):
    anotetxt     = ""    # Placeholder for Author's Note text
    forceanote   = False # In case we don't have enough actions to hit A.N. depth
    anoteadded   = False # In case our budget runs out before we hit A.N. depth
    actionlen    = len(vars.actions)

    winfo, mem, anotetxt, found_entries = calcsubmitbudgetheader(txt)
 
    # For all transformers models
    if(vars.model != "InferKit"):
        subtxt, min, max = calcsubmitbudget(actionlen, winfo, mem, anotetxt, vars.actions, submission=txt)
        if(actionlen == 0):
            if(not vars.use_colab_tpu and vars.model not in ["Colab", "OAI", "TPUMeshTransformerGPTJ"]):
                generate(subtxt, min, max, found_entries=found_entries)
            elif(vars.model == "Colab"):
                sendtocolab(utils.decodenewlines(tokenizer.decode(subtxt)), min, max)
            elif(vars.model == "OAI"):
                oairequest(utils.decodenewlines(tokenizer.decode(subtxt)), min, max)
            elif(vars.use_colab_tpu or vars.model == "TPUMeshTransformerGPTJ"):
                tpumtjgenerate(subtxt, min, max, found_entries=found_entries)
        else:
            if(not vars.use_colab_tpu and vars.model not in ["Colab", "OAI", "TPUMeshTransformerGPTJ"]):
                generate(subtxt, min, max, found_entries=found_entries)
            elif(vars.model == "Colab"):
                sendtocolab(utils.decodenewlines(tokenizer.decode(subtxt)), min, max)
            elif(vars.model == "OAI"):
                oairequest(utils.decodenewlines(tokenizer.decode(subtxt)), min, max)
            elif(vars.use_colab_tpu or vars.model == "TPUMeshTransformerGPTJ"):
                tpumtjgenerate(subtxt, min, max, found_entries=found_entries)
                    
    # For InferKit web API
    else:
        # Check if we have the action depth to hit our A.N. depth
        if(anotetxt != "" and actionlen < vars.andepth):
            forceanote = True
        
        if(vars.useprompt):
            budget = vars.ikmax - len(vars.comregex_ai.sub('', vars.prompt)) - len(anotetxt) - len(mem) - len(winfo) - 1
        else:
            budget = vars.ikmax - len(anotetxt) - len(mem) - len(winfo) - 1
            
        subtxt = ""
        prompt = vars.comregex_ai.sub('', vars.prompt)
        n = 0
        for key in reversed(vars.actions):
            chunk = vars.actions[key]
            
            if(budget <= 0):
                    break
            actlen = len(chunk)
            if(actlen < budget):
                subtxt = chunk + subtxt
                budget -= actlen
            else:
                count = budget * -1
                subtxt = chunk[count:] + subtxt
                budget = 0
                break
            
            # If we're not using the prompt every time and there's still budget left,
            # add some prompt.
            if(not vars.useprompt):
                if(budget > 0):
                    prompt = vars.comregex_ai.sub('', vars.prompt)[-budget:]
                else:
                    prompt = ""
            
            # Inject Author's Note if we've reached the desired depth
            if(n == vars.andepth-1):
                if(anotetxt != ""):
                    subtxt = anotetxt + subtxt # A.N. len already taken from bdgt
                    anoteadded = True
            n += 1
        
        # Did we get to add the A.N.? If not, do it here
        if(anotetxt != ""):
            if((not anoteadded) or forceanote):
                subtxt = mem + winfo + anotetxt + prompt + subtxt
            else:
                subtxt = mem + winfo + prompt + subtxt
        else:
            subtxt = mem + winfo + prompt + subtxt
        
        # Send it!
        ikrequest(subtxt)

#==================================================================#
# Send text to generator and deal with output
#==================================================================#

def _generate(txt, minimum, maximum, found_entries):
    gen_in = torch.tensor(txt, dtype=torch.long)[None]
    if(vars.sp is not None):
        soft_tokens = torch.arange(
            model.config.vocab_size,
            model.config.vocab_size + vars.sp.shape[0],
        )
        gen_in = torch.cat((soft_tokens[None], gen_in), dim=-1)
    assert gen_in.shape[-1] + vars.genamt <= vars.max_length

    if(vars.hascuda and vars.usegpu):
        gen_in = gen_in.to(vars.gpu_device)
    elif(vars.hascuda and vars.breakmodel):
        gen_in = gen_in.to(breakmodel.primary_device)
    else:
        gen_in = gen_in.to('cpu')

    model.kai_scanner_excluded_world_info = found_entries

    vars._actions = vars.actions
    vars._prompt = vars.prompt
    if(vars.dynamicscan):
        vars._actions = vars._actions.copy()

    with torch.no_grad():
        already_generated = 0
        numseqs = vars.numseqs
        while True:
            genout = generator(
                gen_in, 
                do_sample=True, 
                max_length=int(2e9),
                repetition_penalty=1.1,
                bad_words_ids=vars.badwordsids,
                use_cache=True,
                num_return_sequences=numseqs
                )
            already_generated += len(genout[0]) - len(gen_in[0])
            assert already_generated <= vars.genamt
            if(model.kai_scanner.halt or not model.kai_scanner.regeneration_required):
                break
            assert genout.ndim >= 2
            assert genout.shape[0] == vars.numseqs
            if(vars.lua_koboldbridge.generated_cols and vars.generated_tkns != vars.lua_koboldbridge.generated_cols):
                raise RuntimeError("Inconsistency detected between KoboldAI Python and Lua backends")
            if(already_generated != vars.generated_tkns):
                raise RuntimeError("WI scanning error")
            for r in range(vars.numseqs):
                for c in range(already_generated):
                    assert vars.lua_koboldbridge.generated[r+1][c+1] is not None
                    genout[r][genout.shape[-1] - already_generated + c] = vars.lua_koboldbridge.generated[r+1][c+1]
            encoded = []
            for i in range(vars.numseqs):
                txt = utils.decodenewlines(tokenizer.decode(genout[i, -already_generated:]))
                winfo, mem, anotetxt, _found_entries = calcsubmitbudgetheader(txt, force_use_txt=True, actions=vars._actions)
                found_entries[i].update(_found_entries)
                txt, _, _ = calcsubmitbudget(len(vars._actions), winfo, mem, anotetxt, vars._actions, submission=txt)
                encoded.append(torch.tensor(txt, dtype=torch.long, device=genout.device))
            max_length = len(max(encoded, key=len))
            encoded = torch.stack(tuple(torch.nn.functional.pad(e, (max_length - len(e), 0), value=model.config.pad_token_id or model.config.eos_token_id) for e in encoded))
            genout = torch.cat(
                (
                    encoded,
                    genout[..., -already_generated:],
                ),
                dim=-1
            )
            if(vars.sp is not None):
                soft_tokens = torch.arange(
                    model.config.vocab_size,
                    model.config.vocab_size + vars.sp.shape[0],
                    device=genout.device,
                )
                genout = torch.cat((soft_tokens.tile(vars.numseqs, 1), genout), dim=-1)
            assert genout.shape[-1] + vars.genamt - already_generated <= vars.max_length
            diff = genout.shape[-1] - gen_in.shape[-1]
            minimum += diff
            maximum += diff
            gen_in = genout
            numseqs = 1
    
    return genout, already_generated
    

def generate(txt, minimum, maximum, found_entries=None):    
    vars.generated_tkns = 0

    if(found_entries is None):
        found_entries = set()
    found_entries = tuple(found_entries.copy() for _ in range(vars.numseqs))

    if not vars.quiet:
        print("{0}Min:{1}, Max:{2}, Txt:{3}{4}".format(colors.YELLOW, minimum, maximum, utils.decodenewlines(tokenizer.decode(txt)), colors.END))

    # Store context in memory to use it for comparison with generated content
    vars.lastctx = utils.decodenewlines(tokenizer.decode(txt))

    # Clear CUDA cache if using GPU
    if(vars.hascuda and (vars.usegpu or vars.breakmodel)):
        gc.collect()
        torch.cuda.empty_cache()

    # Submit input text to generator
    try:
        genout, already_generated = tpool.execute(_generate, txt, minimum, maximum, found_entries)
    except Exception as e:
        if(issubclass(type(e), lupa.LuaError)):
            vars.lua_koboldbridge.obliterate_multiverse()
            vars.lua_running = False
            emit('from_server', {'cmd': 'errmsg', 'data': 'Lua script error; please check console.'}, broadcast=True)
            sendUSStatItems()
            print("{0}{1}{2}".format(colors.RED, "***LUA ERROR***: ", colors.END), end="", file=sys.stderr)
            print("{0}{1}{2}".format(colors.RED, str(e).replace("\033", ""), colors.END), file=sys.stderr)
            print("{0}{1}{2}".format(colors.YELLOW, "Lua engine stopped; please open 'Userscripts' and press Load to reinitialize scripts.", colors.END), file=sys.stderr)
        else:
            emit('from_server', {'cmd': 'errmsg', 'data': 'Error occurred during generator call; please check console.'}, broadcast=True)
            print("{0}{1}{2}".format(colors.RED, traceback.format_exc().replace("\033", ""), colors.END), file=sys.stderr)
        set_aibusy(0)
        return

    for i in range(vars.numseqs):
        vars.lua_koboldbridge.generated[i+1][vars.generated_tkns] = int(genout[i, -1].item())
        vars.lua_koboldbridge.outputs[i+1] = utils.decodenewlines(tokenizer.decode(genout[i, -already_generated:]))

    execute_outmod()
    if(vars.lua_koboldbridge.regeneration_required):
        vars.lua_koboldbridge.regeneration_required = False
        genout = []
        for i in range(vars.numseqs):
            genout.append({"generated_text": vars.lua_koboldbridge.outputs[i+1]})
            assert type(genout[-1]["generated_text"]) is str
    else:
        genout = [{"generated_text": utils.decodenewlines(tokenizer.decode(tokens[-already_generated:]))} for tokens in genout]
    
    if(len(genout) == 1):
        genresult(genout[0]["generated_text"])
    else:
        if(vars.lua_koboldbridge.restart_sequence is not None and vars.lua_koboldbridge.restart_sequence > 0):
            genresult(genout[vars.lua_koboldbridge.restart_sequence-1]["generated_text"])
        else:
            genselect(genout)
    
    # Clear CUDA cache again if using GPU
    if(vars.hascuda and (vars.usegpu or vars.breakmodel)):
        del genout
        gc.collect()
        torch.cuda.empty_cache()
    
    set_aibusy(0)

#==================================================================#
#  Deal with a single return sequence from generate()
#==================================================================#
def genresult(genout, flash=True, ignore_formatting=False):
    if not vars.quiet:
        print("{0}{1}{2}".format(colors.CYAN, genout, colors.END))
    
    # Format output before continuing
    if not ignore_formatting:
        genout = applyoutputformatting(genout)

    vars.lua_koboldbridge.feedback = genout

    if(len(genout) == 0):
        return
    
    # Add formatted text to Actions array and refresh the game screen
    if(len(vars.prompt.strip()) == 0):
        vars.prompt = genout
    else:
        vars.actions.append(genout)
        if vars.actions.get_last_key() not in vars.actions_metadata:
            vars.actions_metadata[vars.actions.get_last_key()] = {'Selected Text': genout, 'Alternative Text': []}
        else:
            vars.actions_metadata[vars.actions.get_last_key()]['Selected Text'] = genout
    update_story_chunk('last')
    if(flash):
        emit('from_server', {'cmd': 'texteffect', 'data': vars.actions.get_last_key() + 1 if len(vars.actions) else 0}, broadcast=True)
    send_debug()

#==================================================================#
#  Send generator sequences to the UI for selection
#==================================================================#
def genselect(genout):
    i = 0
    for result in genout:
        # Apply output formatting rules to sequences
        result["generated_text"] = applyoutputformatting(result["generated_text"])
        if not vars.quiet:
            print("{0}[Result {1}]\n{2}{3}".format(colors.CYAN, i, result["generated_text"], colors.END))
        i += 1
    
    # Add the options to the actions metadata
    # If we've already generated text for this action but haven't selected one we'll want to kill all non-pinned, non-previous selection, and non-edited options then add the new ones
    if vars.actions.get_next_id() in vars.actions_metadata:
        if (vars.actions_metadata[vars.actions.get_next_id()]['Selected Text'] == ""):
            vars.actions_metadata[vars.actions.get_next_id()]['Alternative Text'] = [{"Text": item['Text'], "Pinned": item['Pinned'], 
                                                                             "Previous Selection": item["Previous Selection"], 
                                                                             "Edited": item["Edited"]} for item in vars.actions_metadata[vars.actions.get_next_id()]['Alternative Text'] 
                                                                             if item['Pinned'] or item["Previous Selection"] or item["Edited"]] + [{"Text": text["generated_text"], 
                                                                                    "Pinned": False, "Previous Selection": False, "Edited": False} for text in genout]
        else:
            vars.actions_metadata[vars.actions.get_next_id()] = {'Selected Text': '', 'Alternative Text': [{"Text": text["generated_text"], "Pinned": False, "Previous Selection": False, "Edited": False} for text in genout]}
    else:
        vars.actions_metadata[vars.actions.get_next_id()] = {'Selected Text': '', 'Alternative Text': [{"Text": text["generated_text"], "Pinned": False, "Previous Selection": False, "Edited": False} for text in genout]}
    
    genout = [{"generated_text": item['Text']} for item in vars.actions_metadata[vars.actions.get_next_id()]['Alternative Text'] if (item["Previous Selection"]==False) and (item["Edited"]==False)]

    # Store sequences in memory until selection is made
    vars.genseqs = genout
    
    genout = [[item['Text'], "pinned" if item['Pinned'] else "normal"] for item in vars.actions_metadata[vars.actions.get_next_id()]['Alternative Text']  if (item["Previous Selection"]==False) and (item["Edited"]==False)]

    # Send sequences to UI for selection
    emit('from_server', {'cmd': 'genseqs', 'data': genout}, broadcast=True)
    send_debug()

#==================================================================#
#  Send selected sequence to action log and refresh UI
#==================================================================#
def selectsequence(n):
    if(len(vars.genseqs) == 0):
        return
    vars.lua_koboldbridge.feedback = vars.genseqs[int(n)]["generated_text"]
    if(len(vars.lua_koboldbridge.feedback) != 0):
        vars.actions.append(vars.lua_koboldbridge.feedback)
        #We'll want to remove the option from the alternative text and put it in selected text
        vars.actions_metadata[vars.actions.get_last_key() ]['Alternative Text'] = [item for item in vars.actions_metadata[vars.actions.get_last_key()]['Alternative Text'] if item['Text'] != vars.lua_koboldbridge.feedback]
        vars.actions_metadata[vars.actions.get_last_key() ]['Selected Text'] = vars.lua_koboldbridge.feedback
        update_story_chunk('last')
        emit('from_server', {'cmd': 'texteffect', 'data': vars.actions.get_last_key() + 1 if len(vars.actions) else 0}, broadcast=True)
    emit('from_server', {'cmd': 'hidegenseqs', 'data': ''}, broadcast=True)
    vars.genseqs = []

    if(vars.lua_koboldbridge.restart_sequence is not None):
        actionsubmit("", actionmode=vars.actionmode, force_submit=True, disable_recentrng=True)
    send_debug()

#==================================================================#
#  Pin/Unpin the selected sequence
#==================================================================#
def pinsequence(n):
    if n.isnumeric():
        text = vars.genseqs[int(n)]['generated_text']
        if text in [item['Text'] for item in vars.actions_metadata[vars.actions.get_next_id()]['Alternative Text']]:
            alternatives = vars.actions_metadata[vars.actions.get_next_id()]['Alternative Text']
            for i in range(len(alternatives)):
                if alternatives[i]['Text'] == text:
                    alternatives[i]['Pinned'] = not alternatives[i]['Pinned']
                    break
            vars.actions_metadata[vars.actions.get_next_id()]['Alternative Text'] = alternatives
    send_debug()


#==================================================================#
#  Send transformers-style request to ngrok/colab host
#==================================================================#
def sendtocolab(txt, min, max):
    # Log request to console
    if not vars.quiet:
        print("{0}Tokens:{1}, Txt:{2}{3}".format(colors.YELLOW, min-1, txt, colors.END))
    
    # Store context in memory to use it for comparison with generated content
    vars.lastctx = txt
    
    # Build request JSON data
    reqdata = {
        'text': txt,
        'min': min,
        'max': max,
        'rep_pen': vars.rep_pen,
        'rep_pen_slope': vars.rep_pen_slope,
        'rep_pen_range': vars.rep_pen_range,
        'temperature': vars.temp,
        'top_p': vars.top_p,
        'top_k': vars.top_k,
        'tfs': vars.tfs,
        'numseqs': vars.numseqs,
        'retfultxt': False
    }
    
    # Create request
    req = requests.post(
        vars.colaburl, 
        json = reqdata
        )
    
    # Deal with the response
    if(req.status_code == 200):
        js = req.json()["data"]
        
        # Try to be backwards compatible with outdated colab
        if("text" in js):
            genout = [getnewcontent(js["text"])]
        else:
            genout = js["seqs"]
        
        for i in range(vars.numseqs):
            vars.lua_koboldbridge.outputs[i+1] = genout[i]

        execute_outmod()
        if(vars.lua_koboldbridge.regeneration_required):
            vars.lua_koboldbridge.regeneration_required = False
            genout = []
            for i in range(vars.numseqs):
                genout.append(vars.lua_koboldbridge.outputs[i+1])
                assert type(genout[-1]) is str

        if(len(genout) == 1):
            genresult(genout[0])
        else:
            # Convert torch output format to transformers
            seqs = []
            for seq in genout:
                seqs.append({"generated_text": seq})
            if(vars.lua_koboldbridge.restart_sequence is not None and vars.lua_koboldbridge.restart_sequence > 0):
                genresult(genout[vars.lua_koboldbridge.restart_sequence-1]["generated_text"])
            else:
                genselect(genout)
        
        # Format output before continuing
        #genout = applyoutputformatting(getnewcontent(genout))
        
        # Add formatted text to Actions array and refresh the game screen
        #vars.actions.append(genout)
        #refresh_story()
        #emit('from_server', {'cmd': 'texteffect', 'data': vars.actions.get_last_key() + 1 if len(vars.actions) else 0})
        
        set_aibusy(0)
    else:
        errmsg = "Colab API Error: Failed to get a reply from the server. Please check the colab console."
        print("{0}{1}{2}".format(colors.RED, errmsg, colors.END))
        emit('from_server', {'cmd': 'errmsg', 'data': errmsg}, broadcast=True)
        set_aibusy(0)

#==================================================================#
#  Send text to TPU mesh transformer backend
#==================================================================#
def tpumtjgenerate(txt, minimum, maximum, found_entries=None):
    vars.generated_tkns = 0

    if(found_entries is None):
        found_entries = set()
    found_entries = tuple(found_entries.copy() for _ in range(vars.numseqs))

    if not vars.quiet:
        print("{0}Min:{1}, Max:{2}, Txt:{3}{4}".format(colors.YELLOW, minimum, maximum, utils.decodenewlines(tokenizer.decode(txt)), colors.END))

    vars._actions = vars.actions
    vars._prompt = vars.prompt
    if(vars.dynamicscan):
        vars._actions = vars._actions.copy()

    # Submit input text to generator
    try:
        soft_tokens = tpumtjgetsofttokens()

        global past

        socketio.start_background_task(copy_current_request_context(check_for_backend_compilation))

        if(vars.dynamicscan or (not vars.nogenmod and vars.has_genmod)):

            context = np.tile(np.uint32(txt), (vars.numseqs, 1))
            past = np.empty((vars.numseqs, 0), dtype=np.uint32)

            while(True):
                genout, n_generated, regeneration_required, halt = tpool.execute(
                    tpu_mtj_backend.infer_dynamic,
                    context,
                    gen_len = maximum-minimum+1,
                    numseqs=vars.numseqs,
                    soft_embeddings=vars.sp,
                    soft_tokens=soft_tokens,
                    excluded_world_info=found_entries,
                )

                past = np.pad(past, ((0, 0), (0, n_generated)))
                for r in range(vars.numseqs):
                    for c in range(vars.lua_koboldbridge.generated_cols):
                        assert vars.lua_koboldbridge.generated[r+1][c+1] is not None
                        past[r, c] = vars.lua_koboldbridge.generated[r+1][c+1]

                if(vars.abort or halt or not regeneration_required):
                    break
                print("(regeneration triggered)")

                encoded = []
                for i in range(vars.numseqs):
                    txt = utils.decodenewlines(tokenizer.decode(past[i]))
                    winfo, mem, anotetxt, _found_entries = calcsubmitbudgetheader(txt, force_use_txt=True, actions=vars._actions)
                    found_entries[i].update(_found_entries)
                    txt, _, _ = calcsubmitbudget(len(vars._actions), winfo, mem, anotetxt, vars._actions, submission=txt)
                    encoded.append(np.array(txt, dtype=np.uint32))
                max_length = len(max(encoded, key=len))
                encoded = np.stack(tuple(np.pad(e, (max_length - len(e), 0), constant_values=tpu_mtj_backend.pad_token_id) for e in encoded))
                context = np.concatenate(
                    (
                        encoded,
                        past,
                    ),
                    axis=-1,
                )

        else:
            genout = tpool.execute(
                tpu_mtj_backend.infer_static,
                np.uint32(txt),
                gen_len = maximum-minimum+1,
                temp=vars.temp,
                top_p=vars.top_p,
                top_k=vars.top_k,
                tfs=vars.tfs,
                numseqs=vars.numseqs,
                repetition_penalty=vars.rep_pen,
                rpslope=vars.rep_pen_slope,
                rprange=vars.rep_pen_range,
                soft_embeddings=vars.sp,
                soft_tokens=soft_tokens,
            )
            past = genout
            for i in range(vars.numseqs):
                vars.lua_koboldbridge.generated[i+1] = vars.lua_state.table(*genout[i].tolist())
            vars.lua_koboldbridge.generated_cols = vars.generated_tkns = genout[0].shape[-1]

    except Exception as e:
        if(issubclass(type(e), lupa.LuaError)):
            vars.lua_koboldbridge.obliterate_multiverse()
            vars.lua_running = False
            emit('from_server', {'cmd': 'errmsg', 'data': 'Lua script error; please check console.'}, broadcast=True)
            sendUSStatItems()
            print("{0}{1}{2}".format(colors.RED, "***LUA ERROR***: ", colors.END), end="", file=sys.stderr)
            print("{0}{1}{2}".format(colors.RED, str(e).replace("\033", ""), colors.END), file=sys.stderr)
            print("{0}{1}{2}".format(colors.YELLOW, "Lua engine stopped; please open 'Userscripts' and press Load to reinitialize scripts.", colors.END), file=sys.stderr)
        else:
            emit('from_server', {'cmd': 'errmsg', 'data': 'Error occurred during generator call; please check console.'}, broadcast=True)
            print("{0}{1}{2}".format(colors.RED, traceback.format_exc().replace("\033", ""), colors.END), file=sys.stderr)
        set_aibusy(0)
        return

    for i in range(vars.numseqs):
        vars.lua_koboldbridge.outputs[i+1] = utils.decodenewlines(tokenizer.decode(past[i]))
    genout = past

    execute_outmod()
    if(vars.lua_koboldbridge.regeneration_required):
        vars.lua_koboldbridge.regeneration_required = False
        genout = []
        for i in range(vars.numseqs):
            genout.append({"generated_text": vars.lua_koboldbridge.outputs[i+1]})
            assert type(genout[-1]["generated_text"]) is str
    else:
        genout = [{"generated_text": utils.decodenewlines(tokenizer.decode(txt))} for txt in genout]

    if(len(genout) == 1):
        genresult(genout[0]["generated_text"])
    else:
        if(vars.lua_koboldbridge.restart_sequence is not None and vars.lua_koboldbridge.restart_sequence > 0):
            genresult(genout[vars.lua_koboldbridge.restart_sequence-1]["generated_text"])
        else:
            genselect(genout)

    set_aibusy(0)


#==================================================================#
# Replaces returns and newlines with HTML breaks
#==================================================================#
def formatforhtml(txt):
    return txt.replace("\\r\\n", "<br/>").replace("\\r", "<br/>").replace("\\n", "<br/>").replace("\r\n", "<br/>").replace('\n', '<br/>').replace('\r', '<br/>').replace('&lt;/s&gt;', '<br/>')

#==================================================================#
# Strips submitted text from the text returned by the AI
#==================================================================#
def getnewcontent(txt):
    # If the submitted context was blank, then everything is new
    if(vars.lastctx == ""):
        return txt
    
    # Tokenize the last context and the generated content
    ctxtokens = tokenizer.encode(utils.encodenewlines(vars.lastctx), max_length=int(2e9), truncation=True)
    txttokens = tokenizer.encode(utils.encodenewlines(txt), max_length=int(2e9), truncation=True)
    dif       = (len(txttokens) - len(ctxtokens)) * -1
    
    # Remove the context from the returned text
    newtokens = txttokens[dif:]
    
    return utils.decodenewlines(tokenizer.decode(newtokens))

#==================================================================#
# Applies chosen formatting options to text submitted to AI
#==================================================================#
def applyinputformatting(txt):
    # Add sentence spacing
    if(vars.formatoptns["frmtadsnsp"]):
        txt = utils.addsentencespacing(txt, vars)
 
    return txt

#==================================================================#
# Applies chosen formatting options to text returned from AI
#==================================================================#
def applyoutputformatting(txt):
    # Use standard quotes and apostrophes
    txt = utils.fixquotes(txt)

    # Adventure mode clipping of all characters after '>'
    if(vars.adventure):
        txt = vars.acregex_ai.sub('', txt)
    
    # Trim incomplete sentences
    if(vars.formatoptns["frmttriminc"] and not vars.chatmode):
        txt = utils.trimincompletesentence(txt)
    # Replace blank lines
    if(vars.formatoptns["frmtrmblln"] or vars.chatmode):
        txt = utils.replaceblanklines(txt)
    # Remove special characters
    if(vars.formatoptns["frmtrmspch"]):
        txt = utils.removespecialchars(txt, vars)
	# Single Line Mode
    if(vars.formatoptns["singleline"] or vars.chatmode):
        txt = utils.singlelineprocessing(txt, vars)
    
    return txt

#==================================================================#
# Sends the current story content to the Game Screen
#==================================================================#
def refresh_story():
    text_parts = ['<chunk n="0" id="n0" tabindex="-1">', vars.comregex_ui.sub(lambda m: '\n'.join('<comment>' + l + '</comment>' for l in m.group().split('\n')), html.escape(vars.prompt)), '</chunk>']
    for idx in vars.actions:
        item = vars.actions[idx]
        idx += 1
        item = html.escape(item)
        item = vars.comregex_ui.sub(lambda m: '\n'.join('<comment>' + l + '</comment>' for l in m.group().split('\n')), item)  # Add special formatting to comments
        item = vars.acregex_ui.sub('<action>\\1</action>', item)  # Add special formatting to adventure actions
        text_parts.extend(('<chunk n="', str(idx), '" id="n', str(idx), '" tabindex="-1">', item, '</chunk>'))
    emit('from_server', {'cmd': 'updatescreen', 'gamestarted': vars.gamestarted, 'data': formatforhtml(''.join(text_parts))}, broadcast=True)


#==================================================================#
# Signals the Game Screen to update one of the chunks
#==================================================================#
def update_story_chunk(idx: Union[int, str]):
    if idx == 'last':
        if len(vars.actions) <= 1:
            # In this case, we are better off just refreshing the whole thing as the
            # prompt might not have been shown yet (with a "Generating story..."
            # message instead).
            refresh_story()
            setgamesaved(False)
            return

        idx = (vars.actions.get_last_key() if len(vars.actions) else 0) + 1

    if idx == 0:
        text = vars.prompt
    else:
        # Actions are 0 based, but in chunks 0 is the prompt.
        # So the chunk index is one more than the corresponding action index.
        if(idx - 1 not in vars.actions):
            return
        text = vars.actions[idx - 1]

    item = html.escape(text)
    item = vars.comregex_ui.sub(lambda m: '\n'.join('<comment>' + l + '</comment>' for l in m.group().split('\n')), item)  # Add special formatting to comments
    item = vars.acregex_ui.sub('<action>\\1</action>', item)  # Add special formatting to adventure actions

    chunk_text = f'<chunk n="{idx}" id="n{idx}" tabindex="-1">{formatforhtml(item)}</chunk>'
    emit('from_server', {'cmd': 'updatechunk', 'data': {'index': idx, 'html': chunk_text}}, broadcast=True)

    setgamesaved(False)

    #If we've set the auto save flag, we'll now save the file
    if vars.autosave and (".json" in vars.savedir):
        save()


#==================================================================#
# Signals the Game Screen to remove one of the chunks
#==================================================================#
def remove_story_chunk(idx: int):
    emit('from_server', {'cmd': 'removechunk', 'data': idx}, broadcast=True)
    setgamesaved(False)


#==================================================================#
# Sends the current generator settings to the Game Menu
#==================================================================#
def refresh_settings():
    # Suppress toggle change events while loading state
    emit('from_server', {'cmd': 'allowtoggle', 'data': False}, broadcast=True)
    
    if(vars.model != "InferKit"):
        emit('from_server', {'cmd': 'updatetemp', 'data': vars.temp}, broadcast=True)
        emit('from_server', {'cmd': 'updatetopp', 'data': vars.top_p}, broadcast=True)
        emit('from_server', {'cmd': 'updatetopk', 'data': vars.top_k}, broadcast=True)
        emit('from_server', {'cmd': 'updatetfs', 'data': vars.tfs}, broadcast=True)
        emit('from_server', {'cmd': 'updatereppen', 'data': vars.rep_pen}, broadcast=True)
        emit('from_server', {'cmd': 'updatereppenslope', 'data': vars.rep_pen_slope}, broadcast=True)
        emit('from_server', {'cmd': 'updatereppenrange', 'data': vars.rep_pen_range}, broadcast=True)
        emit('from_server', {'cmd': 'updateoutlen', 'data': vars.genamt}, broadcast=True)
        emit('from_server', {'cmd': 'updatetknmax', 'data': vars.max_length}, broadcast=True)
        emit('from_server', {'cmd': 'updatenumseq', 'data': vars.numseqs}, broadcast=True)
    else:
        emit('from_server', {'cmd': 'updatetemp', 'data': vars.temp}, broadcast=True)
        emit('from_server', {'cmd': 'updatetopp', 'data': vars.top_p}, broadcast=True)
        emit('from_server', {'cmd': 'updateikgen', 'data': vars.ikgen}, broadcast=True)
    
    emit('from_server', {'cmd': 'updateanotedepth', 'data': vars.andepth}, broadcast=True)
    emit('from_server', {'cmd': 'updatewidepth', 'data': vars.widepth}, broadcast=True)
    emit('from_server', {'cmd': 'updateuseprompt', 'data': vars.useprompt}, broadcast=True)
    emit('from_server', {'cmd': 'updateadventure', 'data': vars.adventure}, broadcast=True)
    emit('from_server', {'cmd': 'updatechatmode', 'data': vars.chatmode}, broadcast=True)
    emit('from_server', {'cmd': 'updatedynamicscan', 'data': vars.dynamicscan}, broadcast=True)
    emit('from_server', {'cmd': 'updatenopromptgen', 'data': vars.nopromptgen}, broadcast=True)
    emit('from_server', {'cmd': 'updaterngpersist', 'data': vars.rngpersist}, broadcast=True)
    emit('from_server', {'cmd': 'updatenogenmod', 'data': vars.nogenmod}, broadcast=True)
    
    emit('from_server', {'cmd': 'updatefrmttriminc', 'data': vars.formatoptns["frmttriminc"]}, broadcast=True)
    emit('from_server', {'cmd': 'updatefrmtrmblln', 'data': vars.formatoptns["frmtrmblln"]}, broadcast=True)
    emit('from_server', {'cmd': 'updatefrmtrmspch', 'data': vars.formatoptns["frmtrmspch"]}, broadcast=True)
    emit('from_server', {'cmd': 'updatefrmtadsnsp', 'data': vars.formatoptns["frmtadsnsp"]}, broadcast=True)
    emit('from_server', {'cmd': 'updatesingleline', 'data': vars.formatoptns["singleline"]}, broadcast=True)
    
    # Allow toggle events again
    emit('from_server', {'cmd': 'allowtoggle', 'data': True}, broadcast=True)

#==================================================================#
#  Sets the logical and display states for the AI Busy condition
#==================================================================#
def set_aibusy(state):
    if(state):
        vars.aibusy = True
        emit('from_server', {'cmd': 'setgamestate', 'data': 'wait'}, broadcast=True)
    else:
        vars.aibusy = False
        emit('from_server', {'cmd': 'setgamestate', 'data': 'ready'}, broadcast=True)

#==================================================================#
# 
#==================================================================#
def editrequest(n):
    if(n == 0):
        txt = vars.prompt
    else:
        txt = vars.actions[n-1]
    
    vars.editln = n
    emit('from_server', {'cmd': 'setinputtext', 'data': txt}, broadcast=True)
    emit('from_server', {'cmd': 'enablesubmit', 'data': ''}, broadcast=True)

#==================================================================#
# 
#==================================================================#
def editsubmit(data):
    vars.recentedit = True
    if(vars.editln == 0):
        vars.prompt = data
    else:
        vars.actions_metadata[vars.editln-1]['Alternative Text'] = vars.actions_metadata[vars.editln-1]['Alternative Text'] + [{"Text": vars.actions[vars.editln-1], "Pinned": False, 
                                                                         "Previous Selection": False, 
                                                                         "Edited": True}]
        vars.actions_metadata[vars.editln-1]['Selected Text'] = data
        vars.actions[vars.editln-1] = data
    
    vars.mode = "play"
    update_story_chunk(vars.editln)
    emit('from_server', {'cmd': 'texteffect', 'data': vars.editln}, broadcast=True)
    emit('from_server', {'cmd': 'editmode', 'data': 'false'})
    send_debug()

#==================================================================#
#  
#==================================================================#
def deleterequest():
    vars.recentedit = True
    # Don't delete prompt
    if(vars.editln == 0):
        # Send error message
        pass
    else:
        vars.actions_metadata[vars.editln-1]['Alternative Text'] = [{"Text": vars.actions[vars.editln-1], "Pinned": False, 
                                                      "Previous Selection": True, "Edited": False}] + vars.actions_metadata[vars.editln-1]['Alternative Text']
        vars.actions_metadata[vars.editln-1]['Selected Text'] = ''
        vars.actions[vars.editln-1] = ''
        vars.mode = "play"
        remove_story_chunk(vars.editln)
        emit('from_server', {'cmd': 'editmode', 'data': 'false'})
    send_debug()

#==================================================================#
# 
#==================================================================#
def inlineedit(chunk, data):
    vars.recentedit = True
    chunk = int(chunk)
    if(chunk == 0):
        if(len(data.strip()) == 0):
            return
        vars.prompt = data
    else:
        if(chunk-1 in vars.actions):
            vars.actions_metadata[chunk-1]['Alternative Text'] = vars.actions_metadata[chunk-1]['Alternative Text'] + [{"Text": vars.actions[chunk-1], "Pinned": False, 
                                                                             "Previous Selection": False, 
                                                                             "Edited": True}]
            vars.actions_metadata[chunk-1]['Selected Text'] = data
            vars.actions[chunk-1] = data
        else:
            print(f"WARNING: Attempted to edit non-existent chunk {chunk}")

    setgamesaved(False)
    update_story_chunk(chunk)
    emit('from_server', {'cmd': 'texteffect', 'data': chunk}, broadcast=True)
    emit('from_server', {'cmd': 'editmode', 'data': 'false'}, broadcast=True)
    send_debug()

#==================================================================#
#  
#==================================================================#
def inlinedelete(chunk):
    vars.recentedit = True
    chunk = int(chunk)
    # Don't delete prompt
    if(chunk == 0):
        # Send error message
        update_story_chunk(chunk)
        emit('from_server', {'cmd': 'errmsg', 'data': "Cannot delete the prompt."})
        emit('from_server', {'cmd': 'editmode', 'data': 'false'}, broadcast=True)
    else:
        if(chunk-1 in vars.actions):
            vars.actions_metadata[chunk-1]['Alternative Text'] = [{"Text": vars.actions[chunk-1], "Pinned": False, 
                                                                             "Previous Selection": True, 
                                                                             "Edited": False}] + vars.actions_metadata[chunk-1]['Alternative Text']
            vars.actions_metadata[chunk-1]['Selected Text'] = ''
            vars.actions[chunk-1] = ''
        else:
            print(f"WARNING: Attempted to delete non-existent chunk {chunk}")
        setgamesaved(False)
        remove_story_chunk(chunk)
        emit('from_server', {'cmd': 'editmode', 'data': 'false'}, broadcast=True)
    send_debug()

#==================================================================#
#   Toggles the game mode for memory editing and sends UI commands
#==================================================================#
def togglememorymode():
    if(vars.mode == "play"):
        vars.mode = "memory"
        emit('from_server', {'cmd': 'memmode', 'data': 'true'}, broadcast=True)
        emit('from_server', {'cmd': 'setinputtext', 'data': vars.memory}, broadcast=True)
        emit('from_server', {'cmd': 'setanote', 'data': vars.authornote}, broadcast=True)
        emit('from_server', {'cmd': 'setanotetemplate', 'data': vars.authornotetemplate}, broadcast=True)
    elif(vars.mode == "memory"):
        vars.mode = "play"
        emit('from_server', {'cmd': 'memmode', 'data': 'false'}, broadcast=True)

#==================================================================#
#   Toggles the game mode for WI editing and sends UI commands
#==================================================================#
def togglewimode():
    if(vars.mode == "play"):
        vars.mode = "wi"
        emit('from_server', {'cmd': 'wimode', 'data': 'true'}, broadcast=True)
    elif(vars.mode == "wi"):
        # Commit WI fields first
        requestwi()
        # Then set UI state back to Play
        vars.mode = "play"
        emit('from_server', {'cmd': 'wimode', 'data': 'false'}, broadcast=True)
    sendwi()

#==================================================================#
#   
#==================================================================#
def addwiitem(folder_uid=None):
    assert folder_uid is None or folder_uid in vars.wifolders_d
    ob = {"key": "", "keysecondary": "", "content": "", "comment": "", "folder": folder_uid, "num": len(vars.worldinfo), "init": False, "selective": False, "constant": False}
    vars.worldinfo.append(ob)
    while(True):
        uid = int.from_bytes(os.urandom(4), "little", signed=True)
        if(uid not in vars.worldinfo_u):
            break
    vars.worldinfo_u[uid] = vars.worldinfo[-1]
    vars.worldinfo[-1]["uid"] = uid
    if(folder_uid is not None):
        vars.wifolders_u[folder_uid].append(vars.worldinfo[-1])
    emit('from_server', {'cmd': 'addwiitem', 'data': ob}, broadcast=True)

#==================================================================#
#   Creates a new WI folder with an unused cryptographically secure random UID
#==================================================================#
def addwifolder():
    while(True):
        uid = int.from_bytes(os.urandom(4), "little", signed=True)
        if(uid not in vars.wifolders_d):
            break
    ob = {"name": "", "collapsed": False}
    vars.wifolders_d[uid] = ob
    vars.wifolders_l.append(uid)
    vars.wifolders_u[uid] = []
    emit('from_server', {'cmd': 'addwifolder', 'uid': uid, 'data': ob}, broadcast=True)
    addwiitem(folder_uid=uid)

#==================================================================#
#   Move the WI entry with UID src so that it immediately precedes
#   the WI entry with UID dst
#==================================================================#
def movewiitem(dst, src):
    setgamesaved(False)
    if(vars.worldinfo_u[src]["folder"] is not None):
        for i, e in enumerate(vars.wifolders_u[vars.worldinfo_u[src]["folder"]]):
            if(e is vars.worldinfo_u[src]):
                vars.wifolders_u[vars.worldinfo_u[src]["folder"]].pop(i)
                break
    if(vars.worldinfo_u[dst]["folder"] is not None):
        vars.wifolders_u[vars.worldinfo_u[dst]["folder"]].append(vars.worldinfo_u[src])
    vars.worldinfo_u[src]["folder"] = vars.worldinfo_u[dst]["folder"]
    for i, e in enumerate(vars.worldinfo):
        if(e is vars.worldinfo_u[src]):
            _src = i
        elif(e is vars.worldinfo_u[dst]):
            _dst = i
    vars.worldinfo.insert(_dst - (_dst >= _src), vars.worldinfo.pop(_src))
    sendwi()

#==================================================================#
#   Move the WI folder with UID src so that it immediately precedes
#   the WI folder with UID dst
#==================================================================#
def movewifolder(dst, src):
    setgamesaved(False)
    vars.wifolders_l.remove(src)
    if(dst is None):
        # If dst is None, that means we should move src to be the last folder
        vars.wifolders_l.append(src)
    else:
        vars.wifolders_l.insert(vars.wifolders_l.index(dst), src)
    sendwi()

#==================================================================#
#   
#==================================================================#
def sendwi():
    # Cache len of WI
    ln = len(vars.worldinfo)

    # Clear contents of WI container
    emit('from_server', {'cmd': 'wistart', 'wifolders_d': vars.wifolders_d, 'wifolders_l': vars.wifolders_l, 'data': ''}, broadcast=True)

    # Stable-sort WI entries in order of folder
    stablesortwi()

    vars.worldinfo_i = [wi for wi in vars.worldinfo if wi["init"]]

    # If there are no WI entries, send an empty WI object
    if(ln == 0):
        addwiitem()
    else:
        # Send contents of WI array
        last_folder = ...
        for wi in vars.worldinfo:
            if(wi["folder"] != last_folder):
                emit('from_server', {'cmd': 'addwifolder', 'uid': wi["folder"], 'data': vars.wifolders_d[wi["folder"]] if wi["folder"] is not None else None}, broadcast=True)
                last_folder = wi["folder"]
            ob = wi
            emit('from_server', {'cmd': 'addwiitem', 'data': ob}, broadcast=True)
    
    emit('from_server', {'cmd': 'wifinish', 'data': ''}, broadcast=True)

#==================================================================#
#  Request current contents of all WI HTML elements
#==================================================================#
def requestwi():
    list = []
    for wi in vars.worldinfo:
        list.append(wi["num"])
    emit('from_server', {'cmd': 'requestwiitem', 'data': list})

#==================================================================#
#  Stable-sort WI items so that items in the same folder are adjacent,
#  and items in different folders are sorted based on the order of the folders
#==================================================================#
def stablesortwi():
    mapping = {uid: index for index, uid in enumerate(vars.wifolders_l)}
    vars.worldinfo.sort(key=lambda x: mapping[x["folder"]] if x["folder"] is not None else float("inf"))
    last_folder = ...
    last_wi = None
    for i, wi in enumerate(vars.worldinfo):
        wi["num"] = i
        wi["init"] = True
        if(wi["folder"] != last_folder):
            if(last_wi is not None and last_folder is not ...):
                last_wi["init"] = False
            last_folder = wi["folder"]
        last_wi = wi
    if(last_wi is not None):
        last_wi["init"] = False
    for folder in vars.wifolders_u:
        vars.wifolders_u[folder].sort(key=lambda x: x["num"])

#==================================================================#
#  Extract object from server and send it to WI objects
#==================================================================#
def commitwi(ar):
    for ob in ar:
        ob["uid"] = int(ob["uid"])
        vars.worldinfo_u[ob["uid"]]["key"]          = ob["key"]
        vars.worldinfo_u[ob["uid"]]["keysecondary"] = ob["keysecondary"]
        vars.worldinfo_u[ob["uid"]]["content"]      = ob["content"]
        vars.worldinfo_u[ob["uid"]]["comment"]      = ob.get("comment", "")
        vars.worldinfo_u[ob["uid"]]["folder"]       = ob.get("folder", None)
        vars.worldinfo_u[ob["uid"]]["selective"]    = ob["selective"]
        vars.worldinfo_u[ob["uid"]]["constant"]     = ob.get("constant", False)
    stablesortwi()
    vars.worldinfo_i = [wi for wi in vars.worldinfo if wi["init"]]

#==================================================================#
#  
#==================================================================#
def deletewi(uid):
    if(uid in vars.worldinfo_u):
        setgamesaved(False)
        # Store UID of deletion request
        vars.deletewi = uid
        if(vars.deletewi is not None):
            if(vars.worldinfo_u[vars.deletewi]["folder"] is not None):
                for i, e in enumerate(vars.wifolders_u[vars.worldinfo_u[vars.deletewi]["folder"]]):
                    if(e is vars.worldinfo_u[vars.deletewi]):
                        vars.wifolders_u[vars.worldinfo_u[vars.deletewi]["folder"]].pop(i)
            for i, e in enumerate(vars.worldinfo):
                if(e is vars.worldinfo_u[vars.deletewi]):
                    del vars.worldinfo[i]
                    break
            del vars.worldinfo_u[vars.deletewi]
            # Send the new WI array structure
            sendwi()
            # And reset deletewi
            vars.deletewi = None

#==================================================================#
#  
#==================================================================#
def deletewifolder(uid):
    uid = int(uid)
    del vars.wifolders_u[uid]
    del vars.wifolders_d[uid]
    del vars.wifolders_l[vars.wifolders_l.index(uid)]
    setgamesaved(False)
    # Delete uninitialized entries in the folder we're going to delete
    vars.worldinfo = [wi for wi in vars.worldinfo if wi["folder"] != uid or wi["init"]]
    vars.worldinfo_i = [wi for wi in vars.worldinfo if wi["init"]]
    # Move WI entries that are inside of the folder we're going to delete
    # so that they're outside of all folders
    for wi in vars.worldinfo:
        if(wi["folder"] == uid):
            wi["folder"] = None

    sendwi()

#==================================================================#
#  Look for WI keys in text to generator 
#==================================================================#
def checkworldinfo(txt, allowed_entries=None, allowed_folders=None, force_use_txt=False, scan_story=True, actions=None):
    original_txt = txt

    if(actions is None):
        actions = vars.actions

    # Dont go any further if WI is empty
    if(len(vars.worldinfo) == 0):
        return "", set()
    
    # Cache actions length
    ln = len(actions)
    
    # Don't bother calculating action history if widepth is 0
    if(vars.widepth > 0 and scan_story):
        depth = vars.widepth
        # If this is not a continue, add 1 to widepth since submitted
        # text is already in action history @ -1
        if(not force_use_txt and (txt != "" and vars.prompt != txt)):
            txt    = ""
            depth += 1
        
        if(ln > 0):
            chunks = collections.deque()
            i = 0
            for key in reversed(actions):
                chunk = actions[key]
                chunks.appendleft(chunk)
                i += 1
                if(i == depth):
                    break
        
        if(ln >= depth):
            txt = "".join(chunks)
        elif(ln > 0):
            txt = vars.comregex_ai.sub('', vars.prompt) + "".join(chunks)
        elif(ln == 0):
            txt = vars.comregex_ai.sub('', vars.prompt)

    if(force_use_txt):
        txt += original_txt

    # Scan text for matches on WI keys
    wimem = ""
    found_entries = set()
    for wi in vars.worldinfo:
        if(allowed_entries is not None and wi["uid"] not in allowed_entries):
            continue
        if(allowed_folders is not None and wi["folder"] not in allowed_folders):
            continue

        if(wi.get("constant", False)):
            wimem = wimem + wi["content"] + "\n"
            found_entries.add(id(wi))
            continue

        if(len(wi["key"].strip()) > 0 and (not wi.get("selective", False) or len(wi.get("keysecondary", "").strip()) > 0)):
            # Split comma-separated keys
            keys = wi["key"].split(",")
            keys_secondary = wi.get("keysecondary", "").split(",")

            for k in keys:
                ky = k
                # Remove leading/trailing spaces if the option is enabled
                if(vars.wirmvwhtsp):
                    ky = k.strip()
                if ky in txt:
                    if wi.get("selective", False) and len(keys_secondary):
                        found = False
                        for ks in keys_secondary:
                            ksy = ks
                            if(vars.wirmvwhtsp):
                                ksy = ks.strip()
                            if ksy in txt:
                                wimem = wimem + wi["content"] + "\n"
                                found_entries.add(id(wi))
                                found = True
                                break
                        if found:
                            break
                    else:
                        wimem = wimem + wi["content"] + "\n"
                        found_entries.add(id(wi))
                        break
    
    return wimem, found_entries
    
#==================================================================#
#  Commit changes to Memory storage
#==================================================================#
def memsubmit(data):
    emit('from_server', {'cmd': 'setinputtext', 'data': data}, broadcast=True)
    # Maybe check for length at some point
    # For now just send it to storage
    if(data != vars.memory):
        setgamesaved(False)
    vars.memory = data
    vars.mode = "play"
    emit('from_server', {'cmd': 'memmode', 'data': 'false'}, broadcast=True)
    
    # Ask for contents of Author's Note field
    emit('from_server', {'cmd': 'getanote', 'data': ''})

#==================================================================#
#  Commit changes to Author's Note
#==================================================================#
def anotesubmit(data, template=""):
    assert type(data) is str and type(template) is str
    # Maybe check for length at some point
    # For now just send it to storage
    if(data != vars.authornote):
        setgamesaved(False)
    vars.authornote = data

    if(vars.authornotetemplate != template):
        vars.setauthornotetemplate = template
        settingschanged()
    vars.authornotetemplate = template

    emit('from_server', {'cmd': 'setanote', 'data': vars.authornote}, broadcast=True)
    emit('from_server', {'cmd': 'setanotetemplate', 'data': vars.authornotetemplate}, broadcast=True)

#==================================================================#
#  Assembles game data into a request to InferKit API
#==================================================================#
def ikrequest(txt):
    # Log request to console
    if not vars.quiet:
        print("{0}Len:{1}, Txt:{2}{3}".format(colors.YELLOW, len(txt), txt, colors.END))
    
    # Build request JSON data
    reqdata = {
        'forceNoEnd': True,
        'length': vars.ikgen,
        'prompt': {
            'isContinuation': False,
            'text': txt
        },
        'startFromBeginning': False,
        'streamResponse': False,
        'temperature': vars.temp,
        'topP': vars.top_p
    }
    
    # Create request
    req = requests.post(
        vars.url, 
        json    = reqdata,
        headers = {
            'Authorization': 'Bearer '+vars.apikey
            }
        )
    
    # Deal with the response
    if(req.status_code == 200):
        genout = req.json()["data"]["text"]

        vars.lua_koboldbridge.outputs[1] = genout

        execute_outmod()
        if(vars.lua_koboldbridge.regeneration_required):
            vars.lua_koboldbridge.regeneration_required = False
            genout = vars.lua_koboldbridge.outputs[1]
            assert genout is str

        if not vars.quiet:
            print("{0}{1}{2}".format(colors.CYAN, genout, colors.END))
        vars.actions.append(genout)
        if vars.actions.get_last_key() in vars.actions_metadata:
            vars.actions_metadata[vars.actions.get_last_key()] = {"Selected Text": genout, "Alternative Text": []}
        else:
        # 2. We've selected a chunk of text that is was presented previously
            alternatives = [item['Text'] for item in vars.actions_metadata[vars.actions.get_last_key()]["Alternative Text"]]
            if genout in alternatives:
                alternatives = [item for item in vars.actions_metadata[vars.actions.get_last_key()]["Alternative Text"] if item['Text'] != genout]
                vars.actions_metadata[vars.actions.get_last_key()]["Alternative Text"] = alternatives
            vars.actions_metadata[vars.actions.get_last_key()]["Selected Text"] = genout
        update_story_chunk('last')
        emit('from_server', {'cmd': 'texteffect', 'data': vars.actions.get_last_key() + 1 if len(vars.actions) else 0}, broadcast=True)
        send_debug()
        set_aibusy(0)
    else:
        # Send error message to web client
        er = req.json()
        if("error" in er):
            code = er["error"]["extensions"]["code"]
        elif("errors" in er):
            code = er["errors"][0]["extensions"]["code"]
            
        errmsg = "InferKit API Error: {0} - {1}".format(req.status_code, code)
        emit('from_server', {'cmd': 'errmsg', 'data': errmsg}, broadcast=True)
        set_aibusy(0)

#==================================================================#
#  Assembles game data into a request to OpenAI API
#==================================================================#
def oairequest(txt, min, max):
    # Log request to console
    if not vars.quiet:
        print("{0}Len:{1}, Txt:{2}{3}".format(colors.YELLOW, len(txt), txt, colors.END))
    
    # Store context in memory to use it for comparison with generated content
    vars.lastctx = txt
    
    # Build request JSON data
    reqdata = {
        'prompt': txt,
        'max_tokens': max,
        'temperature': vars.temp,
        'top_p': vars.top_p,
        'n': 1,
        'stream': False
    }
    
    req = requests.post(
        vars.oaiurl, 
        json    = reqdata,
        headers = {
            'Authorization': 'Bearer '+vars.oaiapikey,
            'Content-Type': 'application/json'
            }
        )
    
    # Deal with the response
    if(req.status_code == 200):
        genout = req.json()["choices"][0]["text"]

        vars.lua_koboldbridge.outputs[1] = genout

        execute_outmod()
        if(vars.lua_koboldbridge.regeneration_required):
            vars.lua_koboldbridge.regeneration_required = False
            genout = vars.lua_koboldbridge.outputs[1]
            assert genout is str

        if not vars.quiet:
            print("{0}{1}{2}".format(colors.CYAN, genout, colors.END))
        vars.actions.append(genout)
        if vars.actions.get_last_key() in vars.actions_metadata:
            vars.actions_metadata[vars.actions.get_last_key()] = {"Selected Text": genout, "Alternative Text": []}
        else:
        # 2. We've selected a chunk of text that is was presented previously
            alternatives = [item['Text'] for item in vars.actions_metadata[vars.actions.get_last_key()]["Alternative Text"]]
            if genout in alternatives:
                alternatives = [item for item in vars.actions_metadata[vars.actions.get_last_key() ]["Alternative Text"] if item['Text'] != genout]
                vars.actions_metadata[vars.actions.get_last_key() ]["Alternative Text"] = alternatives
            vars.actions_metadata[vars.actions.get_last_key() ]["Selected Text"] = genout
        update_story_chunk('last')
        emit('from_server', {'cmd': 'texteffect', 'data': vars.actions.get_last_key() + 1 if len(vars.actions) else 0}, broadcast=True)
        send_debug()
        set_aibusy(0)
    else:
        # Send error message to web client            
        er = req.json()
        if("error" in er):
            type    = er["error"]["type"]
            message = er["error"]["message"]
            
        errmsg = "OpenAI API Error: {0} - {1}".format(type, message)
        emit('from_server', {'cmd': 'errmsg', 'data': errmsg}, broadcast=True)
        set_aibusy(0)

#==================================================================#
#  Forces UI to Play mode
#==================================================================#
def exitModes():
    if(vars.mode == "edit"):
        emit('from_server', {'cmd': 'editmode', 'data': 'false'}, broadcast=True)
    elif(vars.mode == "memory"):
        emit('from_server', {'cmd': 'memmode', 'data': 'false'}, broadcast=True)
    elif(vars.mode == "wi"):
        emit('from_server', {'cmd': 'wimode', 'data': 'false'}, broadcast=True)
    vars.mode = "play"

#==================================================================#
#  Launch in-browser save prompt
#==================================================================#
def saveas(data):
    
    name = data['name']
    savepins = data['pins']
    # Check if filename exists already
    name = utils.cleanfilename(name)
    if(not fileops.saveexists(name) or (vars.saveow and vars.svowname == name)):
        # All clear to save
        e = saveRequest(fileops.storypath(name), savepins=savepins)
        vars.saveow = False
        vars.svowname = ""
        if(e is None):
            emit('from_server', {'cmd': 'hidesaveas', 'data': ''})
        else:
            print("{0}{1}{2}".format(colors.RED, str(e), colors.END))
            emit('from_server', {'cmd': 'popuperror', 'data': str(e)})
    else:
        # File exists, prompt for overwrite
        vars.saveow   = True
        vars.svowname = name
        emit('from_server', {'cmd': 'askforoverwrite', 'data': ''})

#==================================================================#
#  Launch in-browser story-delete prompt
#==================================================================#
def deletesave(name):
    name = utils.cleanfilename(name)
    e = fileops.deletesave(name)
    if(e is None):
        if(vars.smandelete):
            emit('from_server', {'cmd': 'hidepopupdelete', 'data': ''})
            getloadlist()
        else:
            emit('from_server', {'cmd': 'popuperror', 'data': "The server denied your request to delete this story"})
    else:
        print("{0}{1}{2}".format(colors.RED, str(e), colors.END))
        emit('from_server', {'cmd': 'popuperror', 'data': str(e)})

#==================================================================#
#  Launch in-browser story-rename prompt
#==================================================================#
def renamesave(name, newname):
    # Check if filename exists already
    name = utils.cleanfilename(name)
    newname = utils.cleanfilename(newname)
    if(not fileops.saveexists(newname) or name == newname or (vars.saveow and vars.svowname == newname)):
        e = fileops.renamesave(name, newname)
        vars.saveow = False
        vars.svowname = ""
        if(e is None):
            if(vars.smanrename):
                emit('from_server', {'cmd': 'hidepopuprename', 'data': ''})
                getloadlist()
            else:
                emit('from_server', {'cmd': 'popuperror', 'data': "The server denied your request to rename this story"})
        else:
            print("{0}{1}{2}".format(colors.RED, str(e), colors.END))
            emit('from_server', {'cmd': 'popuperror', 'data': str(e)})
    else:
        # File exists, prompt for overwrite
        vars.saveow   = True
        vars.svowname = newname
        emit('from_server', {'cmd': 'askforoverwrite', 'data': ''})

#==================================================================#
#  Save the currently running story
#==================================================================#
def save():
    # Check if a file is currently open
    if(".json" in vars.savedir):
        saveRequest(vars.savedir)
    else:
        emit('from_server', {'cmd': 'saveas', 'data': ''})

#==================================================================#
#  Save the story via file browser
#==================================================================#
def savetofile():
    savpath = fileops.getsavepath(vars.savedir, "Save Story As", [("Json", "*.json")])
    saveRequest(savpath)

#==================================================================#
#  Save the story to specified path
#==================================================================#
def saveRequest(savpath, savepins=True):    
    if(savpath):
        # Leave Edit/Memory mode before continuing
        exitModes()
        
        # Save path for future saves
        vars.savedir = savpath
        txtpath = os.path.splitext(savpath)[0] + ".txt"
        # Build json to write
        js = {}
        js["gamestarted"] = vars.gamestarted
        js["prompt"]      = vars.prompt
        js["memory"]      = vars.memory
        js["authorsnote"] = vars.authornote
        js["anotetemplate"] = vars.authornotetemplate
        js["actions"]     = tuple(vars.actions.values())
        if savepins:
            js["actions_metadata"]     = vars.actions_metadata
        js["worldinfo"]   = []
        js["wifolders_d"] = vars.wifolders_d
        js["wifolders_l"] = vars.wifolders_l
		
        # Extract only the important bits of WI
        for wi in vars.worldinfo_i:
            if(True):
                js["worldinfo"].append({
                    "key": wi["key"],
                    "keysecondary": wi["keysecondary"],
                    "content": wi["content"],
                    "comment": wi["comment"],
                    "folder": wi["folder"],
                    "selective": wi["selective"],
                    "constant": wi["constant"]
                })
                
        txt = vars.prompt + "".join(vars.actions.values())

        # Write it
        try:
            file = open(savpath, "w")
        except Exception as e:
            return e
        try:
            file.write(json.dumps(js, indent=3))
        except Exception as e:
            file.close()
            return e
        file.close()
        
        try:
            file = open(txtpath, "w")
        except Exception as e:
            return e
        try:
            file.write(txt)
        except Exception as e:
            file.close()
            return e
        file.close()

        filename = path.basename(savpath)
        if(filename.endswith('.json')):
            filename = filename[:-5]
        vars.laststory = filename
        emit('from_server', {'cmd': 'setstoryname', 'data': vars.laststory}, broadcast=True)
        setgamesaved(True)
        print("{0}Story saved to {1}!{2}".format(colors.GREEN, path.basename(savpath), colors.END))

#==================================================================#
#  Show list of saved stories
#==================================================================#
def getloadlist():
    emit('from_server', {'cmd': 'buildload', 'data': fileops.getstoryfiles()})

#==================================================================#
#  Show list of soft prompts
#==================================================================#
def getsplist():
    if(vars.allowsp):
        emit('from_server', {'cmd': 'buildsp', 'data': fileops.getspfiles(vars.modeldim)})

#==================================================================#
#  Get list of userscripts
#==================================================================#
def getuslist():
    files = {i: v for i, v in enumerate(fileops.getusfiles())}
    loaded = []
    unloaded = []
    userscripts = set(vars.userscripts)
    for i in range(len(files)):
        if files[i]["filename"] not in userscripts:
            unloaded.append(files[i])
    files = {files[k]["filename"]: files[k] for k in files}
    userscripts = set(files.keys())
    for filename in vars.userscripts:
        if filename in userscripts:
            loaded.append(files[filename])
    return unloaded, loaded

#==================================================================#
#  Load a saved story via file browser
#==================================================================#
def loadfromfile():
    loadpath = fileops.getloadpath(vars.savedir, "Select Story File", [("Json", "*.json")])
    loadRequest(loadpath)

#==================================================================#
#  Load a stored story from a file
#==================================================================#
def loadRequest(loadpath, filename=None):
    if(loadpath):
        # Leave Edit/Memory mode before continuing
        exitModes()
        
        # Read file contents into JSON object
        if(isinstance(loadpath, str)):
            with open(loadpath, "r") as file:
                js = json.load(file)
            if(filename is None):
                filename = path.basename(loadpath)
        else:
            js = loadpath
            if(filename is None):
                filename = "untitled.json"
        
        # Copy file contents to vars
        vars.gamestarted = js["gamestarted"]
        vars.prompt      = js["prompt"]
        vars.memory      = js["memory"]
        vars.worldinfo   = []
        vars.worldinfo   = []
        vars.worldinfo_u = {}
        vars.wifolders_d = {int(k): v for k, v in js.get("wifolders_d", {}).items()}
        vars.wifolders_l = js.get("wifolders_l", [])
        vars.wifolders_u = {uid: [] for uid in vars.wifolders_d}
        vars.lastact     = ""
        vars.submission  = ""
        vars.lastctx     = ""

        del vars.actions
        vars.actions = structures.KoboldStoryRegister()
        actions = collections.deque(js["actions"])
        

        if "actions_metadata" in js:
            
            if type(js["actions_metadata"]) == dict:
                temp = js["actions_metadata"]
                vars.actions_metadata = {}
                #we need to redo the numbering of the actions_metadata since the actions list doesn't preserve it's number on saving
                if len(temp) > 0:
                    counter = 0
                    temp = {int(k):v for k,v in temp.items()}
                    for i in range(max(temp)+1):
                        if i in temp:
                            vars.actions_metadata[counter] = temp[i]
                            counter += 1
                del temp
            else:
                #fix if we're using the old metadata format
                vars.actions_metadata = {}
                i = 0
                
                for text in js['actions']:
                    vars.actions_metadata[i] = {'Selected Text': text, 'Alternative Text': []}
                    i+=1
        else:
            vars.actions_metadata = {}
            i = 0
            
            for text in js['actions']:
                vars.actions_metadata[i] = {'Selected Text': text, 'Alternative Text': []}
                i+=1
                

        if(len(vars.prompt.strip()) == 0):
            while(len(actions)):
                action = actions.popleft()
                if(len(action.strip()) != 0):
                    vars.prompt = action
                    break
            else:
                vars.gamestarted = False
        if(vars.gamestarted):
            for s in actions:
                vars.actions.append(s)
        
        # Try not to break older save files
        if("authorsnote" in js):
            vars.authornote = js["authorsnote"]
        else:
            vars.authornote = ""
        if("anotetemplate" in js):
            vars.authornotetemplate = js["anotetemplate"]
        else:
            vars.authornotetemplate = "[Author's note: <|>]"
        
        if("worldinfo" in js):
            num = 0
            for wi in js["worldinfo"]:
                vars.worldinfo.append({
                    "key": wi["key"],
                    "keysecondary": wi.get("keysecondary", ""),
                    "content": wi["content"],
                    "comment": wi.get("comment", ""),
                    "folder": wi.get("folder", None),
                    "num": num,
                    "init": True,
                    "selective": wi.get("selective", False),
                    "constant": wi.get("constant", False),
                    "uid": None,
                })
                while(True):
                    uid = int.from_bytes(os.urandom(4), "little", signed=True)
                    if(uid not in vars.worldinfo_u):
                        break
                vars.worldinfo_u[uid] = vars.worldinfo[-1]
                vars.worldinfo[-1]["uid"] = uid
                if(vars.worldinfo[-1]["folder"] is not None):
                    vars.wifolders_u[vars.worldinfo[-1]["folder"]].append(vars.worldinfo[-1])
                num += 1

        for uid in vars.wifolders_l + [None]:
            vars.worldinfo.append({"key": "", "keysecondary": "", "content": "", "comment": "", "folder": uid, "num": None, "init": False, "selective": False, "constant": False, "uid": None})
            while(True):
                uid = int.from_bytes(os.urandom(4), "little", signed=True)
                if(uid not in vars.worldinfo_u):
                    break
            vars.worldinfo_u[uid] = vars.worldinfo[-1]
            vars.worldinfo[-1]["uid"] = uid
            if(vars.worldinfo[-1]["folder"] is not None):
                vars.wifolders_u[vars.worldinfo[-1]["folder"]].append(vars.worldinfo[-1])
        stablesortwi()
        vars.worldinfo_i = [wi for wi in vars.worldinfo if wi["init"]]

        # Save path for save button
        vars.savedir = loadpath
        
        # Clear loadselect var
        vars.loadselect = ""
        
        # Refresh game screen
        _filename = filename
        if(filename.endswith('.json')):
            _filename = filename[:-5]
        vars.laststory = _filename
        emit('from_server', {'cmd': 'setstoryname', 'data': vars.laststory}, broadcast=True)
        setgamesaved(True)
        sendwi()
        emit('from_server', {'cmd': 'setmemory', 'data': vars.memory}, broadcast=True)
        emit('from_server', {'cmd': 'setanote', 'data': vars.authornote}, broadcast=True)
        emit('from_server', {'cmd': 'setanotetemplate', 'data': vars.authornotetemplate}, broadcast=True)
        refresh_story()
        emit('from_server', {'cmd': 'setgamestate', 'data': 'ready'}, broadcast=True)
        emit('from_server', {'cmd': 'hidegenseqs', 'data': ''}, broadcast=True)
        print("{0}Story loaded from {1}!{2}".format(colors.GREEN, filename, colors.END))
        
        send_debug()

#==================================================================#
# Import an AIDungon game exported with Mimi's tool
#==================================================================#
def importRequest():
    importpath = fileops.getloadpath(vars.savedir, "Select AID CAT File", [("Json", "*.json")])
    
    if(importpath):
        # Leave Edit/Memory mode before continuing
        exitModes()
        
        # Read file contents into JSON object
        file = open(importpath, "rb")
        vars.importjs = json.load(file)
        
        # If a bundle file is being imported, select just the Adventures object
        if type(vars.importjs) is dict and "stories" in vars.importjs:
            vars.importjs = vars.importjs["stories"]
        
        # Clear Popup Contents
        emit('from_server', {'cmd': 'clearpopup', 'data': ''}, broadcast=True)
        
        # Initialize vars
        num = 0
        vars.importnum = -1
        
        # Get list of stories
        for story in vars.importjs:
            ob = {}
            ob["num"]   = num
            if(story["title"] != "" and story["title"] != None):
                ob["title"] = story["title"]
            else:
                ob["title"] = "(No Title)"
            if(story["description"] != "" and story["description"] != None):
                ob["descr"] = story["description"]
            else:
                ob["descr"] = "(No Description)"
            if("actions" in story):
                ob["acts"]  = len(story["actions"])
            elif("actionWindow" in story):
                ob["acts"]  = len(story["actionWindow"])
            emit('from_server', {'cmd': 'addimportline', 'data': ob})
            num += 1
        
        # Show Popup
        emit('from_server', {'cmd': 'popupshow', 'data': True})

#==================================================================#
# Import an AIDungon game selected in popup
#==================================================================#
def importgame():
    if(vars.importnum >= 0):
        # Cache reference to selected game
        ref = vars.importjs[vars.importnum]
        
        # Copy game contents to vars
        vars.gamestarted = True
        
        # Support for different versions of export script
        if("actions" in ref):
            if(len(ref["actions"]) > 0):
                vars.prompt = ref["actions"][0]["text"]
            else:
                vars.prompt = ""
        elif("actionWindow" in ref):
            if(len(ref["actionWindow"]) > 0):
                vars.prompt = ref["actionWindow"][0]["text"]
            else:
                vars.prompt = ""
        else:
            vars.prompt = ""
        vars.memory      = ref["memory"]
        vars.authornote  = ref["authorsNote"] if type(ref["authorsNote"]) is str else ""
        vars.authornotetemplate = "[Author's note: <|>]"
        vars.actions     = structures.KoboldStoryRegister()
        vars.actions_metadata = {}
        vars.worldinfo   = []
        vars.worldinfo_i = []
        vars.worldinfo_u = {}
        vars.wifolders_d = {}
        vars.wifolders_l = []
        vars.wifolders_u = {uid: [] for uid in vars.wifolders_d}
        vars.lastact     = ""
        vars.submission  = ""
        vars.lastctx     = ""
        
        # Get all actions except for prompt
        if("actions" in ref):
            if(len(ref["actions"]) > 1):
                for act in ref["actions"][1:]:
                    vars.actions.append(act["text"])
        elif("actionWindow" in ref):
            if(len(ref["actionWindow"]) > 1):
                for act in ref["actionWindow"][1:]:
                    vars.actions.append(act["text"])
        
        # Get just the important parts of world info
        if(ref["worldInfo"] != None):
            if(len(ref["worldInfo"]) > 1):
                num = 0
                for wi in ref["worldInfo"]:
                    vars.worldinfo.append({
                        "key": wi["keys"],
                        "keysecondary": wi.get("keysecondary", ""),
                        "content": wi["entry"],
                        "comment": wi.get("comment", ""),
                        "folder": wi.get("folder", None),
                        "num": num,
                        "init": True,
                        "selective": wi.get("selective", False),
                        "constant": wi.get("constant", False),
                        "uid": None,
                    })
                    while(True):
                        uid = int.from_bytes(os.urandom(4), "little", signed=True)
                        if(uid not in vars.worldinfo_u):
                            break
                    vars.worldinfo_u[uid] = vars.worldinfo[-1]
                    vars.worldinfo[-1]["uid"] = uid
                    if(vars.worldinfo[-1]["folder"]) is not None:
                        vars.wifolders_u[vars.worldinfo[-1]["folder"]].append(vars.worldinfo[-1])
                    num += 1

        for uid in vars.wifolders_l + [None]:
            vars.worldinfo.append({"key": "", "keysecondary": "", "content": "", "comment": "", "folder": uid, "num": None, "init": False, "selective": False, "constant": False, "uid": None})
            while(True):
                uid = int.from_bytes(os.urandom(4), "little", signed=True)
                if(uid not in vars.worldinfo_u):
                    break
            vars.worldinfo_u[uid] = vars.worldinfo[-1]
            vars.worldinfo[-1]["uid"] = uid
            if(vars.worldinfo[-1]["folder"] is not None):
                vars.wifolders_u[vars.worldinfo[-1]["folder"]].append(vars.worldinfo[-1])
        stablesortwi()
        vars.worldinfo_i = [wi for wi in vars.worldinfo if wi["init"]]
        
        # Clear import data
        vars.importjs = {}
        
        # Reset current save
        vars.savedir = getcwd()+"\stories"
        
        # Refresh game screen
        vars.laststory = None
        emit('from_server', {'cmd': 'setstoryname', 'data': vars.laststory}, broadcast=True)
        setgamesaved(False)
        sendwi()
        emit('from_server', {'cmd': 'setmemory', 'data': vars.memory}, broadcast=True)
        emit('from_server', {'cmd': 'setanote', 'data': vars.authornote}, broadcast=True)
        emit('from_server', {'cmd': 'setanotetemplate', 'data': vars.authornotetemplate}, broadcast=True)
        refresh_story()
        emit('from_server', {'cmd': 'setgamestate', 'data': 'ready'}, broadcast=True)
        emit('from_server', {'cmd': 'hidegenseqs', 'data': ''}, broadcast=True)

#==================================================================#
# Import an aidg.club prompt and start a new game with it.
#==================================================================#
def importAidgRequest(id):    
    exitModes()
    
    urlformat = "https://prompts.aidg.club/api/"
    req = requests.get(urlformat+id)

    if(req.status_code == 200):
        js = req.json()
        
        # Import game state
        vars.gamestarted = True
        vars.prompt      = js["promptContent"]
        vars.memory      = js["memory"]
        vars.authornote  = js["authorsNote"]
        vars.authornotetemplate = "[Author's note: <|>]"
        vars.actions     = structures.KoboldStoryRegister()
        vars.actions_metadata = {}
        vars.worldinfo   = []
        vars.worldinfo_i = []
        vars.worldinfo_u = {}
        vars.wifolders_d = {}
        vars.wifolders_l = []
        vars.wifolders_u = {uid: [] for uid in vars.wifolders_d}
        vars.lastact     = ""
        vars.submission  = ""
        vars.lastctx     = ""
        
        num = 0
        for wi in js["worldInfos"]:
            vars.worldinfo.append({
                "key": wi["keys"],
                "keysecondary": wi.get("keysecondary", ""),
                "content": wi["entry"],
                "comment": wi.get("comment", ""),
                "folder": wi.get("folder", None),
                "num": num,
                "init": True,
                "selective": wi.get("selective", False),
                "constant": wi.get("constant", False),
                "uid": None,
            })
            while(True):
                uid = int.from_bytes(os.urandom(4), "little", signed=True)
                if(uid not in vars.worldinfo_u):
                    break
            vars.worldinfo_u[uid] = vars.worldinfo[-1]
            vars.worldinfo[-1]["uid"] = uid
            if(vars.worldinfo[-1]["folder"]) is not None:
                vars.wifolders_u[vars.worldinfo[-1]["folder"]].append(vars.worldinfo[-1])
            num += 1

        for uid in vars.wifolders_l + [None]:
            vars.worldinfo.append({"key": "", "keysecondary": "", "content": "", "comment": "", "folder": uid, "num": None, "init": False, "selective": False, "constant": False, "uid": None})
            while(True):
                uid = int.from_bytes(os.urandom(4), "little", signed=True)
                if(uid not in vars.worldinfo_u):
                    break
            vars.worldinfo_u[uid] = vars.worldinfo[-1]
            vars.worldinfo[-1]["uid"] = uid
            if(vars.worldinfo[-1]["folder"] is not None):
                vars.wifolders_u[vars.worldinfo[-1]["folder"]].append(vars.worldinfo[-1])
        stablesortwi()
        vars.worldinfo_i = [wi for wi in vars.worldinfo if wi["init"]]

        # Reset current save
        vars.savedir = getcwd()+"\stories"
        
        # Refresh game screen
        vars.laststory = None
        emit('from_server', {'cmd': 'setstoryname', 'data': vars.laststory}, broadcast=True)
        setgamesaved(False)
        sendwi()
        emit('from_server', {'cmd': 'setmemory', 'data': vars.memory}, broadcast=True)
        emit('from_server', {'cmd': 'setanote', 'data': vars.authornote}, broadcast=True)
        emit('from_server', {'cmd': 'setanotetemplate', 'data': vars.authornotetemplate}, broadcast=True)
        refresh_story()
        emit('from_server', {'cmd': 'setgamestate', 'data': 'ready'}, broadcast=True)

#==================================================================#
#  Import World Info JSON file
#==================================================================#
def wiimportrequest():
    importpath = fileops.getloadpath(vars.savedir, "Select World Info File", [("Json", "*.json")])
    if(importpath):
        file = open(importpath, "rb")
        js = json.load(file)
        if(len(js) > 0):
            # If the most recent WI entry is blank, remove it.
            if(not vars.worldinfo[-1]["init"]):
                del vars.worldinfo[-1]
            # Now grab the new stuff
            num = len(vars.worldinfo)
            for wi in js:
                vars.worldinfo.append({
                    "key": wi["keys"],
                    "keysecondary": wi.get("keysecondary", ""),
                    "content": wi["entry"],
                    "comment": wi.get("comment", ""),
                    "folder": wi.get("folder", None),
                    "num": num,
                    "init": True,
                    "selective": wi.get("selective", False),
                    "constant": wi.get("constant", False),
                    "uid": None,
                })
                while(True):
                    uid = int.from_bytes(os.urandom(4), "little", signed=True)
                    if(uid not in vars.worldinfo_u):
                        break
                vars.worldinfo_u[uid] = vars.worldinfo[-1]
                vars.worldinfo[-1]["uid"] = uid
                if(vars.worldinfo[-1]["folder"]) is not None:
                    vars.wifolders_u[vars.worldinfo[-1]["folder"]].append(vars.worldinfo[-1])
                num += 1
            for uid in [None]:
                vars.worldinfo.append({"key": "", "keysecondary": "", "content": "", "comment": "", "folder": uid, "num": None, "init": False, "selective": False, "constant": False, "uid": None})
                while(True):
                    uid = int.from_bytes(os.urandom(4), "little", signed=True)
                    if(uid not in vars.worldinfo_u):
                        break
                vars.worldinfo_u[uid] = vars.worldinfo[-1]
                vars.worldinfo[-1]["uid"] = uid
                if(vars.worldinfo[-1]["folder"] is not None):
                    vars.wifolders_u[vars.worldinfo[-1]["folder"]].append(vars.worldinfo[-1])
        
        if not vars.quiet:
            print("{0}".format(vars.worldinfo[0]))
                
        # Refresh game screen
        setgamesaved(False)
        sendwi()

#==================================================================#
#  Starts a new story
#==================================================================#
def newGameRequest(): 
    # Leave Edit/Memory mode before continuing
    exitModes()
    
    # Clear vars values
    vars.gamestarted = False
    vars.prompt      = ""
    vars.memory      = ""
    vars.actions     = structures.KoboldStoryRegister()
    vars.actions_metadata = {}
    
    vars.authornote  = ""
    vars.authornotetemplate = vars.setauthornotetemplate
    vars.worldinfo   = []
    vars.worldinfo_i = []
    vars.worldinfo_u = {}
    vars.wifolders_d = {}
    vars.wifolders_l = []
    vars.lastact     = ""
    vars.submission  = ""
    vars.lastctx     = ""
    
    # Reset current save
    vars.savedir = getcwd()+"\stories"
    
    # Refresh game screen
    vars.laststory = None
    emit('from_server', {'cmd': 'setstoryname', 'data': vars.laststory}, broadcast=True)
    setgamesaved(True)
    sendwi()
    emit('from_server', {'cmd': 'setmemory', 'data': vars.memory}, broadcast=True)
    emit('from_server', {'cmd': 'setanote', 'data': vars.authornote}, broadcast=True)
    emit('from_server', {'cmd': 'setanotetemplate', 'data': vars.authornotetemplate}, broadcast=True)
    setStartState()

def randomGameRequest(topic, memory=""): 
    if(vars.noai):
        newGameRequest()
        vars.memory = memory
        emit('from_server', {'cmd': 'setmemory', 'data': vars.memory}, broadcast=True)
        return
    vars.recentrng = topic
    vars.recentrngm = memory
    newGameRequest()
    setgamesaved(False)
    _memory = memory
    if(len(memory) > 0):
        _memory = memory.rstrip() + "\n\n"
    vars.memory      = _memory + "You generate the following " + topic + " story concept :"
    vars.lua_koboldbridge.feedback = None
    actionsubmit("", force_submit=True, force_prompt_gen=True)
    vars.memory      = memory
    emit('from_server', {'cmd': 'setmemory', 'data': vars.memory}, broadcast=True)

# Prevent tokenizer from taking extra time the first time it's used
def __preempt_tokenizer():
    if("tokenizer" not in globals()):
        return
    utils.decodenewlines(tokenizer.decode([25678, 559]))
    tokenizer.encode(utils.encodenewlines("eunoia"))
threading.Thread(target=__preempt_tokenizer).start()

# Load soft prompt specified by the settings file, if applicable
if(path.exists("settings/" + getmodelname().replace('/', '_') + ".settings")):
    file = open("settings/" + getmodelname().replace('/', '_') + ".settings", "r")
    js   = json.load(file)
    if(vars.allowsp and "softprompt" in js and type(js["softprompt"]) is str and all(q not in js["softprompt"] for q in ("..", ":")) and (len(js["softprompt"]) == 0 or all(js["softprompt"][0] not in q for q in ("/", "\\")))):
        spRequest(js["softprompt"])
    else:
        vars.spfilename = ""
    file.close()

# Precompile TPU backend if required
if(vars.use_colab_tpu or vars.model in ("TPUMeshTransformerGPTJ",)):
    soft_tokens = tpumtjgetsofttokens()
    if(vars.dynamicscan or (not vars.nogenmod and vars.has_genmod)):
        threading.Thread(
            target=tpu_mtj_backend.infer_dynamic,
            args=(np.tile(np.uint32((23403, 727, 20185)), (vars.numseqs, 1)),),
            kwargs={
                "soft_embeddings": vars.sp,
                "soft_tokens": soft_tokens,
                "gen_len": 1,
                "use_callback": False,
                "numseqs": vars.numseqs,
                "excluded_world_info": list(set() for _ in range(vars.numseqs)),
            },
        ).start()
    else:
        threading.Thread(
            target=tpu_mtj_backend.infer_static,
            args=(np.uint32((23403, 727, 20185)),),
            kwargs={
                "soft_embeddings": vars.sp,
                "soft_tokens": soft_tokens,
                "gen_len": 1,
                "numseqs": vars.numseqs,
            },
        ).start()

def send_debug():
    if vars.debug:
        debug_info = ""
        try:
            debug_info = "{}Newline Mode: {}\n".format(debug_info, vars.newlinemode)
        except:
            pass
        try:
            debug_info = "{}Action Length: {}\n".format(debug_info, vars.actions.get_last_key())
        except:
            pass
        try:
            debug_info = "{}Actions Metadata Length: {}\n".format(debug_info, max(vars.actions_metadata) if len(vars.actions_metadata) > 0 else 0)
        except:
            pass
        try:
            debug_info = "{}Actions: {}\n".format(debug_info, [k for k in vars.actions])
        except:
            pass
        try:
            debug_info = "{}Actions Metadata: {}\n".format(debug_info, [k for k in vars.actions_metadata])
        except:
            pass
        try:
            debug_info = "{}Last Action: {}\n".format(debug_info, vars.actions[vars.actions.get_last_key()])
        except:
            pass
        try:
            debug_info = "{}Last Metadata: {}\n".format(debug_info, vars.actions_metadata[max(vars.actions_metadata)])
        except:
            pass

        emit('from_server', {'cmd': 'debug_info', 'data': debug_info}, broadcast=True)
    
#==================================================================#
#  Final startup commands to launch Flask app
#==================================================================#
print("", end="", flush=True)
if __name__ == "__main__":
    print("{0}\nStarting webserver...{1}".format(colors.GREEN, colors.END), flush=True)

    # Start Flask/SocketIO (Blocking, so this must be last method!)
    
    #socketio.run(app, host='0.0.0.0', port=5000)
    if(vars.host):
        if(args.ngrok):
            from flask_ngrok import _run_ngrok
            cloudflare = _run_ngrok()
        elif(args.remote):
           from flask_cloudflared import _run_cloudflared
           cloudflare = _run_cloudflared(5000)
        if(args.ngrok or args.remote):
            with open('cloudflare.log', 'w') as cloudflarelog:
                cloudflarelog.write("KoboldAI has finished loading and is available at the following link : " + cloudflare)
                print(format(colors.GREEN) + "KoboldAI has finished loading and is available at the following link : " + cloudflare + format(colors.END))
        else:
            print("{0}Webserver has started, you can now connect to this machine at port 5000{1}".format(colors.GREEN, colors.END))
        vars.serverstarted = True
        socketio.run(app, host='0.0.0.0', port=5000)
    else:
        import webbrowser
        webbrowser.open_new('http://localhost:5000')
        print("{0}Server started!\nYou may now connect with a browser at http://127.0.0.1:5000/{1}".format(colors.GREEN, colors.END))
        vars.serverstarted = True
        if args.unblock:
            socketio.run(app, port=5000, host='0.0.0.0')
        else:
            socketio.run(app, port=5000)

else:
    print("{0}\nServer started in WSGI mode!{1}".format(colors.GREEN, colors.END), flush=True)<|MERGE_RESOLUTION|>--- conflicted
+++ resolved
@@ -1032,7 +1032,6 @@
         import transformers.generation_utils
         from transformers import __version__ as transformers_version
 
-<<<<<<< HEAD
         # Lazy loader
         import torch_lazy_loader
         def get_lazy_load_callback(n_layers, convert_to_float16=True):
@@ -1098,10 +1097,7 @@
         else:
             vars.lazy_load = False
 
-        # Temporary fix for XGLM positional embedding issues until
-=======
         # Some versions of transformers 4.17.0.dev0 are affected by
->>>>>>> 3a5793c8
         # https://github.com/huggingface/transformers/issues/15736
         # This is a workaround for those versions of transformers.
         if(transformers_version == "4.17.0.dev0"):
