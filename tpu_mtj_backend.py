'''
This file is AGPL-licensed.

Some of the code in this file is from Clover Edition:
https://github.com/cloveranon/Clover-Edition/blob/master/aidungeon/gpt2generator.py

The license for Clover Edition is shown below:

Copyright (c) 2019 Nick Walton

Permission is hereby granted, free of charge, to any person obtaining a copy
of this software and associated documentation files (the "Software"), to deal
in the Software without restriction, including without limitation the rights
to use, copy, modify, merge, publish, distribute, sublicense, and/or sell
copies of the Software, and to permit persons to whom the Software is
furnished to do so, subject to the following conditions:

The above copyright notice and this permission notice shall be included in all
copies or substantial portions of the Software.

THE SOFTWARE IS PROVIDED "AS IS", WITHOUT WARRANTY OF ANY KIND, EXPRESS OR
IMPLIED, INCLUDING BUT NOT LIMITED TO THE WARRANTIES OF MERCHANTABILITY,
FITNESS FOR A PARTICULAR PURPOSE AND NONINFRINGEMENT. IN NO EVENT SHALL THE
AUTHORS OR COPYRIGHT HOLDERS BE LIABLE FOR ANY CLAIM, DAMAGES OR OTHER
LIABILITY, WHETHER IN AN ACTION OF CONTRACT, TORT OR OTHERWISE, ARISING FROM,
OUT OF OR IN CONNECTION WITH THE SOFTWARE OR THE USE OR OTHER DEALINGS IN THE
SOFTWARE.
'''

import utils

import multiprocessing
from typing import Any, Callable, Dict, List, NamedTuple, Optional, Tuple, TypeVar
import progressbar
import time
import os
import sys
import json
import zipfile
import requests
import random
import jax
import jax.dlpack
from jax.config import config
from jax.experimental import maps
import jax.numpy as jnp
import numpy as np
import haiku as hk
from transformers import AutoTokenizer, GPT2Tokenizer, AutoModelForCausalLM, GPTNeoForCausalLM
from tokenizers import Tokenizer
from mesh_transformer.checkpoint import read_ckpt_lowmem
from mesh_transformer.transformer_shard import CausalTransformer, CausalTransformerShard, PlaceholderTensor
from mesh_transformer.util import to_bf16


params: Dict[str, Any] = {}

__seed = random.randrange(2**64)
rng = random.Random(__seed)


def get_rng_seed():
    return __seed

def set_rng_seed(seed: int):
    global __seed, rng
    rng = random.Random(seed)
    __seed = seed
    return seed

def randomize_rng_seed():
    return set_rng_seed(random.randrange(2**64))

def get_rng_state():
    return rng

def set_rng_state(state):
    global rng
    rng = state

def new_rng_state(seed: int):
    return random.Random(seed)

def warper_callback(logits) -> np.array:
    raise NotImplementedError("`tpu_mtj_backend.warper_callback()` needs to be defined")

def stopping_callback(generated, n_generated, excluded_world_info) -> Tuple[List[set], bool, bool]:
    raise NotImplementedError("`tpu_mtj_backend.stopping_callback()` needs to be defined")

def settings_callback() -> dict:
    return {
        "sampler_order": utils.default_sampler_order.copy(),
        "top_p": 0.9,
        "temp": 0.5,
        "top_k": 0,
        "tfs": 1.0,
        "typical": 1.0,
        "top_a": 0.0,
        "repetition_penalty": 1.0,
        "rpslope": 0.0,
        "rprange": 0,
    }

def started_compiling_callback() -> None:
    pass

def stopped_compiling_callback() -> None:
    pass

def compiling_callback() -> None:
    pass


def show_spinner():
    bar = progressbar.ProgressBar(max_value=progressbar.UnknownLength, widgets=[progressbar.Timer(), '  ', progressbar.BouncingBar(left='[', right=']', marker='█')])
    i = 0
    while True:
        bar.update(i)
        time.sleep(0.1)
        i += 1


__F = TypeVar("__F", bound=Callable)
__T = TypeVar("__T")

def __move_xmap(f: __F, out_axis: str) -> __F:
    return maps.xmap(
        f,
        in_axes=(["shard", ...], ["batch", ...]),
        out_axes=[out_axis, ...],
        axis_resources={'shard': 'mp', 'batch': 'dp'},
    )

def __shard_xmap(batch_dim=1):
    xmap = __move_xmap(lambda s, b: s, "shard")
    def inner(x: __T) -> __T:
        return xmap(x, np.empty(batch_dim))
    return inner

def __batch_xmap(shard_dim=1):
    xmap = __move_xmap(lambda s, b: b, "batch")
    def inner(x: __T) -> __T:
        return xmap(np.empty(shard_dim), x)
    return inner


class _EmptyState(NamedTuple):
    pass

class _DummyOptimizer:
    def init(*args, **kwargs):
        return _EmptyState()


def apply_repetition_penalty_dynamic(logits, tokens, repetition_penalty, generated_index, gen_length, rpslope, rprange):
    '''
    This gets called by generate_loop_fn to apply repetition penalty
    to the 1D array logits using the provided 1D array of tokens to penalize
    '''
    tokens = np.minimum(tokens, params["n_vocab"]-1)  # https://github.com/google/jax/issues/3774
    rpslope = np.int32(rpslope)
    rprange = np.int32(rprange)
    clipped_rprange = rprange if rprange > 0 else tokens.shape[-1]
    penalty_arange = np.roll(np.arange(tokens.shape[-1]) + (clipped_rprange - tokens.shape[-1]), generated_index, axis=-1)
    # Make a new array with the same length as the tokens array but with
    # each element replaced by the value at the corresponding index in the
    # logits array; e.g.
    # if logits is [77, 5, 3, 98] and tokens is [0, 1, 2, 3, 2, 3, 1],
    # then penalty_logits will be [77, 5, 3, 98, 3, 98, 5]
    penalty_logits = np.take(logits, tokens)
    # Repetition penalty slope
    if rpslope != 0.0 and rprange > 0:
        _penalty = (penalty_arange/(rprange - 1)) * 2 - 1
        _penalty = (rpslope * _penalty) / (1 + np.abs(_penalty) * (rpslope - 1))
        _penalty = 1 + ((_penalty + 1) / 2) * (repetition_penalty - 1)
        repetition_penalty = _penalty
    # Divide positive values by repetition_penalty and multiply negative
    # values by repetition_penalty (the academic publication that described
    # this technique actually just only divided, but that would cause tokens
    # with negative logits to become more likely, which is obviously wrong)
    penalty_logits = np.where(
        penalty_arange >= 0,
        np.where(
            penalty_logits > 0,
            penalty_logits/repetition_penalty,
            penalty_logits*repetition_penalty,
        ),
        penalty_logits,
    )
    # Finally, put those penalized logit values back into their original
    # positions in the logits array
    logits[tokens] = penalty_logits
    return logits

def kobold_sample_dynamic(key, logits, rpargs, sampler_order: Optional[np.ndarray] = None, top_p=0.9, temp=0.5, top_k=0, tfs=1.0, typical=1.0, top_a=0.0):
    '''
    This gets called by generate_loop_fn to apply a series of 6 filters
    to the logits (top-k, then top-a, then top-p, then TFS, then typical, then temperature)
    before picking one token using the modified logits
    '''
    # Top-k (keep only the k tokens with the highest logits and remove
    # the rest, by setting their logits to negative infinity)
    def top_k_filter(logits):
        # After sorting the logits array in descending order,
        # sorted_indices_to_remove is a 1D array that is True for tokens
        # in the sorted logits array we want to remove and False for ones
        # we want to keep, in this case the first top_k elements will be
        # False and the rest will be True
        sorted_indices_to_remove = np.arange(len(logits)) >= top_k
        # Unsort the logits array back to its original configuration and
        # remove tokens we need to remove
        _, indices_to_remove = jax.lax.sort_key_val(
            np.argsort(-logits),
            sorted_indices_to_remove,
        )
        return np.where(indices_to_remove, -np.inf, logits)
    # Top-a (remove all tokens that have softmax probability less than
    # a*m^2 where m is the maximum softmax probability)
    def top_a_filter(logits):
        # Replace every element in the logits array
        # with e (Euler's number) to the power of that element, and divide
        # each element of the new array by the sum of the elements in the
        # new array
        probabilities = np.array(jax.nn.softmax(logits), copy=True)
        # Find the largest probability
        probs_max = probabilities.max()
        # Remove tokens
        return np.where(probabilities < probs_max * probs_max * top_a, -np.inf, logits)
    # Top-p (after sorting the remaining tokens again in descending order of
    # logit, remove the ones that have cumulative softmax probability
    # greater than p)
    def top_p_filter(logits):
        # Sort the logits array in descending order, replace every element
        # with e (Euler's number) to the power of that element, and divide
        # each element of the new array by the sum of the elements in the
        # new array
        sorted_logits = -np.sort(-logits)
        probabilities = np.array(jax.nn.softmax(sorted_logits), copy=True)
        # Calculate cumulative_probabilities as the prefix-sum array of
        # probabilities
        cumulative_probabilities = np.cumsum(probabilities, axis=-1)
        # We want to remove tokens with cumulative probability higher
        # than top_p
        sorted_indices_to_remove = cumulative_probabilities > top_p
        # Don't ever remove the token with the highest logit, even if
        # the probability is higher than top_p
        sorted_indices_to_remove[0] = False
        # Unsort and remove
        _, indices_to_remove = jax.lax.sort_key_val(
            np.argsort(-logits),
            sorted_indices_to_remove,
        )
        return np.where(indices_to_remove, -np.inf, logits)
    # Tail free sampling (basically top-p a second time on remaining tokens
    # except it's the "cumulative normalized absolute second finite
    # differences of the softmax probabilities" instead of just the
    # cumulative softmax probabilities)
    def tail_free_filter(logits):
        # Sort in descending order
        sorted_logits = -np.sort(-logits)
        # Softmax again
        probabilities = np.array(jax.nn.softmax(sorted_logits), copy=True)
        # Calculate the second finite differences of that array (i.e.
        # calculate the difference array and then calculate the difference
        # array of the difference array)
        d2 = np.diff(np.diff(probabilities))
        # Get the absolute values of all those second finite differences
        d2 = np.abs(d2)
        # Normalize (all elements in the array are divided by the sum of the
        # array's elements)
        d2 = d2 / d2.sum(axis=-1, keepdims=True)
        # Get the prefix-sum array
        cumulative_d2 = np.cumsum(d2, axis=-1)
        # We will remove the tokens with a cumulative normalized absolute
        # second finite difference larger than the TFS value
        sorted_indices_to_remove = cumulative_d2 > tfs
        # Don't remove the token with the highest logit
        sorted_indices_to_remove[0] = False
        # Since the d2 array has two fewer elements than the logits array,
        # we'll add two extra Trues to the end
        sorted_indices_to_remove = np.pad(
            sorted_indices_to_remove,
            (0, 2),
            constant_values=True,
        )
        # Unsort and remove
        _, indices_to_remove = jax.lax.sort_key_val(
            np.argsort(-logits),
            sorted_indices_to_remove,
        )
        return np.where(indices_to_remove, -np.inf, logits)
    # Typical sampling (https://arxiv.org/pdf/2202.00666.pdf)
    def typical_filter(logits):
        # Compute softmax probabilities and the natural logarithms of them
        probs = jax.nn.softmax(logits)
        with np.errstate(divide="ignore"):
            log_probs = np.log(probs)
        # Compute the negative of entropy, which is the sum of p*ln(p) for all p
        # in the set of softmax probabilities of the logits
        neg_entropy = np.nansum(probs * log_probs, axis=-1, keepdims=True)
        # Determine absolute difference between the negative entropy and the
        # log probabilities
        entropy_deviation = np.abs(neg_entropy - log_probs)
        # Keep certain tokens such that the sum of the entropy_deviation of the
        # kept tokens is the smallest possible value such that the sum of the
        # softmax probabilities of the kept tokens is at least the threshold
        # value (by sorting the tokens in ascending order of entropy_deviation
        # and then keeping the smallest possible number of tokens from the
        # beginning such that sum of softmax probabilities is at or above the
        # threshold)
        _, sorted_logits = jax.lax.sort_key_val(entropy_deviation, probs)
        sorted_indices_to_remove = np.cumsum(sorted_logits, axis=-1) >= typical
        sorted_indices_to_remove = np.roll(sorted_indices_to_remove, 1, axis=-1)
        sorted_indices_to_remove[0] = False
        # Unsort and remove
        _, indices_to_remove = jax.lax.sort_key_val(
            jnp.argsort(entropy_deviation),
            sorted_indices_to_remove,
        )
        return np.where(indices_to_remove, -jnp.inf, logits)
    # Temperature (just divide the logits by the temperature)
    def temp_filter(logits):
        return logits / temp
    for k in sampler_order:
        if k == 0 and top_k > 0: logits = top_k_filter(logits)
        if k == 1 and top_a > 0.0: logits = top_a_filter(logits)
        if k == 2 and top_p < 1.0: logits = top_p_filter(logits)
        if k == 3 and tfs < 1.0: logits = tail_free_filter(logits)
        if k == 4 and typical < 1.0: logits = typical_filter(logits)
        if k == 5 and temp != 1.0: logits = temp_filter(logits)
        if k == 6 and rpargs[1] != 1.0: logits = apply_repetition_penalty_dynamic(logits, *rpargs)
    # Finally, pick one token using the softmax thingy again (it gives
    # an array whose elements sum to 1 so it can be used nicely as a
    # probability distribution)
    return jax.random.categorical(key, logits, -1).astype(np.uint32)

def apply_repetition_penalty_static(logits, tokens, repetition_penalty, generated_index, gen_length, rpslope, rprange):
    '''
    This gets called by generate_loop_fn to apply repetition penalty
    to the 1D array logits using the provided 1D array of tokens to penalize
    '''
    rpslope = jnp.int32(rpslope)
    rprange = jnp.int32(rprange)
    clipped_rprange = jax.lax.cond(rprange > 0, lambda x: x, lambda x: tokens.shape[-1], rprange)
    penalty_arange = jnp.roll(jnp.arange(tokens.shape[-1]) + (clipped_rprange - tokens.shape[-1]), generated_index, axis=-1)
    # Make a new array with the same length as the tokens array but with
    # each element replaced by the value at the corresponding index in the
    # logits array; e.g.
    # if logits is [77, 5, 3, 98] and tokens is [0, 1, 2, 3, 2, 3, 1],
    # then penalty_logits will be [77, 5, 3, 98, 3, 98, 5]
    penalty_logits = jnp.take(logits, tokens)
    # Repetition penalty slope
    def apply_slope(carry):
        repetition_penalty, rprange = carry
        _penalty = (penalty_arange/(rprange - 1)) * 2 - 1
        _penalty = (rpslope * _penalty) / (1 + jnp.abs(_penalty) * (rpslope - 1))
        _penalty = 1 + ((_penalty + 1) / 2) * (repetition_penalty - 1)
        return _penalty
    repetition_penalty = jax.lax.cond(
        (rpslope != 0.0) & (rprange > 0),  # Not a typo; do not use `and` here, it makes JAX crash
        apply_slope,
        lambda carry: jnp.full(tokens.shape, carry[0]),
        (repetition_penalty, rprange),
    )
    # Divide positive values by repetition_penalty and multiply negative
    # values by repetition_penalty (the academic publication that described
    # this technique actually just only divided, but that would cause tokens
    # with negative logits to become more likely, which is obviously wrong)
    penalty_logits = jnp.where(
        penalty_arange >= 0,
        jnp.where(
            penalty_logits > 0,
            penalty_logits/repetition_penalty,
            penalty_logits*repetition_penalty,
        ),
        penalty_logits,
    )
    # Finally, put those penalized logit values back into their original
    # positions in the logits array
    return logits.at[tokens].set(penalty_logits)

def kobold_sample_static(key, logits, rpargs, sampler_order: Optional[np.ndarray] = None, top_p=0.9, temp=0.5, top_k=0, tfs=1.0, typical=1.0, top_a=0.0):
    '''
    This gets called by generate_loop_fn to apply a series of 6 filters
    to the logits (top-k, then top-a, then top-p, then TFS, then typical, then temperature)
    before picking one token using the modified logits
    '''
    # Top-k (keep only the k tokens with the highest logits and remove
    # the rest, by setting their logits to negative infinity)
    def top_k_filter(logits):
        # After sorting the logits array in descending order,
        # sorted_indices_to_remove is a 1D array that is True for tokens
        # in the sorted logits array we want to remove and False for ones
        # we want to keep, in this case the first top_k elements will be
        # False and the rest will be True
        sorted_indices_to_remove = jnp.arange(len(logits)) >= top_k
        # Unsort the logits array back to its original configuration and
        # remove tokens we need to remove
        _, indices_to_remove = jax.lax.sort_key_val(
            jnp.argsort(-logits),
            sorted_indices_to_remove,
        )
        return jnp.where(indices_to_remove, -jnp.inf, logits)
    # Top-a (remove all tokens that have softmax probability less than
    # a*m^2 where m is the maximum softmax probability)
    def top_a_filter(logits):
        # Replace every element in the logits array
        # with e (Euler's number) to the power of that element, and divide
        # each element of the new array by the sum of the elements in the
        # new array
        probabilities = jax.nn.softmax(logits)
        # Find the largest probability
        probs_max = probabilities.max()
        # Remove tokens
        return jnp.where(probabilities < probs_max * probs_max * top_a, -jnp.inf, logits)
    # Top-p (after sorting the remaining tokens again in descending order of
    # logit, remove the ones that have cumulative softmax probability
    # greater than p)
    def top_p_filter(logits):
        # Sort the logits array in descending order, replace every element
        # with e (Euler's number) to the power of that element, and divide
        # each element of the new array by the sum of the elements in the
        # new array
        sorted_logits = -jnp.sort(-logits)
        probabilities = jax.nn.softmax(sorted_logits)
        # Calculate cumulative_probabilities as the prefix-sum array of
        # probabilities
        cumulative_probabilities = jnp.cumsum(probabilities, axis=-1)
        # We want to remove tokens with cumulative probability higher
        # than top_p
        sorted_indices_to_remove = cumulative_probabilities > top_p
        # Don't ever remove the token with the highest logit, even if
        # the probability is higher than top_p
        sorted_indices_to_remove = sorted_indices_to_remove.at[0].set(False)
        # Unsort and remove
        _, indices_to_remove = jax.lax.sort_key_val(
            jnp.argsort(-logits),
            sorted_indices_to_remove,
        )
        return jnp.where(indices_to_remove, -jnp.inf, logits)
    # Tail free sampling (basically top-p a second time on remaining tokens
    # except it's the "cumulative normalized absolute second finite
    # differences of the softmax probabilities" instead of just the
    # cumulative softmax probabilities)
    def tail_free_filter(logits):
        # Sort in descending order
        sorted_logits = -jnp.sort(-logits)
        # Softmax again
        probabilities = jax.nn.softmax(sorted_logits)
        # Calculate the second finite differences of that array (i.e.
        # calculate the difference array and then calculate the difference
        # array of the difference array)
        d2 = jnp.diff(jnp.diff(probabilities))
        # Get the absolute values of all those second finite differences
        d2 = jnp.abs(d2)
        # Normalize (all elements in the array are divided by the sum of the
        # array's elements)
        d2 = d2 / d2.sum(axis=-1, keepdims=True)
        # Get the prefix-sum array
        cumulative_d2 = jnp.cumsum(d2, axis=-1)
        # We will remove the tokens with a cumulative normalized absolute
        # second finite difference larger than the TFS value
        sorted_indices_to_remove = cumulative_d2 > tfs
        # Don't remove the token with the highest logit
        sorted_indices_to_remove = sorted_indices_to_remove.at[0].set(False)
        # Since the d2 array has two fewer elements than the logits array,
        # we'll add two extra Trues to the end
        sorted_indices_to_remove = jnp.pad(
            sorted_indices_to_remove,
            (0, 2),
            constant_values=True,
        )
        # Unsort and remove
        _, indices_to_remove = jax.lax.sort_key_val(
            jnp.argsort(-logits),
            sorted_indices_to_remove,
        )
        return jnp.where(indices_to_remove, -jnp.inf, logits)
    # Typical sampling (https://arxiv.org/pdf/2202.00666.pdf)
    def typical_filter(logits):
        # Compute softmax probabilities and the natural logarithms of them
        probs = jax.nn.softmax(logits)
        log_probs = jnp.log(probs)
        # Compute the negative of entropy, which is the sum of p*ln(p) for all p
        # in the set of softmax probabilities of the logits
        neg_entropy = jnp.nansum(probs * log_probs, axis=-1, keepdims=True)
        # Determine absolute difference between the negative entropy and the
        # log probabilities
        entropy_deviation = jnp.abs(neg_entropy - log_probs)
        # Keep certain tokens such that the sum of the entropy_deviation of the
        # kept tokens is the smallest possible value such that the sum of the
        # softmax probabilities of the kept tokens is at least the threshold
        # value (by sorting the tokens in ascending order of entropy_deviation
        # and then keeping the smallest possible number of tokens from the
        # beginning such that sum of softmax probabilities is at or above the
        # threshold)
        _, sorted_logits = jax.lax.sort_key_val(entropy_deviation, probs)
        sorted_indices_to_remove = jnp.cumsum(sorted_logits, axis=-1) >= typical
        sorted_indices_to_remove = jnp.roll(sorted_indices_to_remove, 1, axis=-1)
        sorted_indices_to_remove = sorted_indices_to_remove.at[0].set(False)
        # Unsort and remove
        _, indices_to_remove = jax.lax.sort_key_val(
            jnp.argsort(entropy_deviation),
            sorted_indices_to_remove,
        )
        return jnp.where(indices_to_remove, -jnp.inf, logits)
    # Temperature (just divide the logits by the temperature)
    def temp_filter(logits):
        return logits / temp
    for k in sampler_order:
        logits = jax.lax.cond(jnp.logical_and(k == 0, top_k > 0), top_k_filter, lambda x: x, logits)
        logits = jax.lax.cond(jnp.logical_and(k == 1, top_a > 0.0), top_a_filter, lambda x: x, logits)
        logits = jax.lax.cond(jnp.logical_and(k == 2, top_p < 1.0), top_p_filter, lambda x: x, logits)
        logits = jax.lax.cond(jnp.logical_and(k == 3, tfs < 1.0), tail_free_filter, lambda x: x, logits)
        logits = jax.lax.cond(jnp.logical_and(k == 4, typical < 1.0), typical_filter, lambda x: x, logits)
        logits = jax.lax.cond(jnp.logical_and(k == 5, temp != 1.0), temp_filter, lambda x: x, logits)
        logits = jax.lax.cond(jnp.logical_and(k == 6, rpargs[1] != 1.0), lambda x: apply_repetition_penalty_static(*x), lambda x: x[0], (logits, *rpargs))
    # Finally, pick one token using the softmax thingy again (it gives
    # an array whose elements sum to 1 so it can be used nicely as a
    # probability distribution)
    return jax.random.categorical(key, logits, -1).astype(jnp.uint32)

pad_token_id = 50256

def sample_func(data, key, numseqs_aux, badwords, repetition_penalty, generated_index, gen_length, rpslope, rprange, sampler_options):
    numseqs = numseqs_aux.shape[0]
    gi = data[0][1]
    def sample_loop_fn(carry):
        generated, generated_index, logits, _ = carry[0][0]
        sample_key = carry[1]
        # Get the pseudo-random number generator key that will
        # be used by kobold_sample_dynamic to randomly pick a token
        sample_key, new_key = jax.random.split(sample_key, num=2)
        # Remove any tokens in the badwords list by setting
        # their logits to negative infinity which effectively
        # makes their probabilities of being chosen zero
        logits[badwords] = -np.inf
        # Use the sampler (kobold_sample_dynamic) to pick one token
        # based on the logits array as a 0D uint32 array
        # (higher logit means higher probability of being
        # picked, non-linearly)
        next_token = kobold_sample_dynamic(
            sample_key,
            logits,
            (
                generated,
                repetition_penalty,
                generated_index, 
                gen_length,
                rpslope,
                rprange,
            ),
            **sampler_options,
        )
        # Remember what token was picked
        generated[generated_index] = next_token
        generated_index += 1
        # Re-pack the current sample_loop_fn's state so we can
        # get back the same variables the next time
        carry[0][0] = [generated, generated_index, logits, next_token]
        carry[0].append(carry[0].pop(0))
        return carry[0], new_key
    # return jax.lax.while_loop(
    #     lambda carry: carry[0][0][1] == gi,
    #     sample_loop_fn,
    #     (data, key),
    # )
    carry = (data, key)
    while carry[0][0][1] == gi:
        carry = sample_loop_fn(carry)
    return carry

class PenalizingCausalTransformer(CausalTransformer):
    def __init__(self, config, **kwargs):
        # Initialize
        super().__init__(config, **kwargs)
        def generate_static(state, key, ctx, ctx_length, gen_length, numseqs_aux, sampler_options, soft_embeddings=None):
            compiling_callback()
            numseqs = numseqs_aux.shape[0]
            # These are the tokens that we don't want the AI to ever write
            badwords = jnp.array(vars.badwordsids).squeeze()
            @hk.transform
            def generate_sample(context, ctx_length):
                # Give the initial context to the transformer
                transformer = CausalTransformerShard(config)
                def generate_initial_scan_fn(sequence_index, _):
                    _, initial_state = transformer.generate_initial(context, ctx_length, soft_embeddings=soft_embeddings)
                    # The "generated" array will contain the tokens from the
                    # context as well as the tokens picked by the sampler at
                    # each stage, padded with a bunch of 50256s, so we know
                    # which tokens have to be repetition penalized
                    generated = jnp.pad(context, (0, config["seq"]), constant_values=pad_token_id)  # Let it start off with just the 2048 context tokens, plus some 50256s which will be eventually filled with sampler-chosen tokens
                    generated_index = config["seq"]
                    # Add that information to generate_loop_fn's starting state
                    initial_state = (generated, generated_index, sequence_index) + initial_state
                    return sequence_index+1, initial_state
                _, initial_states = jax.lax.scan(generate_initial_scan_fn, 0, None, numseqs)
                sample_key = initial_states[-1][0]
                initial_states = list(jax.tree_map(lambda x: x[i], initial_states[:-1]) for i in range(numseqs))
                # Get repetition penalty from the arguments
                repetition_penalty = sampler_options.pop('repetition_penalty', None)
                rpslope = sampler_options.pop('rpslope', None)
                rprange = sampler_options.pop('rprange', None)
                # This is the main generation loop
                def generate_loop_fn(carry):
                    # Unpack current generate_loop_fn state
                    generated, generated_index, sequence_index, next_token, decode_state = carry[0][0]
                    sample_key = carry[1]
                    # Get the pseudo-random number generator key that will
                    # be used by kobold_sample_static to randomly pick a token
                    sample_key, new_key = jax.random.split(sample_key)
                    # Give the context to the model and get the logits it
                    # spits out
                    # (a 2D array with 1 row and 50400 columns representing
                    # how strongly it thinks each of the 50257 tokens in its
                    # vocabulary should be appended to the context, followed
                    # by 143 apparently useless columns ???)
                    logits, new_state = transformer.generate_once(next_token, decode_state, soft_embeddings=soft_embeddings)
                    # Verify that logits does indeed have that many rows and
                    # columns (if you get an error here, pray for mercy)
                    assert logits.shape == (1, config["n_vocab"])
                    # Flatten it into a 1D array to make it easier to use
                    logits = logits[0]
                    # Remove any tokens in the badwords list by setting
                    # their logits to negative infinity which effectively
                    # makes their probabilities of being chosen zero
                    logits = logits.at[badwords].set(-jnp.inf)
                    # Use the sampler (kobold_sample_static) to pick one token
                    # based on the logits array as a 0D uint32 array
                    # (higher logit means higher probability of being
                    # picked, non-linearly)
                    next_token = kobold_sample_static(
                        sample_key,
                        logits,
                        (
                            generated,
                            repetition_penalty,
                            generated_index,
                            gen_length,
                            rpslope,
                            rprange,
                        ),
                        **sampler_options,
                    )
                    # Remember what token was picked
                    generated = generated.at[generated_index].set(next_token)
                    generated_index += 1
                    # Re-pack the current generate_loop_fn's state so we can
                    # get back the same variables the next time
                    carry[0][0] = (generated, generated_index, sequence_index, next_token[jnp.newaxis], new_state)
                    carry[0].append(carry[0].pop(0))
                    return carry[0], new_key
                return jax.lax.while_loop(
                    lambda carry: carry[0][0][1] - config["seq"] < gen_length,
                    generate_loop_fn,
                    (initial_states, sample_key),
                )
            return generate_sample.apply(state["params"], key, ctx, ctx_length)
        self.generate_static_xmap = jax.experimental.maps.xmap(
            fun=generate_static,
            in_axes=(
                ["shard", ...],
                ["batch", ...],
                ["batch", ...],
                ["batch", ...],
                ["batch", ...],
                ["batch", ...],
                ["batch", ...],
                ["shard", ...],
            ),
            out_axes=["shard", "batch", ...],
            axis_resources={'shard': 'mp', 'batch': 'dp'},
        )
        def generate_initial(state, key, ctx, ctx_length, numseqs_aux, soft_embeddings=None):
            compiling_callback()
            numseqs = numseqs_aux.shape[0]
            @hk.transform
            def generate_initial_inner(context, ctx_length):
                # Give the initial context to the transformer
                transformer = CausalTransformerShard(config)
                def generate_initial_scan_fn(sequence_index, c):
                    _, initial_state = transformer.generate_initial(c, ctx_length, soft_embeddings=soft_embeddings)
                    generated_index = config["seq"]
                    # Add that information to generate_loop_fn's starting state
                    initial_state = (jnp.empty(config["n_vocab"], dtype=jnp.float32), generated_index, sequence_index) + initial_state
                    return sequence_index+1, initial_state
                _, initial_states = jax.lax.scan(generate_initial_scan_fn, 0, context, numseqs)
                sample_key = initial_states[-1][0]
                initial_states = list(list(jax.tree_map(lambda x: x[i], initial_states[:-1])) for i in range(numseqs))
                return initial_states, sample_key
            return generate_initial_inner.apply(state["params"], key, ctx, ctx_length)
        self.generate_initial_xmap = jax.experimental.maps.xmap(
            fun=generate_initial,
            in_axes=(
                ["shard", ...],
                ["batch", ...],
                ["batch", ...],
                ["batch", ...],
                ["batch", ...],
                ["shard", ...],
            ),
            out_axes=["shard", "batch", ...],
            axis_resources={'shard': 'mp', 'batch': 'dp'},
        )
        def generate_once(data, state, numseqs_aux, soft_embeddings=None):
            numseqs = numseqs_aux.shape[0]
            @hk.without_apply_rng
            @hk.transform
            def generate_once_inner():
                gi = data[0][1]
                # Give the initial context to the transformer
                transformer = CausalTransformerShard(config)
                # This is the main generation loop
                def generate_loop_fn(carry):
                    # Unpack current generate_loop_fn state
                    _, generated_index, sequence_index, next_token, decode_state = carry[0][0]
                    # Give the context to the model and get the logits it
                    # spits out
                    # (a 2D array with 1 row and 50400 columns representing
                    # how strongly it thinks each of the 50257 tokens in its
                    # vocabulary should be appended to the context, followed
                    # by 143 apparently useless columns ???)
                    logits, new_state = transformer.generate_once(next_token, decode_state, soft_embeddings=soft_embeddings)
                    # Verify that logits does indeed have that many rows and
                    # columns (if you get an error here, pray for mercy)
                    assert logits.shape == (1, config["n_vocab"])
                    assert logits.dtype == jnp.float32
                    # Flatten it into a 1D array to make it easier to use
                    logits = logits[0]
                    # Re-pack the current generate_loop_fn's state so we can
                    # get back the same variables the next time
                    generated_index += 1
                    carry[0][0] = [logits, generated_index, sequence_index, next_token, new_state]
                    carry[0].append(carry[0].pop(0))
                    return carry[0],
                return jax.lax.while_loop(
                    lambda carry: carry[0][0][1] == gi,
                    generate_loop_fn,
                    (data,),
                )
            return generate_once_inner.apply(state["params"])
        self.generate_once_xmap = jax.experimental.maps.xmap(
            fun=generate_once,
            in_axes=(
                ["shard", "batch", ...],
                ["shard", ...],
                ["batch", ...],
                ["shard", ...],
            ),
            out_axes=["shard", "batch", ...],
            axis_resources={'shard': 'mp', 'batch': 'dp'},
        )
    def generate_dynamic(self, ctx, ctx_length, gen_length, numseqs, return_logits=False, soft_embeddings=None, excluded_world_info=None, use_callback=True):
        assert excluded_world_info is not None
        assert not return_logits
        assert gen_length.ndim == 1
        assert soft_embeddings is not None
        key = hk.PRNGSequence(rng.randint(0, 2 ** 60))
        batch_size = ctx.shape[0]
        self.batch_size = batch_size
        _numseqs_aux = jnp.empty((batch_size, numseqs), dtype=np.uint32)
        numseqs_aux = batch_xmap(_numseqs_aux)
        sample_data = [
            [
                np.pad(ctx[0][i], (0, params["seq"]), constant_values=pad_token_id),
                params["seq"],
                None,
                np.empty((), dtype=np.uint32),
            ]
            for i in range(numseqs)
        ]
        n_generated = 0
        regeneration_required = False
        halt = False
        started_compiling_callback()
        generate_data, sample_key = self.generate_initial_xmap(self.state, jnp.array(key.take(batch_size)), ctx, ctx_length, numseqs_aux, soft_embeddings)
        sample_key = np.asarray(sample_key[0, 0])
        while True:
            generate_data, = self.generate_once_xmap(generate_data, self.state, numseqs_aux, soft_embeddings)
            for i in range(numseqs):
                sample_data[i][2] = np.array(generate_data[i][0][0, 0], copy=True)
            if use_callback:
                logits = np.float32(tuple(d[2] for d in sample_data))
                logits = warper_callback(logits)
                for i in range(numseqs):
                    sample_data[i][2] = logits[i]
            sampler_options = settings_callback()
            repetition_penalty = sampler_options.pop("repetition_penalty", 1.0)
            rpslope = sampler_options.pop("rpslope", 0.0)
            rprange = sampler_options.pop("rprange", 0)
            sample_data, sample_key = sample_func(sample_data, sample_key, _numseqs_aux, badwords, repetition_penalty, params["seq"] + n_generated, gen_length, rpslope, rprange, sampler_options)
            n_generated += 1
            for i in range(numseqs):
                generate_data[i][3] = np.tile(sample_data[i][0][sample_data[i][1]-1][np.newaxis, np.newaxis], (params["cores_per_replica"], 1, 1))
            if use_callback:
                generated = np.uint32(tuple(d[0] for d in sample_data))
                excluded_world_info, regeneration_required, halt = stopping_callback(generated, n_generated, excluded_world_info)
                if regeneration_required or halt:
                    break
            else:
                break
        stopped_compiling_callback()
        return sample_data, n_generated, regeneration_required, halt
    def generate_static(self, ctx, ctx_length, gen_length, numseqs, sampler_options, return_logits=False, soft_embeddings=None):
        assert not return_logits
        key = hk.PRNGSequence(rng.randint(0, 2 ** 60))
        batch_size = ctx.shape[0]
        self.batch_size = batch_size
        started_compiling_callback()
        result = self.generate_static_xmap(
            self.state,
            jnp.array(key.take(batch_size)),
            ctx,
            np.array(ctx_length, dtype=np.uint32),
            np.array(gen_length, dtype=np.uint32),
            np.empty((batch_size, numseqs), dtype=np.uint8),
            sampler_options,
            soft_embeddings,
        )
        stopped_compiling_callback()
        return result


def infer_dynamic(
    context: np.array,
    numseqs=1,
    gen_len=80,
    soft_embeddings: Optional[np.array] = None,
    soft_tokens: Optional[np.array] = None,
    excluded_world_info = None,
    use_callback=True,
) -> Tuple[List[np.array], int, bool, bool]:
    assert excluded_world_info is not None
    maps.thread_resources.env = thread_resources_env
    total_batch = 1
    tokens = context
    if(soft_tokens is not None):
        tokens = np.uint32(np.concatenate((np.tile(soft_tokens, (tokens.shape[0], 1)), tokens), axis=-1))
    provided_ctx = tokens.shape[-1]
    pad_amount = seq - provided_ctx
    padded_tokens = np.pad(tokens, ((0, 0), (pad_amount, 0)), constant_values=pad_token_id)
    batched_tokens = np.array([padded_tokens] * total_batch)
    samples = []
    output = network.generate_dynamic(
        batched_tokens,
        np.ones(total_batch, dtype=np.uint32) * provided_ctx,
        np.ones(total_batch, dtype=np.uint32) * gen_len,
        numseqs,
        soft_embeddings=soft_embeddings,
        excluded_world_info=excluded_world_info,
        use_callback=use_callback,
    )
    for out in output[0]:
        samples.append(out[0][params["seq"] : params["seq"] + gen_len])
    return (samples,) + output[1:]

def infer_static(
    context: np.array,
    top_p=0.9,
    temp=0.5,
    top_k=0,
    tfs=1.0,
    typical=1.0,
    top_a=0.0,
    repetition_penalty=1.0,
    rpslope=0.0,
    rprange=0,
    numseqs=1,
    gen_len=80,
    soft_embeddings: Optional[np.array] = None,
    soft_tokens: Optional[np.array] = None,
    sampler_order: Optional[List[int]] = None,
) -> List[np.array]:
    maps.thread_resources.env = thread_resources_env
    if sampler_order is None:
        sampler_order = utils.default_sampler_order.copy()
    sampler_order = sampler_order[:]
    if len(sampler_order) < 7:  # Add repetition penalty at beginning if it's not present
        sampler_order = [6] + sampler_order
    sampler_order = np.uint32(sampler_order)
    total_batch = 1
    tokens = context
    if(soft_tokens is not None):
        tokens = np.uint32(np.concatenate((soft_tokens, tokens)))
    provided_ctx = tokens.shape[0]
    pad_amount = seq - provided_ctx
    padded_tokens = np.pad(tokens, ((pad_amount, 0),), constant_values=pad_token_id)
    batched_tokens = np.array([padded_tokens] * total_batch)
    samples = []
    batched_generator_params = {
        "sampler_order": np.repeat(sampler_order[np.newaxis], total_batch, axis=0),
        "temp": temp * np.ones(total_batch),
        "top_p": top_p * np.ones(total_batch),
        "tfs": tfs * np.ones(total_batch),
        "typical": typical * np.ones(total_batch),
        "top_a": top_a * np.ones(total_batch),
        "repetition_penalty": repetition_penalty * np.ones(total_batch),
        "rpslope": rpslope * np.ones(total_batch),
        "rprange": np.full(total_batch, rprange, dtype=np.uint32),
        "top_k": np.full(total_batch, top_k, dtype=np.uint32)
    }
    output = network.generate_static(
        batched_tokens,
        np.ones(total_batch, dtype=np.uint32) * provided_ctx,
        np.ones(total_batch, dtype=np.uint32) * gen_len,
        numseqs,
        batched_generator_params,
        soft_embeddings=soft_embeddings,
    )[0]
    for o in output:
        samples.append(o[0][0, 0, params["seq"] : params["seq"] + gen_len])
    return samples


def reshard_reverse(x, total_shards, old_shape):
    assert len(x.shape) != 1
    if len(x.shape) == 2:
        if old_shape[1] == x.shape[1]:
            out = x[0:1].tile((total_shards, 1))
        else:
            out = x.reshape(old_shape)
    elif len(x.shape) == 3:
        if x.shape[0] * x.shape[2] == old_shape[2]:
            out = x.reshape(old_shape)
        elif x.shape[0] * x.shape[1] == old_shape[1]:
            out = x.reshape((old_shape[1], old_shape[0], old_shape[2])).permute((1, 0, 2))
        else:
            assert False
    else:
        assert False
    return out


def get_old_shape(t, total_shards, dim=2):
    if len(t.shape) == 2:
        shard_shape = t.shape
        if dim == 1:
            assert shard_shape[0] % total_shards == 0
            return (shard_shape[0] // total_shards, shard_shape[1])
        elif dim == 2:
            assert shard_shape[1] % total_shards == 0
            return (shard_shape[0], shard_shape[1] // total_shards)
        else:
            raise ValueError(f"Unsupported dim {dim}")
    if len(t.shape) == 1:
        assert t.shape[0] % total_shards == 0
        return (t.shape[0] // total_shards,)
    else:
        raise ValueError(f"Unsupported shape {t.shape}")


def read_neox_checkpoint(state, path, config, checkpoint_shards=2):
    assert config["cores_per_replica"] % checkpoint_shards == 0
    output_shards = config["cores_per_replica"] // checkpoint_shards

    import torch
    import torch.utils.dlpack
    import torch_lazy_loader
    from tqdm.auto import tqdm

    move_xmap = jax.experimental.maps.xmap(
        fun=lambda x, _: to_bf16(x),
        in_axes=(["shard", ...], ["batch", ...]),
        out_axes=["shard", ...],
        axis_resources={'shard': 'mp', 'batch': 'dp'}
    )

    path_template = os.path.join(path, "layer_{layer:02d}-model_{shard:02d}-model_states.pt")

    static_mapping = {
        "word_embeddings.weight": {"module": "embedding_shard/~/linear", "param": "w", "axis": 1},
        "final_linear.weight": {"module": "projection_shard/~/linear", "param": "w", "axis": 2},
        "norm.weight": {"module": "projection_shard/~/replicated_layer_norm", "param": "scale", "axis": None},
        "norm.bias": {"module": "projection_shard/~/replicated_layer_norm", "param": "offset", "axis": None},
    }

    layer_mapping = {
        "attention.query_key_value.weight": {"module": "combined_qkv", "param": "w", "axis": 2},
        "attention.query_key_value.bias": {"module": "combined_qkv", "param": "b", "axis": 1},
        "attention.dense.weight": {"module": "linear_3", "param": "w", "axis": 1},
        "attention.dense.bias": {"module": "linear_3", "param": "b", "axis": None},
        "mlp.dense_h_to_4h.weight": {"module": "linear_4", "param": "w", "axis": 2},
        "mlp.dense_h_to_4h.bias": {"module": "linear_4", "param": "b", "axis": 1},
        "mlp.dense_4h_to_h.weight": {"module": "linear_5", "param": "w", "axis": 1},
        "mlp.dense_4h_to_h.bias": {"module": "linear_5", "param": "b", "axis": None},
        "input_layernorm.weight": {"module": "replicated_layer_norm", "param": "scale", "axis": None},
        "input_layernorm.bias": {"module": "replicated_layer_norm", "param": "offset", "axis": None},
        "post_attention_layernorm.weight": {"module": "replicated_layer_norm_1", "param": "scale", "axis": None},
        "post_attention_layernorm.bias": {"module": "replicated_layer_norm_1", "param": "offset", "axis": None},
    }

    tqdm_length = len(static_mapping) + config["layers"]*len(layer_mapping)
    bar = tqdm(total=tqdm_length, desc="Loading from NeoX checkpoint")

    for checkpoint_layer in range(config["layers"] + 5):
        if checkpoint_layer in (1, config["layers"] + 2):
            continue
        layer = checkpoint_layer - 2
        shards = []
        with torch_lazy_loader.use_custom_unpickler(torch_lazy_loader.RestrictedUnpickler):
            for checkpoint_shard in range(checkpoint_shards):
                shards.append(torch.load(path_template.format(layer=checkpoint_layer, shard=checkpoint_shard), map_location="cpu"))
        for key in shards[0]:
            if key == "attention.rotary_emb.inv_freq":
                continue
            elif key in static_mapping:
                target_module = "causal_transformer_shard/~/" + static_mapping[key]["module"]
                target_param = static_mapping[key]["param"]
                target_axis = static_mapping[key]["axis"]
            elif key in layer_mapping:
                target_module = f"causal_transformer_shard/~/layer_{layer}/~/" + layer_mapping[key]["module"]
                target_param = layer_mapping[key]["param"]
                target_axis = layer_mapping[key]["axis"]
            else:
                error = f"{repr(key)} not found in mapping"
                print("\n\nERROR: ", error, file=sys.stderr)
                raise RuntimeError(error)
            original_shape = shards[0][key].shape
            for checkpoint_shard in range(checkpoint_shards):
                if key in ("attention.dense.bias", "mlp.dense_4h_to_h.bias"):
                    shards[checkpoint_shard][key] /= output_shards
                if key != "word_embeddings.weight" and shards[checkpoint_shard][key].ndim == 2:
                    shards[checkpoint_shard][key] = shards[checkpoint_shard][key].T
                tensor = shards[checkpoint_shard][key]
                if target_axis is not None:
                    target_shape = (output_shards,) + get_old_shape(tensor, total_shards=output_shards, dim=target_axis)
                else:
                    target_shape = (output_shards, tensor.shape[0])
                shards[checkpoint_shard][key] = reshard_reverse(tensor.unsqueeze_(0), output_shards, target_shape)
            #print(key, ":", original_shape, "->", shards[0][key].shape)
            tensor = torch.cat([shards[s][key] for s in range(checkpoint_shards)], dim=0)
            target_shape = state["params"][target_module][target_param].shape
            if tensor.shape != target_shape:
                error = f"Weight {repr(key)} has shape {tensor.shape} in checkpoint but shape {target_shape} was requested by MTJ for {target_module} {target_param}"
                print("\n\nERROR: ", error, file=sys.stderr)
                raise RuntimeError(error)
            if tensor.dtype is torch.float16 or tensor.dtype is torch.float32:
                tensor = tensor.bfloat16()
            state["params"][target_module][target_param] = move_xmap(
                jax.dlpack.from_dlpack(torch.utils.dlpack.to_dlpack(tensor)).copy(),
                np.zeros(config["cores_per_replica"]),
            )
            bar.update(1)
    for mk, mv in state["params"].items():
        for pk, pv in mv.items():
            if isinstance(pv, PlaceholderTensor):
                error = f"{mk} {pk} could not be found in the model checkpoint"
                print("\n\nERROR:  " + error, file=sys.stderr)
                raise RuntimeError(error)


def load_model(path: str, driver_version="tpu_driver0.1_dev20210607", hf_checkpoint=False, **kwargs) -> None:
    global thread_resources_env, seq, tokenizer, network, params, pad_token_id

    if "pad_token_id" in kwargs:
        pad_token_id = kwargs["pad_token_id"]
    elif "eos_token_id" in kwargs:
        pad_token_id = kwargs["eos_token_id"]

    if not hasattr(vars, "sampler_order") or not vars.sampler_order:
        vars.sampler_order = utils.default_sampler_order.copy()

    default_params = {
        "compat": "j",
        "layers": 28,
        "d_model": 4096,
        "n_heads": 16,
        "n_vocab": 50400,
        "n_vocab_padding": 0,
        "norm": "layernorm",
        "pe": "rotary",
        "pe_rotary_dims": 64,
        "seq": 2048,
        "cores_per_replica": 8,
        "tokenizer_class": "GPT2Tokenizer",
        "tokenizer": "gpt2",
    }
    params = kwargs

    if vars.model == "TPUMeshTransformerGPTNeoX":
        default_params = {
            "compat": "neox",
            "layers": 44,
            "d_model": 6144,
            "n_heads": 64,
            "n_vocab": 50432,
            "n_vocab_padding": 0,
            "norm": "doublelayernorm",
            "pe": "neox_rotary",
            "pe_rotary_dims": 24,
            "seq": 2048,
            "cores_per_replica": 8,
            "tokenizer_class": "GPT2Tokenizer",
            "tokenizer": "gpt2",
        }

    # Try to convert HF config.json to MTJ config
    if hf_checkpoint:
        spec_path = os.path.join("maps", vars.model_type + ".json")
        if not os.path.isfile(spec_path):
            raise NotImplementedError(f"Unsupported model type {repr(vars.model_type)}")
        with open(spec_path) as f:
            lazy_load_spec = json.load(f)

        if "mtj_compat" in lazy_load_spec:
            params["compat"] = lazy_load_spec["mtj_compat"]
        if "mtj_pe" in lazy_load_spec:
            params["pe"] = lazy_load_spec["mtj_pe"]
        for k, v in lazy_load_spec.get("mtj_config_map", {}).items():
            if type(v) is not list:
                params[k] = params[v]
                continue
            for i in range(len(v)):
                if i == len(v) - 1:
                    params[k] = v[i]
                elif v[i] in params:
                    params[k] = params[v[i]]
                    break

        params["n_vocab"] = params["vocab_size"]

        if "activation_function" in params:
            params["activation"] = params["activation_function"]

        # Both the number of attention heads in the model and the embedding
        # dimension of the model need to be divisible by the number of TPU cores
        # that we use, and JAX also requires the number of TPU cores used to be
        # an even number if we're using more than one core, so logically we try
        # to pick the largest possible even number of TPU cores such that the
        # number of attention heads and embedding dimension are both divisible
        # by the number of TPU cores, and fall back to one core if an even
        # number of TPU cores is not possible.
        for c in (8, 6, 4, 2, 1):
            if 0 == params["n_heads"] % c == params.get("d_embed", params["d_model"]) % c:
                params["cores_per_replica"] = c
                break

        # The vocabulary size of the model also has to be divisible by the
        # number of TPU cores, so we pad the vocabulary with the minimum
        # possible number of dummy tokens such that it's divisible.
        params["n_vocab_padding"] = -(params["n_vocab"] % -params["cores_per_replica"])

    if "compat" in params:
        default_params["compat"] = params["compat"]
    if default_params["compat"] == "fairseq_lm":
        default_params["tokenizer"] = "KoboldAI/fairseq-dense-125M"
    for param in default_params:
        if param not in params:
            params[param] = default_params[param]

    # Use an optimization that will allow us to avoid one extra transpose operation
    params["transposed_linear"] = True

    # Load tokenizer
    if vars.model == "TPUMeshTransformerGPTNeoX":
        tokenizer = Tokenizer.from_file(os.path.join(path, "20B_tokenizer.json"))
        def new_encode(old_encode):
            def encode(s, *args, **kwargs):
                return old_encode(s).ids
            return encode
        tokenizer.encode = new_encode(tokenizer.encode)
        tokenizer._koboldai_header = []
    elif not hf_checkpoint:
        if not isinstance(params["tokenizer_class"], str) or not any(params["tokenizer_class"].endswith(s) for s in ("Tokenizer", "TokenizerFast")):
            raise ValueError("`tokenizer_class` must be a string ending in 'Tokenizer' or 'TokenizerFast'")
        tokenizer_class = getattr(__import__("transformers"), params["tokenizer_class"])
        tokenizer = tokenizer_class.from_pretrained(params["tokenizer"])

    # Disable JAX warnings about these two functions having been renamed
    jax.host_count = jax.process_count
    jax.host_id = jax.process_index

    print("Connecting to your Colab instance's TPU", flush=True)
    spinner = multiprocessing.Process(target=show_spinner, args=())
    spinner.start()
    if os.environ.get('COLAB_TPU_ADDR', '') != '':
        tpu_address = os.environ['COLAB_TPU_ADDR']  # Colab
    else:
        tpu_address = os.environ['TPU_NAME']  # Kaggle
    tpu_address = tpu_address.replace("grpc://", "")
    tpu_address_without_port = tpu_address.split(':', 1)[0]
    url = f'http://{tpu_address_without_port}:8475/requestversion/{driver_version}'
    requests.post(url)
    config.FLAGS.jax_xla_backend = "tpu_driver"
    config.FLAGS.jax_backend_target = "grpc://" + tpu_address
    spinner.terminate()
    print()

    cores_per_replica = params["cores_per_replica"]
    seq = params["seq"]
    params["optimizer"] = _DummyOptimizer()
    mesh_shape = (1, cores_per_replica)
    devices = np.array(jax.devices()[:cores_per_replica]).reshape(mesh_shape)
    thread_resources_env = maps.ResourceEnv(maps.Mesh(devices, ('dp', 'mp')), ())
    maps.thread_resources.env = thread_resources_env

    global shard_xmap, batch_xmap
    shard_xmap = __shard_xmap()
    batch_xmap = __batch_xmap(shard_dim=cores_per_replica)

    global badwords
    # These are the tokens that we don't want the AI to ever write
    badwords = jnp.array(vars.badwordsids).squeeze()

    if not path.endswith("/"):
        path += "/"

    network = PenalizingCausalTransformer(params, dematerialized=True)

    if not hf_checkpoint and vars.model != "TPUMeshTransformerGPTNeoX":
        network.state = read_ckpt_lowmem(network.state, path, devices.shape[1])
        #network.state = network.move_xmap(network.state, np.zeros(cores_per_replica))
        return

    if vars.model == "TPUMeshTransformerGPTNeoX":
        print("\n\n\nThis model has  ", f"{hk.data_structures.tree_size(network.state['params']):,d}".replace(",", " "), "  parameters.\n")
        read_neox_checkpoint(network.state, path, params)
        return

    # Convert from HF checkpoint

    move_xmap = jax.experimental.maps.xmap(
        fun=lambda x, _: to_bf16(x),
        in_axes=(["shard", ...], ["batch", ...]),
        out_axes=["shard", ...],
        axis_resources={'shard': 'mp', 'batch': 'dp'}
    )

    model_spec = {}
    for key, spec in lazy_load_spec.get("static_weights", {}).items():
        if spec.get("mtj") is not None:
            model_spec[key] = spec["mtj"].copy()
            model_spec[key]["module"] = "causal_transformer_shard/~/" + model_spec[key]["module"]
    for _key, spec in lazy_load_spec.get("layer_weights", {}).items():
        for layer in range(params["layers"]):
            if spec.get("mtj") is not None:
                key = _key.format(layer=layer)
                model_spec[key] = spec["mtj"].copy()
                model_spec[key]["module"] = "causal_transformer_shard/~/" + model_spec[key]["module"].format(layer=layer)

    import torch_lazy_loader
    import torch
    from tqdm.auto import tqdm
    import functools

    def callback(model_dict, f, **_):
        if callback.nested:
            return
        callback.nested = True
        with zipfile.ZipFile(f, "r") as z:
            try:
                last_storage_key = None
                f = None
                current_offset = 0
                if utils.current_shard == 0:
                    print("\n\n\nThis model has  ", f"{hk.data_structures.tree_size(network.state['params']):,d}".replace(",", " "), "  parameters.\n")

                if utils.num_shards is None or utils.current_shard == 0:
                    if utils.num_shards is not None:
                        num_tensors = len(utils.get_sharded_checkpoint_num_tensors(utils.from_pretrained_model_name, utils.from_pretrained_index_filename, **utils.from_pretrained_kwargs))
                    else:
                        num_tensors = len(model_dict)
                    utils.bar = tqdm(total=num_tensors, desc="Loading model tensors")

                if utils.num_shards is not None:
                    utils.current_shard += 1
                for key in sorted(model_dict.keys(), key=lambda k: (model_dict[k].key, model_dict[k].seek_offset)):
                    model_spec_key = max((k for k in model_spec.keys() if key.endswith(k)), key=len, default=None)

                    # Some model weights are used by transformers but not by MTJ.
                    # We have to materialize these weights anyways because
                    # transformers will throw a tantrum otherwise.  To attain
                    # the least possible memory usage, we create them as meta
                    # tensors, which don't take up any actual CPU or TPU memory.
                    if model_spec_key is None:
                        model_dict[key] = torch.empty(model_dict[key].shape, dtype=model_dict[key].dtype, device="meta")
                        utils.bar.update(1)
                        continue

                    storage_key = model_dict[key].key
                    if storage_key != last_storage_key or model_dict[key].seek_offset < current_offset:
                        last_storage_key = storage_key
                        if isinstance(f, zipfile.ZipExtFile):
                            f.close()
                        f = z.open(f"archive/data/{storage_key}")
                        current_offset = 0
                    if current_offset != model_dict[key].seek_offset:
                        f.read(model_dict[key].seek_offset - current_offset)
                        current_offset = model_dict[key].seek_offset
                    spec = model_spec[model_spec_key]
                    transforms = set(spec.get("transforms", ()))
                    if not isinstance(model_dict[key], torch_lazy_loader.LazyTensor):
                        error = f"Duplicate key {repr(key)}"
                        print("\n\nERROR:  " + error, file=sys.stderr)
                        raise RuntimeError(error)
                    size = functools.reduce(lambda x, y: x * y, model_dict[key].shape, 1)
                    dtype = model_dict[key].dtype
                    nbytes = size if dtype is torch.bool else size * ((torch.finfo if dtype.is_floating_point else torch.iinfo)(dtype).bits >> 3)
                    tensor = model_dict[key].materialize(f, map_location="cpu")
                    model_dict[key] = tensor.to("meta")
                    current_offset += nbytes

                    # MTJ requires certain mathematical operations to be performed
                    # on tensors in order for them to be in the correct format
                    if "remove_first_two_rows" in transforms:
                        tensor = tensor[2:]
                    if "divide_by_shards" in transforms:
                        tensor /= params["cores_per_replica"]
                    if "vocab_pad" in transforms:
<<<<<<< HEAD
                        tensor = torch.nn.functional.pad(tensor, (0, 0, 0, params["n_vocab_padding"]))
                    # We don't need to transpose linear module weights anymore because MTJ will do it for us if `transposed_linear` is set to True in the config
                    #if "no_transpose" not in transforms and tensor.ndim == 2:
                    #    tensor = tensor.T
=======
                        tensor = torch.nn.functional.pad(tensor, (0,) * (tensor.ndim * 2 - 1) + (params["n_vocab_padding"],))
                    if "no_transpose" not in transforms and tensor.ndim == 2:
                        tensor = tensor.T
>>>>>>> 09b5ffc0
                    tensor.unsqueeze_(0)
                    if tensor.dtype is torch.float16 or tensor.dtype is torch.float32:
                        tensor = tensor.bfloat16()

                    # Shard the tensor so that parts of the tensor can be used
                    # on different TPU cores
                    network.state["params"][spec["module"]][spec["param"]] = move_xmap(
                        jax.dlpack.from_dlpack(torch.utils.dlpack.to_dlpack(
                            reshard_reverse(
                                tensor,
                                params["cores_per_replica"],
                                network.state["params"][spec["module"]][spec["param"]].shape,
                            )
                        )).copy(),
                        np.empty(params["cores_per_replica"]),
                    )

                    utils.bar.update(1)

                if utils.num_shards is not None and utils.current_shard < utils.num_shards:
                    return

                # Check for tensors that MTJ needs that were not provided in the
                # HF model
                for mk, mv in network.state["params"].items():
                    for pk, pv in mv.items():
                        if isinstance(pv, PlaceholderTensor):
                            # The transformers GPT-J models apparently do not
                            # have embedding bias, whereas MTJ GPT-J models do,
                            # so we have to supplement an embedding bias tensor
                            # by creating a tensor with the necessary shape, filled
                            # with zeros.
                            if mk == "causal_transformer_shard/~/embedding_shard/~/linear" and pk == "b":
                                mv[pk] = move_xmap(jnp.zeros(mv[pk].shape, dtype=jnp.bfloat16), np.empty(params["cores_per_replica"]))

                            else:
                                error = f"{mk} {pk} could not be found in the model checkpoint"
                                print("\n\nERROR:  " + error, file=sys.stderr)
                                raise RuntimeError(error)
            finally:
                if utils.num_shards is None or utils.current_shard >= utils.num_shards:
                    utils.bar.close()
                    utils.bar = None
                callback.nested = False
                if isinstance(f, zipfile.ZipExtFile):
                    f.close()
    callback.nested = False

    if os.path.isdir(vars.model.replace('/', '_')):
        import shutil
        shutil.move(vars.model.replace('/', '_'), "models/{}".format(vars.model.replace('/', '_')))
    print("\n", flush=True)
    with torch_lazy_loader.use_lazy_torch_load(callback=callback, dematerialized_modules=True):
        if(os.path.isdir(vars.custmodpth)):
            try:
                tokenizer = AutoTokenizer.from_pretrained(vars.custmodpth, revision=vars.revision, cache_dir="cache", use_fast=False)
            except Exception as e:
                try:
                    tokenizer = AutoTokenizer.from_pretrained(vars.custmodpth, revision=vars.revision, cache_dir="cache")
                except Exception as e:
                    try:
                        tokenizer = GPT2Tokenizer.from_pretrained(vars.custmodpth, revision=vars.revision, cache_dir="cache")
                    except Exception as e:
                        tokenizer = GPT2Tokenizer.from_pretrained("gpt2", revision=vars.revision, cache_dir="cache")
            try:
                model     = AutoModelForCausalLM.from_pretrained(vars.custmodpth, revision=vars.revision, cache_dir="cache")
            except Exception as e:
                model     = GPTNeoForCausalLM.from_pretrained(vars.custmodpth, revision=vars.revision, cache_dir="cache")
        elif(os.path.isdir("models/{}".format(vars.model.replace('/', '_')))):
            try:
                tokenizer = AutoTokenizer.from_pretrained("models/{}".format(vars.model.replace('/', '_')), revision=vars.revision, cache_dir="cache", use_fast=False)
            except Exception as e:
                try:
                    tokenizer = AutoTokenizer.from_pretrained("models/{}".format(vars.model.replace('/', '_')), revision=vars.revision, cache_dir="cache")
                except Exception as e:
                    try:
                        tokenizer = GPT2Tokenizer.from_pretrained("models/{}".format(vars.model.replace('/', '_')), revision=vars.revision, cache_dir="cache")
                    except Exception as e:
                        tokenizer = GPT2Tokenizer.from_pretrained("gpt2", revision=vars.revision, cache_dir="cache")
            try:
                model     = AutoModelForCausalLM.from_pretrained("models/{}".format(vars.model.replace('/', '_')), revision=vars.revision, cache_dir="cache")
            except Exception as e:
                model     = GPTNeoForCausalLM.from_pretrained("models/{}".format(vars.model.replace('/', '_')), revision=vars.revision, cache_dir="cache")
        else:
            try:
                tokenizer = AutoTokenizer.from_pretrained(vars.model, revision=vars.revision, cache_dir="cache", use_fast=False)
            except Exception as e:
                try:
                    tokenizer = AutoTokenizer.from_pretrained(vars.model, revision=vars.revision, cache_dir="cache")
                except Exception as e:
                    try:
                        tokenizer = GPT2Tokenizer.from_pretrained(vars.model, revision=vars.revision, cache_dir="cache")
                    except Exception as e:
                        tokenizer = GPT2Tokenizer.from_pretrained("gpt2", revision=vars.revision, cache_dir="cache")
            try:
                model     = AutoModelForCausalLM.from_pretrained(vars.model, revision=vars.revision, cache_dir="cache")
            except Exception as e:
                model     = GPTNeoForCausalLM.from_pretrained(vars.model, revision=vars.revision, cache_dir="cache")

    #network.state = network.move_xmap(network.state, np.zeros(cores_per_replica))<|MERGE_RESOLUTION|>--- conflicted
+++ resolved
@@ -1307,16 +1307,10 @@
                     if "divide_by_shards" in transforms:
                         tensor /= params["cores_per_replica"]
                     if "vocab_pad" in transforms:
-<<<<<<< HEAD
-                        tensor = torch.nn.functional.pad(tensor, (0, 0, 0, params["n_vocab_padding"]))
+                        tensor = torch.nn.functional.pad(tensor, (0,) * (tensor.ndim * 2 - 1) + (params["n_vocab_padding"],))
                     # We don't need to transpose linear module weights anymore because MTJ will do it for us if `transposed_linear` is set to True in the config
                     #if "no_transpose" not in transforms and tensor.ndim == 2:
                     #    tensor = tensor.T
-=======
-                        tensor = torch.nn.functional.pad(tensor, (0,) * (tensor.ndim * 2 - 1) + (params["n_vocab_padding"],))
-                    if "no_transpose" not in transforms and tensor.ndim == 2:
-                        tensor = tensor.T
->>>>>>> 09b5ffc0
                     tensor.unsqueeze_(0)
                     if tensor.dtype is torch.float16 or tensor.dtype is torch.float32:
                         tensor = tensor.bfloat16()
