#!/usr/bin/python3
#==================================================================#
# KoboldAI
# Version: 1.16.4
# By: KoboldAIDev and the KoboldAI Community
#==================================================================#

# External packages
import eventlet
eventlet.monkey_patch(all=True, thread=False)
import os
os.system("")
os.environ['EVENTLET_THREADPOOL_SIZE'] = '1'
from eventlet import tpool

from os import path, getcwd
import time
import re
import json
import collections
import zipfile
import packaging
import contextlib
import traceback
import threading
from typing import Any, Callable, TypeVar, Tuple, Union, Dict, Set, List

import requests
import html
import argparse
import sys
import gc

import lupa

# KoboldAI
import fileops
import gensettings
from utils import debounce
import utils
import structures


if lupa.LUA_VERSION[:2] != (5, 4):
    print(f"Please install lupa==1.10. You have lupa {lupa.__version__}.", file=sys.stderr)


#==================================================================#
# Variables & Storage
#==================================================================#

# Terminal tags for colored text
class colors:
    PURPLE    = '\033[95m'
    BLUE      = '\033[94m'
    CYAN      = '\033[96m'
    GREEN     = '\033[92m'
    YELLOW    = '\033[93m'
    RED       = '\033[91m'
    END       = '\033[0m'
    UNDERLINE = '\033[4m'

# AI models
modellist = [
    ["Load a model from its directory", "NeoCustom", ""],
    ["Load an old GPT-2 model (eg CloverEdition)", "GPT2Custom", ""],
    ["Skein 6B (Hybrid)", "KoboldAI/GPT-J-6B-Skein", "12GB"],
    ["Adventure 6B", "KoboldAI/GPT-J-6B-Adventure", "12GB"],
    ["Lit 6B (NSFW)", "hakurei/lit-6B", "12GB"],
    ["C1 6B (Chatbot)", "hakurei/c1-6B", "12GB"],
    ["Picard 2.7B (Novel)", "KoboldAI/GPT-Neo-2.7B-Picard", "6GB"],
    ["Adventure 2.7B", "KoboldAI/GPT-Neo-2.7B-AID", "6GB"],
    ["Horni 2.7B (NSFW)", "KoboldAI/GPT-Neo-2.7B-Horni", "6GB"],
    ["Horni-LN 2.7B (Novel)", "KoboldAI/GPT-Neo-2.7B-Horni-LN", "6GB"],
    ["Shinen 2.7B (NSFW)", "KoboldAI/GPT-Neo-2.7B-Shinen", "6GB"],
    ["GPT-J 6B", "EleutherAI/gpt-j-6B", "12GB"],
    ["GPT-Neo 2.7B", "EleutherAI/gpt-neo-2.7B", "6GB"],
    ["GPT-Neo 1.3B", "EleutherAI/gpt-neo-1.3B", "3GB"],
    ["GPT-2 XL", "gpt2-xl", "8GB"],
    ["GPT-2 Large", "gpt2-large", "4GB"],
    ["GPT-2 Med", "gpt2-medium", "2GB"],
    ["GPT-2", "gpt2", "1GB"],
    ["OpenAI API (requires API key)", "OAI", ""],
    ["InferKit API (requires API key)", "InferKit", ""],
    ["KoboldAI Server API (Old Google Colab)", "Colab", ""],
    ["Read Only (No AI)", "ReadOnly", ""]
    ]

# Variables
class vars:
    lastact     = ""     # The last action received from the user
    submission  = ""     # Same as above, but after applying input formatting
    lastctx     = ""     # The last context submitted to the generator
    model       = ""     # Model ID string chosen at startup
    model_type  = ""     # Model Type (Automatically taken from the model config)
    noai        = False  # Runs the script without starting up the transformers pipeline
    aibusy      = False  # Stops submissions while the AI is working
    max_length  = 1024    # Maximum number of tokens to submit per action
    ikmax       = 3000   # Maximum number of characters to submit to InferKit
    genamt      = 80     # Amount of text for each action to generate
    ikgen       = 200    # Number of characters for InferKit to generate
    rep_pen     = 1.1    # Default generator repetition_penalty
    temp        = 0.5    # Default generator temperature
    top_p       = 0.9    # Default generator top_p
    top_k       = 0      # Default generator top_k
    tfs         = 1.0    # Default generator tfs (tail-free sampling)
    numseqs     = 1     # Number of sequences to ask the generator to create
    gamestarted = False  # Whether the game has started (disables UI elements)
    gamesaved   = True   # Whether or not current game is saved
    serverstarted = False  # Whether or not the Flask server has started
    prompt      = ""     # Prompt
    memory      = ""     # Text submitted to memory field
    authornote  = ""     # Text submitted to Author's Note field
    authornotetemplate = "[Author's note: <|>]"  # Author's note template
    setauthornotetemplate = authornotetemplate  # Saved author's note template in settings
    andepth     = 3      # How far back in history to append author's note
    actions     = structures.KoboldStoryRegister()  # Actions submitted by user and AI
    actions_metadata = [] # List of dictonaries, one dictonary for every action that contains information about the action like alternative options.
                          # Contains at least the same number of items as actions. Back action will remove an item from actions, but not actions_metadata
                          # Dictonary keys are:
                          # Selected Text: (text the user had selected. None when this is a newly generated action)
                          # Alternative Generated Text: {Text, Pinned, Previous Selection, Edited}
                          # 
    worldinfo   = []     # List of World Info key/value objects
    worldinfo_i = []     # List of World Info key/value objects sans uninitialized entries
    worldinfo_u = {}     # Dictionary of World Info UID - key/value pairs
    wifolders_d = {}     # Dictionary of World Info folder UID-info pairs
    wifolders_l = []     # List of World Info folder UIDs
    wifolders_u = {}     # Dictionary of pairs of folder UID - list of WI UID
    lua_state   = None   # Lua state of the Lua scripting system
    lua_koboldbridge = None  # `koboldbridge` from bridge.lua
    lua_kobold  = None   # `kobold` from` bridge.lua
    lua_koboldcore = None  # `koboldcore` from bridge.lua
    lua_logname = ...    # Name of previous userscript that logged to terminal
    lua_running = False  # Whether or not Lua is running (i.e. wasn't stopped due to an error)
    lua_edited  = set()  # Set of chunk numbers that were edited from a Lua generation modifier
    lua_deleted = set()  # Set of chunk numbers that were deleted from a Lua generation modifier
    generated_tkns = 0   # If using a backend that supports Lua generation modifiers, how many tokens have already been generated, otherwise 0
    abort       = False  # Whether or not generation was aborted by clicking on the submit button during generation
    compiling   = False  # If using a TPU Colab, this will be set to True when the TPU backend starts compiling and then set to False again
    checking    = False  # Whether or not we are actively checking to see if TPU backend is compiling or not
    spfilename  = ""     # Filename of soft prompt to load, or an empty string if not using a soft prompt
    userscripts = []     # List of userscripts to load
    last_userscripts = []  # List of previous userscript filenames from the previous time userscripts were send via usstatitems
    corescript  = "default.lua"  # Filename of corescript to load
    # badwords    = []     # Array of str/chr values that should be removed from output
    badwordsids = [[13460], [6880], [50256], [42496], [4613], [17414], [22039], [16410], [27], [29], [38430], [37922], [15913], [24618], [28725], [58], [47175], [36937], [26700], [12878], [16471], [37981], [5218], [29795], [13412], [45160], [3693], [49778], [4211], [20598], [36475], [33409], [44167], [32406], [29847], [29342], [42669], [685], [25787], [7359], [3784], [5320], [33994], [33490], [34516], [43734], [17635], [24293], [9959], [23785], [21737], [28401], [18161], [26358], [32509], [1279], [38155], [18189], [26894], [6927], [14610], [23834], [11037], [14631], [26933], [46904], [22330], [25915], [47934], [38214], [1875], [14692], [41832], [13163], [25970], [29565], [44926], [19841], [37250], [49029], [9609], [44438], [16791], [17816], [30109], [41888], [47527], [42924], [23984], [49074], [33717], [31161], [49082], [30138], [31175], [12240], [14804], [7131], [26076], [33250], [3556], [38381], [36338], [32756], [46581], [17912], [49146]] # Tokenized array of badwords used to prevent AI artifacting
    deletewi    = None   # Temporary storage for UID to delete
    wirmvwhtsp  = False  # Whether to remove leading whitespace from WI entries
    widepth     = 3      # How many historical actions to scan for WI hits
    mode        = "play" # Whether the interface is in play, memory, or edit mode
    editln      = 0      # Which line was last selected in Edit Mode
    gpu_device  = 0      # Which PyTorch device to use when using pure GPU generation
    url         = "https://api.inferkit.com/v1/models/standard/generate" # InferKit API URL
    oaiurl      = "" # OpenAI API URL
    oaiengines  = "https://api.openai.com/v1/engines"
    colaburl    = ""     # Ngrok url for Google Colab mode
    apikey      = ""     # API key to use for InferKit API calls
    oaiapikey   = ""     # API key to use for OpenAI API calls
    savedir     = getcwd()+"\stories"
    hascuda     = False  # Whether torch has detected CUDA on the system
    usegpu      = False  # Whether to launch pipeline with GPU support
    custmodpth  = ""     # Filesystem location of custom model to run
    formatoptns = {'frmttriminc': True, 'frmtrmblln': False, 'frmtrmspch': False, 'frmtadsnsp': False, 'singleline': False}     # Container for state of formatting options
    importnum   = -1     # Selection on import popup list
    importjs    = {}     # Temporary storage for import data
    loadselect  = ""     # Temporary storage for story filename to load
    spselect    = ""     # Temporary storage for soft prompt filename to load
    spmeta      = None   # Metadata of current soft prompt, or None if not using a soft prompt
    sp          = None   # Current soft prompt tensor (as a NumPy array)
    sp_length   = 0      # Length of current soft prompt in tokens, or 0 if not using a soft prompt
    has_genmod  = False  # Whether or not at least one loaded Lua userscript has a generation modifier
    svowname    = ""     # Filename that was flagged for overwrite confirm
    saveow      = False  # Whether or not overwrite confirm has been displayed
    autosave    = False  # Whether or not to automatically save after each action
    genseqs     = []     # Temporary storage for generated sequences
    recentback  = False  # Whether Back button was recently used without Submitting or Retrying after
    recentrng   = None   # If a new random game was recently generated without Submitting after, this is the topic used (as a string), otherwise this is None
    recentrngm  = None   # If a new random game was recently generated without Submitting after, this is the memory used (as a string), otherwise this is None
    useprompt   = False   # Whether to send the full prompt with every submit action
    breakmodel  = False  # For GPU users, whether to use both system RAM and VRAM to conserve VRAM while offering speedup compared to CPU-only
    bmsupported = False  # Whether the breakmodel option is supported (GPT-Neo/GPT-J only, currently)
    smandelete  = False  # Whether stories can be deleted from inside the browser
    smanrename  = False  # Whether stories can be renamed from inside the browser
    allowsp     = False  # Whether we are allowed to use soft prompts (by default enabled if we're using GPT-2, GPT-Neo or GPT-J)
    modeldim    = -1     # Embedding dimension of your model (e.g. it's 4096 for GPT-J-6B and 2560 for GPT-Neo-2.7B)
    laststory   = None   # Filename (without extension) of most recent story JSON file we loaded
    regex_sl    = re.compile(r'\n*(?<=.) *\n(.|\n)*')  # Pattern for limiting the output to a single line
    acregex_ai  = re.compile(r'\n* *>(.|\n)*')  # Pattern for matching adventure actions from the AI so we can remove them
    acregex_ui  = re.compile(r'^ *(&gt;.*)$', re.MULTILINE)    # Pattern for matching actions in the HTML-escaped story so we can apply colouring, etc (make sure to encase part to format in parentheses)
    comregex_ai = re.compile(r'(?:\n<\|(?:.|\n)*?\|>(?=\n|$))|(?:<\|(?:.|\n)*?\|>\n?)')  # Pattern for matching comments to remove them before sending them to the AI
    comregex_ui = re.compile(r'(&lt;\|(?:.|\n)*?\|&gt;)')  # Pattern for matching comments in the editor
    chatmode    = False
    chatname    = "You"
    adventure   = False
    actionmode  = 1
    dynamicscan = False
    remote      = False
    nopromptgen = False
    rngpersist  = False
    nogenmod    = False
    quiet       = False # If set will suppress any story text from being printed to the console (will only be seen on the client web page)

#==================================================================#
# Function to get model selection at startup
#==================================================================#
def getModelSelection():
    print("    #   Model                           V/RAM\n    =========================================")
    i = 1
    for m in modellist:
        print("    {0} - {1}\t\t{2}".format("{:<2}".format(i), m[0].ljust(15), m[2]))
        i += 1
    print(" ");
    modelsel = 0
    vars.model = ''
    while(vars.model == ''):
        modelsel = input("Model #> ")
        if(modelsel.isnumeric() and int(modelsel) > 0 and int(modelsel) <= len(modellist)):
            vars.model = modellist[int(modelsel)-1][1]
        else:
            print("{0}Please enter a valid selection.{1}".format(colors.RED, colors.END))
    
    # If custom model was selected, get the filesystem location and store it
    if(vars.model == "NeoCustom" or vars.model == "GPT2Custom"):
        print("{0}Please choose the folder where pytorch_model.bin is located:{1}\n".format(colors.CYAN, colors.END))
        
        modpath = fileops.getdirpath(getcwd(), "Select Model Folder")
        
        if(modpath):
            # Save directory to vars
            vars.custmodpth = modpath
        else:
            # Print error and retry model selection
            print("{0}Model select cancelled!{1}".format(colors.RED, colors.END))
            print("{0}Select an AI model to continue:{1}\n".format(colors.CYAN, colors.END))
            getModelSelection()

#==================================================================#
# Return all keys in tokenizer dictionary containing char
#==================================================================#
def gettokenids(char):
    keys = []
    for key in vocab_keys:
        if(key.find(char) != -1):
            keys.append(key)
    return keys

#==================================================================#
# Return Model Name
#==================================================================#
def getmodelname():
    if(args.configname):
       modelname = args.configname
       return modelname
    if(vars.model in ("NeoCustom", "GPT2Custom", "TPUMeshTransformerGPTJ")):
        modelname = os.path.basename(os.path.normpath(vars.custmodpth))
        return modelname
    else:
        modelname = vars.model
        return modelname

#==================================================================#
# Breakmodel configuration functions
#==================================================================#
def device_list(n_layers, primary=None, selected=None):
    device_count = torch.cuda.device_count()
    if(device_count < 2):
        primary = None
    gpu_blocks = breakmodel.gpu_blocks + (device_count - len(breakmodel.gpu_blocks))*[0]
    print(f"{colors.YELLOW}       DEVICE ID  |  LAYERS  |  DEVICE NAME{colors.END}")
    for i in range(device_count):
        name = torch.cuda.get_device_name(i)
        if(len(name) > 47):
            name = "..." + name[-44:]
        row_color = colors.END
        sep_color = colors.YELLOW
        print(f"{row_color}{colors.YELLOW + '->' + row_color if i == selected else '  '} {'(primary)' if i == primary else ' '*9} {i:3}  {sep_color}|{row_color}     {gpu_blocks[i]:3}  {sep_color}|{row_color}  {name}{colors.END}")
    row_color = colors.END
    sep_color = colors.YELLOW
    print(f"{row_color}   {' '*9} N/A  {sep_color}|{row_color}     {n_layers:3}  {sep_color}|{row_color}  (CPU){colors.END}")

def device_config(model):
    global breakmodel, generator
    import breakmodel
    n_layers = model.config.num_layers if hasattr(model.config, "num_layers") else model.config.n_layer
    if(args.breakmodel_gpulayers is not None):
        try:
            breakmodel.gpu_blocks = list(map(int, args.breakmodel_gpulayers.split(',')))
            assert len(breakmodel.gpu_blocks) <= torch.cuda.device_count()
            s = n_layers
            for i in range(len(breakmodel.gpu_blocks)):
                if(breakmodel.gpu_blocks[i] <= -1):
                    breakmodel.gpu_blocks[i] = s
                    break
                else:
                    s -= breakmodel.gpu_blocks[i]
            assert sum(breakmodel.gpu_blocks) <= n_layers
            n_layers -= sum(breakmodel.gpu_blocks)
        except:
            print("WARNING: --layers is malformatted. Please use the --help option to see correct usage of --layers. Defaulting to all layers on device 0.", file=sys.stderr)
            breakmodel.gpu_blocks = [n_layers]
            n_layers = 0
    elif(args.breakmodel_layers is not None):
        breakmodel.gpu_blocks = [n_layers - max(0, min(n_layers, args.breakmodel_layers))]
        n_layers -= sum(breakmodel.gpu_blocks)
    elif(args.model is not None):
        print("Breakmodel not specified, assuming GPU 0")
        breakmodel.gpu_blocks = [n_layers]
        n_layers = 0
    else:
        device_count = torch.cuda.device_count()
        if(device_count > 1):
            print(colors.CYAN + "\nPlease select one of your GPUs to be your primary GPU.")
            print("VRAM usage in your primary GPU will be higher than for your other ones.")
            print("It is recommended you make your fastest GPU your primary GPU.")
            device_list(n_layers)
            while(True):
                primaryselect = input("device ID> ")
                if(primaryselect.isnumeric() and 0 <= int(primaryselect) < device_count):
                    breakmodel.primary_device = int(primaryselect)
                    break
                else:
                    print(f"{colors.RED}Please enter an integer between 0 and {device_count-1}.{colors.END}")
        else:
            breakmodel.primary_device = 0

        print(colors.PURPLE + "\nIf you don't have enough VRAM to run the model on a single GPU")
        print("you can split the model between your CPU and your GPU(s), or between")
        print("multiple GPUs if you have more than one.")
        print("By putting more 'layers' on a GPU or CPU, more computations will be")
        print("done on that device and more VRAM or RAM will be required on that device")
        print("(roughly proportional to number of layers).")
        print("It should be noted that GPUs are orders of magnitude faster than the CPU.")
        print(f"This model has{colors.YELLOW} {n_layers} {colors.PURPLE}layers.{colors.END}\n")

        for i in range(device_count):
            device_list(n_layers, primary=breakmodel.primary_device, selected=i)
            print(f"{colors.CYAN}\nHow many of the remaining{colors.YELLOW} {n_layers} {colors.CYAN}layers would you like to put into device {i}?\nYou can also enter -1 to allocate all remaining layers to this device.{colors.END}\n")
            while(True):
                layerselect = input("# of layers> ")
                if((layerselect.isnumeric() or layerselect.strip() == '-1') and -1 <= int(layerselect) <= n_layers):
                    layerselect = int(layerselect)
                    layerselect = n_layers if layerselect == -1 else layerselect
                    breakmodel.gpu_blocks.append(layerselect)
                    n_layers -= layerselect
                    break
                else:
                    print(f"{colors.RED}Please enter an integer between -1 and {n_layers}.{colors.END}")
            if(n_layers == 0):
                break
    
    print(colors.PURPLE + "\nFinal device configuration:")
    device_list(n_layers)

    # If all layers are on the same device, use the old GPU generation mode
    while(len(breakmodel.gpu_blocks) and breakmodel.gpu_blocks[-1] == 0):
        breakmodel.gpu_blocks.pop()
    if(len(breakmodel.gpu_blocks) and breakmodel.gpu_blocks[-1] in (-1, model.config.num_layers if hasattr(model.config, "num_layers") else model.config.n_layer)):
        vars.breakmodel = False
        vars.usegpu = True
        vars.gpu_device = len(breakmodel.gpu_blocks)-1
        model = model.half().to(vars.gpu_device)
        generator = model.generate
        return

    if(not breakmodel.gpu_blocks):
        print("Nothing assigned to a GPU, reverting to CPU only mode")
        vars.breakmodel = False
        vars.usegpu = False
        model = model.to('cpu').float()
        generator = model.generate
        return
    model.half().to('cpu')
    gc.collect()
    model.transformer.wte.to(breakmodel.primary_device)
    model.transformer.ln_f.to(breakmodel.primary_device)
    if(hasattr(model, 'lm_head')):
        model.lm_head.to(breakmodel.primary_device)
    if(hasattr(model.transformer, 'wpe')):
        model.transformer.wpe.to(breakmodel.primary_device)
    gc.collect()
    GPTNeoModel.forward = breakmodel.new_forward
    if("GPTJModel" in globals()):
        GPTJModel.forward = breakmodel.new_forward
    generator = model.generate
    breakmodel.move_hidden_layers(model.transformer)

#==================================================================#
# Startup
#==================================================================#

# Parsing Parameters
parser = argparse.ArgumentParser(description="KoboldAI Server")
parser.add_argument("--remote", action='store_true', help="Optimizes KoboldAI for Remote Play")
parser.add_argument("--ngrok", action='store_true', help="Optimizes KoboldAI for Remote Play using Ngrok")
parser.add_argument("--model", help="Specify the Model Type to skip the Menu")
parser.add_argument("--path", help="Specify the Path for local models (For model NeoCustom or GPT2Custom)")
parser.add_argument("--cpu", action='store_true', help="By default unattended launches are on the GPU use this option to force CPU usage.")
parser.add_argument("--breakmodel", action='store_true', help=argparse.SUPPRESS)
parser.add_argument("--breakmodel_layers", type=int, help=argparse.SUPPRESS)
parser.add_argument("--breakmodel_gpulayers", type=str, help="If using a model that supports hybrid generation, this is a comma-separated list that specifies how many layers to put on each GPU device. For example to put 8 layers on device 0, 9 layers on device 1 and 11 layers on device 2, use --layers 8,9,11")
parser.add_argument("--override_delete", action='store_true', help="Deleting stories from inside the browser is disabled if you are using --remote and enabled otherwise. Using this option will instead allow deleting stories if using --remote and prevent deleting stories otherwise.")
parser.add_argument("--override_rename", action='store_true', help="Renaming stories from inside the browser is disabled if you are using --remote and enabled otherwise. Using this option will instead allow renaming stories if using --remote and prevent renaming stories otherwise.")
parser.add_argument("--configname", help="Force a fixed configuration name to aid with config management.")
parser.add_argument("--colab", action='store_true', help="Optimize for Google Colab.")
parser.add_argument("--share", action='store_true', default=False, help="If present will launch KoboldAI available to all computers rather than local only")
parser.add_argument("--quiet", action='store_true', default=False, help="If present will suppress any story related text from showing on the console")

args: argparse.Namespace = None
if(os.environ.get("KOBOLDAI_ARGS") is not None):
    import shlex
    args = parser.parse_args(shlex.split(os.environ["KOBOLDAI_ARGS"]))
else:
    args = parser.parse_args()

vars.model = args.model;

if args.quiet:
    vars.quiet = True

if args.colab:
    args.remote = True;
    args.override_rename = True;
    args.override_delete = True;
    
if args.remote:
    vars.remote = True;

if args.ngrok:
    vars.remote = True;

vars.smandelete = vars.remote == args.override_delete
vars.smanrename = vars.remote == args.override_rename

# Select a model to run
if args.model:
    print("Welcome to KoboldAI!\nYou have selected the following Model:", vars.model)
    if args.path:
        print("You have selected the following path for your Model :", args.path)
        vars.custmodpth = args.path;
        vars.colaburl = args.path + "/request"; # Lets just use the same parameter to keep it simple

else:
    print("{0}Welcome to the KoboldAI Server!\nSelect an AI model to continue:{1}\n".format(colors.CYAN, colors.END))
    getModelSelection()

# If transformers model was selected & GPU available, ask to use CPU or GPU
if(not vars.model in ["InferKit", "Colab", "OAI", "ReadOnly", "TPUMeshTransformerGPTJ"]):
    vars.allowsp = True
    # Test for GPU support
    import torch
    
    # Make model path the same as the model name to make this consistent with the other loading method if it isn't a known model type
    # This code is not just a workaround for below, it is also used to make the behavior consistent with other loading methods - Henk717
    if(not vars.model in ["NeoCustom", "GPT2Custom"]):
        vars.custmodpth = vars.model
    elif(vars.model == "NeoCustom"):
        vars.model = os.path.basename(os.path.normpath(vars.custmodpth))

    # Get the model_type from the config or assume a model type if it isn't present
    from transformers import AutoConfig
    if(os.path.isdir(vars.custmodpth.replace('/', '_'))):
        try:
            model_config = AutoConfig.from_pretrained(vars.custmodpth.replace('/', '_'), cache_dir="cache/")
            vars.model_type = model_config.model_type
        except ValueError as e:
            vars.model_type = "not_found"
    else:
        try:
            model_config = AutoConfig.from_pretrained(vars.custmodpth, cache_dir="cache/")
            vars.model_type = model_config.model_type
        except ValueError as e:
            vars.model_type = "not_found"
    if(vars.model_type == "not_found" and vars.model == "NeoCustom"):
        vars.model_type = "gpt_neo"
    elif(vars.model_type == "not_found" and vars.model == "GPT2Custom"):
        vars.model_type = "gpt2"
    elif(vars.model_type == "not_found"):
        print("WARNING: No model type detected, assuming Neo (If this is a GPT2 model use the other menu option or --model GPT2Custom)")
        vars.model_type = "gpt_neo"
    print("{0}Looking for GPU support...{1}".format(colors.PURPLE, colors.END), end="")
    vars.hascuda = torch.cuda.is_available()
    vars.bmsupported = vars.model_type in ("gpt_neo", "gptj") and not args.colab
    if(args.breakmodel is not None and args.breakmodel):
        print("WARNING: --breakmodel is no longer supported. Breakmodel mode is now automatically enabled when --layers is used (see --help for details).", file=sys.stderr)
    if(args.breakmodel_layers is not None):
        print("WARNING: --breakmodel_layers is deprecated. Use --layers instead (see --help for details).", file=sys.stderr)
    if(not vars.bmsupported and (args.breakmodel_gpulayers is not None or args.breakmodel_layers is not None)):
        print("WARNING: This model does not support hybrid generation. --layers will be ignored.", file=sys.stderr)
    if(vars.hascuda):
        print("{0}FOUND!{1}".format(colors.GREEN, colors.END))
    else:
        print("{0}NOT FOUND!{1}".format(colors.YELLOW, colors.END))
    
    if args.model:
        if(vars.hascuda):
            genselected = True
            vars.usegpu = True
            vars.breakmodel = False
        if(vars.bmsupported):
            vars.usegpu = False
            vars.breakmodel = True
        if(args.cpu):
            vars.usegpu = False
            vars.breakmodel = False
    elif(vars.hascuda):    
        if(vars.bmsupported):
            genselected = True
            vars.usegpu = False
            vars.breakmodel = True
        else:
            print("    1 - GPU\n    2 - CPU\n")
            genselected = False
    else:
        genselected = False

    if(vars.hascuda):
        while(genselected == False):
            genselect = input("Mode> ")
            if(genselect == ""):
                vars.breakmodel = False
                vars.usegpu = True
                genselected = True
            elif(genselect.isnumeric() and int(genselect) == 1):
                if(vars.bmsupported):
                    vars.breakmodel = True
                    vars.usegpu = False
                    genselected = True
                else:
                    vars.breakmodel = False
                    vars.usegpu = True
                    genselected = True
            elif(genselect.isnumeric() and int(genselect) == 2):
                vars.breakmodel = False
                vars.usegpu = False
                genselected = True
            else:
                print("{0}Please enter a valid selection.{1}".format(colors.RED, colors.END))

# Ask for API key if InferKit was selected
if(vars.model == "InferKit"):
    if(not path.exists("settings/" + getmodelname().replace('/', '_') + ".settings")):
        # If the client settings file doesn't exist, create it
        print("{0}Please enter your InferKit API key:{1}\n".format(colors.CYAN, colors.END))
        vars.apikey = input("Key> ")
        # Write API key to file
        os.makedirs('settings', exist_ok=True)
        file = open("settings/" + getmodelname().replace('/', '_') + ".settings", "w")
        try:
            js = {"apikey": vars.apikey}
            file.write(json.dumps(js, indent=3))
        finally:
            file.close()
    else:
        # Otherwise open it up
        file = open("settings/" + getmodelname().replace('/', '_') + ".settings", "r")
        # Check if API key exists
        js = json.load(file)
        if("apikey" in js and js["apikey"] != ""):
            # API key exists, grab it and close the file
            vars.apikey = js["apikey"]
            file.close()
        else:
            # Get API key, add it to settings object, and write it to disk
            print("{0}Please enter your InferKit API key:{1}\n".format(colors.CYAN, colors.END))
            vars.apikey = input("Key> ")
            js["apikey"] = vars.apikey
            # Write API key to file
            file = open("settings/" + getmodelname().replace('/', '_') + ".settings", "w")
            try:
                file.write(json.dumps(js, indent=3))
            finally:
                file.close()

# Ask for API key if OpenAI was selected
if(vars.model == "OAI"):
    if(not path.exists("settings/" + getmodelname().replace('/', '_') + ".settings")):
        # If the client settings file doesn't exist, create it
        print("{0}Please enter your OpenAI API key:{1}\n".format(colors.CYAN, colors.END))
        vars.oaiapikey = input("Key> ")
        # Write API key to file
        os.makedirs('settings', exist_ok=True)
        file = open("settings/" + getmodelname().replace('/', '_') + ".settings", "w")
        try:
            js = {"oaiapikey": vars.oaiapikey}
            file.write(json.dumps(js, indent=3))
        finally:
            file.close()
    else:
        # Otherwise open it up
        file = open("settings/" + getmodelname().replace('/', '_') + ".settings", "r")
        # Check if API key exists
        js = json.load(file)
        if("oaiapikey" in js and js["oaiapikey"] != ""):
            # API key exists, grab it and close the file
            vars.oaiapikey = js["oaiapikey"]
            file.close()
        else:
            # Get API key, add it to settings object, and write it to disk
            print("{0}Please enter your OpenAI API key:{1}\n".format(colors.CYAN, colors.END))
            vars.oaiapikey = input("Key> ")
            js["oaiapikey"] = vars.oaiapikey
            # Write API key to file
            file = open("settings/" + getmodelname().replace('/', '_') + ".settings", "w")
            try:
                file.write(json.dumps(js, indent=3))
            finally:
                file.close()
    
    # Get list of models from OAI
    print("{0}Retrieving engine list...{1}".format(colors.PURPLE, colors.END), end="")
    req = requests.get(
        vars.oaiengines, 
        headers = {
            'Authorization': 'Bearer '+vars.oaiapikey
            }
        )
    if(req.status_code == 200):
        print("{0}OK!{1}".format(colors.GREEN, colors.END))
        print("{0}Please select an engine to use:{1}\n".format(colors.CYAN, colors.END))
        engines = req.json()["data"]
        # Print list of engines
        i = 0
        for en in engines:
            print("    {0} - {1} ({2})".format(i, en["id"], "\033[92mready\033[0m" if en["ready"] == True else "\033[91mnot ready\033[0m"))
            i += 1
        # Get engine to use
        print("")
        engselected = False
        while(engselected == False):
            engine = input("Engine #> ")
            if(engine.isnumeric() and int(engine) < len(engines)):
                vars.oaiurl = "https://api.openai.com/v1/engines/{0}/completions".format(engines[int(engine)]["id"])
                engselected = True
            else:
                print("{0}Please enter a valid selection.{1}".format(colors.RED, colors.END))
    else:
        # Something went wrong, print the message and quit since we can't initialize an engine
        print("{0}ERROR!{1}".format(colors.RED, colors.END))
        print(req.json())
        quit()

# Ask for ngrok url if Google Colab was selected
if(vars.model == "Colab"):
    if(vars.colaburl == ""):
        print("{0}NOTE: For the modern KoboldAI Colab's you open the links directly in your browser.\nThis option is only for the KoboldAI Server API, not all features are supported in this mode.\n".format(colors.YELLOW, colors.END))
        print("{0}Enter the URL of the server (For example a trycloudflare link):{1}\n".format(colors.CYAN, colors.END))
        vars.colaburl = input("URL> ") + "/request"

if(vars.model == "ReadOnly"):
    vars.noai = True

# Set logging level to reduce chatter from Flask
import logging
log = logging.getLogger('werkzeug')
log.setLevel(logging.ERROR)

# Start flask & SocketIO
print("{0}Initializing Flask... {1}".format(colors.PURPLE, colors.END), end="")
from flask import Flask, render_template, Response, request, copy_current_request_context
from flask_socketio import SocketIO, emit
app = Flask(__name__)
app.config['SECRET KEY'] = 'secret!'
socketio = SocketIO(app, async_method="eventlet")
print("{0}OK!{1}".format(colors.GREEN, colors.END))

# Start transformers and create pipeline
if(not vars.model in ["InferKit", "Colab", "OAI", "ReadOnly", "TPUMeshTransformerGPTJ"]):
    if(not vars.noai):
        print("{0}Initializing transformers, please wait...{1}".format(colors.PURPLE, colors.END))
        from transformers import StoppingCriteria, GPT2TokenizerFast, GPT2LMHeadModel, GPTNeoForCausalLM, GPTNeoModel, AutoModelForCausalLM, AutoTokenizer
        try:
            from transformers import GPTJModel
        except:
            pass
        import transformers.generation_utils
        from transformers import __version__ as transformers_version

        # Patch transformers to use our soft prompt
        def patch_causallm(cls):
            old_forward = cls.forward
            def new_causallm_forward(self, *args, **kwargs):
                input_ids = kwargs.get('input_ids').to(self.device)
                assert input_ids is not None
                kwargs['input_ids'] = None
                if(vars.sp is not None):
                    shifted_input_ids = input_ids - self.config.vocab_size
                input_ids.clamp_(max=self.config.vocab_size-1)
                inputs_embeds = self.transformer.wte(input_ids)
                if(vars.sp is not None):
                    vars.sp = vars.sp.to(inputs_embeds.dtype).to(inputs_embeds.device)
                    inputs_embeds = torch.where(
                        (shifted_input_ids >= 0)[..., None],
                        vars.sp[shifted_input_ids.clamp(min=0)],
                        inputs_embeds,
                    )
                kwargs['inputs_embeds'] = inputs_embeds
                return old_forward(self, *args, **kwargs)
            cls.forward = new_causallm_forward
        for cls in (GPT2LMHeadModel, GPTNeoForCausalLM):
            patch_causallm(cls)
        try:
            from transformers import GPTJForCausalLM
            patch_causallm(GPTJForCausalLM)
        except:
            pass


        # Patch transformers to use our custom logit warpers
        from transformers import LogitsProcessorList, LogitsWarper, LogitsProcessor, TopKLogitsWarper, TopPLogitsWarper, TemperatureLogitsWarper, RepetitionPenaltyLogitsProcessor

        def dynamic_processor_wrap(cls, field_name, var_name, cond=None):
            old_call = cls.__call__
            def new_call(self, *args, **kwargs):
                setattr(self, field_name, getattr(vars, var_name))
                assert len(args) == 2
                if(cond is None or cond(getattr(vars, var_name))):
                    return old_call(self, *args, **kwargs)
                return args[1]
            cls.__call__ = new_call
        dynamic_processor_wrap(RepetitionPenaltyLogitsProcessor, "penalty", "rep_pen", cond=lambda x: x != 1.0)
        dynamic_processor_wrap(TopKLogitsWarper, "top_k", "top_k", cond=lambda x: x > 0)
        dynamic_processor_wrap(TopPLogitsWarper, "top_p", "top_p", cond=lambda x: x < 1.0)
        dynamic_processor_wrap(TemperatureLogitsWarper, "temperature", "temp", cond=lambda x: x != 1.0)

        class TailFreeLogitsWarper(LogitsWarper):

            def __init__(self, tfs: float, filter_value: float = -float("Inf"), min_tokens_to_keep: int = 1):
                tfs = float(tfs)
                if tfs < 0 or tfs > 1.0:
                    raise ValueError(f"`tfs` has to be a float > 0 and < 1, but is {tfs}")
                self.tfs = tfs
                self.filter_value = filter_value
                self.min_tokens_to_keep = min_tokens_to_keep

            def __call__(self, input_ids: torch.LongTensor, scores: torch.FloatTensor) -> torch.FloatTensor:
                self.tfs = vars.tfs

                if self.filter_value >= 1.0:
                    return scores
                sorted_logits, sorted_indices = torch.sort(scores, descending=True)
                probs = sorted_logits.softmax(dim=-1)

                # Compute second derivative normalized CDF
                d2 = probs.diff().diff().abs()
                normalized_d2 = d2 / d2.sum(dim=-1, keepdim=True)
                normalized_d2_cdf = normalized_d2.cumsum(dim=-1)

                # Remove tokens with CDF value above the threshold (token with 0 are kept)
                sorted_indices_to_remove = normalized_d2_cdf > self.tfs

                # Centre the distribution around the cutoff as in the original implementation of the algorithm
                sorted_indices_to_remove = torch.cat(
                    (
                        torch.zeros(scores.shape[0], 1, dtype=torch.bool, device=scores.device),
                        sorted_indices_to_remove,
                        torch.ones(scores.shape[0], 1, dtype=torch.bool, device=scores.device),
                    ),
                    dim=-1,
                )

                if self.min_tokens_to_keep > 1:
                    # Keep at least min_tokens_to_keep
                    sorted_indices_to_remove[..., : self.min_tokens_to_keep] = 0

                indices_to_remove = sorted_indices_to_remove.scatter(1, sorted_indices, sorted_indices_to_remove)
                scores = scores.masked_fill(indices_to_remove, self.filter_value)
                return scores
        
        class LuaLogitsProcessor(LogitsProcessor):

            def __init__(self):
                pass

            def __call__(self, input_ids: torch.LongTensor, scores: torch.FloatTensor) -> torch.FloatTensor:
                assert scores.ndim == 2
                assert input_ids.ndim == 2
                self.regeneration_required = False
                self.halt = False

                scores_shape = scores.shape
                scores_list = scores.tolist()
                vars.lua_koboldbridge.logits = vars.lua_state.table()
                for r, row in enumerate(scores_list):
                    vars.lua_koboldbridge.logits[r+1] = vars.lua_state.table(*row)
                vars.lua_koboldbridge.vocab_size = scores_shape[-1]

                execute_genmod()

                scores = torch.tensor(
                    tuple(tuple(row.values()) for row in vars.lua_koboldbridge.logits.values()),
                    device=scores.device,
                    dtype=scores.dtype,
                )
                assert scores.shape == scores_shape

                return scores
        
        def new_get_logits_processor(*args, **kwargs) -> LogitsProcessorList:
            processors = new_get_logits_processor.old_get_logits_processor(*args, **kwargs)
            processors.insert(0, LuaLogitsProcessor())
            return processors
        new_get_logits_processor.old_get_logits_processor = transformers.generation_utils.GenerationMixin._get_logits_processor
        transformers.generation_utils.GenerationMixin._get_logits_processor = new_get_logits_processor

        def new_get_logits_warper(beams: int = 1,) -> LogitsProcessorList:
            warper_list = LogitsProcessorList()
            warper_list.append(TopKLogitsWarper(top_k=1, min_tokens_to_keep=1 + (beams > 1)))
            warper_list.append(TopPLogitsWarper(top_p=0.5, min_tokens_to_keep=1 + (beams > 1)))
            warper_list.append(TailFreeLogitsWarper(tfs=0.5, min_tokens_to_keep=1 + (beams > 1)))
            warper_list.append(TemperatureLogitsWarper(temperature=0.5))
            return warper_list
        
        def new_sample(self, *args, **kwargs):
            assert kwargs.pop("logits_warper", None) is not None
            kwargs["logits_warper"] = new_get_logits_warper(
                beams=1,
            )
            return new_sample.old_sample(self, *args, **kwargs)
        new_sample.old_sample = transformers.generation_utils.GenerationMixin.sample
        transformers.generation_utils.GenerationMixin.sample = new_sample


        # Allow bad words filter to ban <|endoftext|> token
        import transformers.generation_logits_process
        def new_init(self, bad_words_ids: List[List[int]], eos_token_id: int):
            return new_init.old_init(self, bad_words_ids, -1)
        new_init.old_init = transformers.generation_logits_process.NoBadWordsLogitsProcessor.__init__
        transformers.generation_logits_process.NoBadWordsLogitsProcessor.__init__ = new_init


        # Sets up dynamic world info scanner
        class DynamicWorldInfoScanCriteria(StoppingCriteria):
            def __init__(
                self,
                tokenizer,
                excluded_world_info: List[Set],
            ):
                self.regeneration_required = False
                self.halt = False
                self.tokenizer = tokenizer
                self.excluded_world_info = excluded_world_info
            def __call__(
                self,
                input_ids: torch.LongTensor,
                scores: torch.FloatTensor,
                **kwargs,
            ) -> bool:
                vars.generated_tkns += 1
                if(vars.lua_koboldbridge.generated_cols and vars.generated_tkns != vars.lua_koboldbridge.generated_cols):
                    raise RuntimeError(f"Inconsistency detected between KoboldAI Python and Lua backends ({vars.generated_tkns} != {vars.lua_koboldbridge.generated_cols})")
                if(vars.abort or vars.generated_tkns >= vars.genamt):
                    self.regeneration_required = False
                    self.halt = False
                    return True

                assert input_ids.ndim == 2
                assert len(self.excluded_world_info) == input_ids.shape[0]
                self.regeneration_required = vars.lua_koboldbridge.regeneration_required
                self.halt = not vars.lua_koboldbridge.generating
                vars.lua_koboldbridge.regeneration_required = False

                for i in range(vars.numseqs):
                    vars.lua_koboldbridge.generated[i+1][vars.generated_tkns] = int(input_ids[i, -1].item())

                if(not vars.dynamicscan):
                    return self.regeneration_required or self.halt
                tail = input_ids[..., -vars.generated_tkns:]
                for i, t in enumerate(tail):
                    decoded = tokenizer.decode(t)
                    _, found = checkworldinfo(decoded, force_use_txt=True, actions=vars._actions)
                    found -= self.excluded_world_info[i]
                    if(len(found) != 0):
                        self.regeneration_required = True
                        break
                return self.regeneration_required or self.halt
        old_get_stopping_criteria = transformers.generation_utils.GenerationMixin._get_stopping_criteria
        def new_get_stopping_criteria(self, *args, **kwargs):
            stopping_criteria = old_get_stopping_criteria(self, *args, **kwargs)
            global tokenizer
            self.kai_scanner = DynamicWorldInfoScanCriteria(
                tokenizer=tokenizer,
                excluded_world_info=self.kai_scanner_excluded_world_info,
            )
            stopping_criteria.insert(0, self.kai_scanner)
            return stopping_criteria
        transformers.generation_utils.GenerationMixin._get_stopping_criteria = new_get_stopping_criteria

        def get_hidden_size_from_model(model):
            try:
                return int(model.transformer.hidden_size)
            except:
                try:
                    return int(model.transformer.embed_dim)
                except:
                    return int(model.lm_head.in_features)
        
        def maybe_low_cpu_mem_usage() -> Dict[str, Any]:
            if(packaging.version.parse(transformers_version) < packaging.version.parse("4.11.0")):
                print(f"\nWARNING:  Please upgrade to transformers 4.11.0 for lower RAM usage.  You have transformers {transformers_version}.", file=sys.stderr)
                return {}
            return {"low_cpu_mem_usage": True}
        
        @contextlib.contextmanager
        def maybe_use_float16(always_use=False):
            if(always_use or (vars.hascuda and (vars.usegpu or vars.breakmodel))):
                original_dtype = torch.get_default_dtype()
                torch.set_default_dtype(torch.float16)
                yield True
                torch.set_default_dtype(original_dtype)
            else:
                yield False

        # If custom GPT2 model was chosen
        if(vars.model == "GPT2Custom"):
            model_config = open(vars.custmodpth + "/config.json", "r")
            js   = json.load(model_config)
            with(maybe_use_float16()):
                model = GPT2LMHeadModel.from_pretrained(vars.custmodpth, cache_dir="cache/")
            tokenizer = GPT2TokenizerFast.from_pretrained(vars.custmodpth, cache_dir="cache/")
            vars.modeldim = get_hidden_size_from_model(model)
            # Is CUDA available? If so, use GPU, otherwise fall back to CPU
            if(vars.hascuda and vars.usegpu):
                model = model.half().to(vars.gpu_device)
                generator = model.generate
            else:
                model = model.to('cpu').float()
                generator = model.generate
        # Use the Generic implementation
        else:
            lowmem = maybe_low_cpu_mem_usage()
            # We must disable low_cpu_mem_usage (by setting lowmem to {}) if
            # using a GPT-2 model because GPT-2 is not compatible with this
            # feature yet
            if(vars.model_type == "gpt2"):
                lowmem = {}

            # Download model from Huggingface if it does not exist, otherwise load locally
            if(os.path.isdir(vars.custmodpth)):
               with(maybe_use_float16()):
                   try:
                       tokenizer = AutoTokenizer.from_pretrained(vars.custmodpth, cache_dir="cache/")
                   except ValueError as e:
                       tokenizer = GPT2TokenizerFast.from_pretrained(vars.custmodpth, cache_dir="cache/")
                   try:
                       model     = AutoModelForCausalLM.from_pretrained(vars.custmodpth, cache_dir="cache/", **lowmem)
                   except ValueError as e:
                       model     = GPTNeoForCausalLM.from_pretrained(vars.custmodpth, cache_dir="cache/", **lowmem)
            elif(os.path.isdir(format(vars.model.replace('/', '_')))):
               with(maybe_use_float16()):
                   try:
                       tokenizer = AutoTokenizer.from_pretrained(vars.model.replace('/', '_'), cache_dir="cache/")
                   except ValueError as e:
                       tokenizer = GPT2TokenizerFast.from_pretrained(vars.model.replace('/', '_'), cache_dir="cache/")
                   try:
                       model     = AutoModelForCausalLM.from_pretrained(vars.model.replace('/', '_'), cache_dir="cache/", **lowmem)
                   except ValueError as e:
                       model     = GPTNeoForCausalLM.from_pretrained(vars.model.replace('/', '_'), cache_dir="cache/", **lowmem)
            else:
                try:
                    tokenizer = AutoTokenizer.from_pretrained(vars.model, cache_dir="cache/")
                except ValueError as e:
                    tokenizer = GPT2TokenizerFast.from_pretrained(vars.model, cache_dir="cache/")
                with(maybe_use_float16()):
                    try:
                        model     = AutoModelForCausalLM.from_pretrained(vars.model, cache_dir="cache/", **lowmem)
                    except ValueError as e:
                        model     = GPTNeoForCausalLM.from_pretrained(vars.model, cache_dir="cache/", **lowmem)
                
                if not args.colab:
                    model = model.half()
                    import shutil
                    shutil.rmtree("cache/")
                    model.save_pretrained("/models/{}".format(vars.model.replace('/', '_')))
                    tokenizer.save_pretrained("/models/{}".format(vars.model.replace('/', '_')))
            
            if(vars.hascuda):
                if(vars.usegpu):
                    vars.modeldim = get_hidden_size_from_model(model)
                    model = model.half().to(vars.gpu_device)
                    generator = model.generate
                elif(vars.breakmodel):  # Use both RAM and VRAM (breakmodel)
                    vars.modeldim = get_hidden_size_from_model(model)
                    device_config(model)
                else:
                    model = model.to('cpu').float()
                    vars.modeldim = get_hidden_size_from_model(model)
                    generator = model.generate
            else:
                model.to('cpu').float()
                vars.modeldim = get_hidden_size_from_model(model)
                generator = model.generate
        
        # Suppress Author's Note by flagging square brackets (Old implementation)
        #vocab         = tokenizer.get_vocab()
        #vocab_keys    = vocab.keys()
        #vars.badwords = gettokenids("[")
        #for key in vars.badwords:
        #    vars.badwordsids.append([vocab[key]])
		
        print("{0}OK! {1} pipeline created!{2}".format(colors.GREEN, vars.model, colors.END))
    
    else:
        from transformers import GPT2TokenizerFast
        tokenizer = GPT2TokenizerFast.from_pretrained("gpt2", cache_dir="cache/")
else:
    def tpumtjgetsofttokens():
        soft_tokens = None
        if(vars.sp is None):
            global np
            if 'np' not in globals():
                import numpy as np
            tensor = np.zeros((1, tpu_mtj_backend.params["d_model"]), dtype=np.float32)
            rows = tensor.shape[0]
            padding_amount = tpu_mtj_backend.params["seq"] - (tpu_mtj_backend.params["seq"] % -tpu_mtj_backend.params["cores_per_replica"]) - rows
            tensor = np.pad(tensor, ((0, padding_amount), (0, 0)))
            tensor = tensor.reshape(
                tpu_mtj_backend.params["cores_per_replica"],
                -1,
                tpu_mtj_backend.params["d_model"],
            )
            vars.sp = tpu_mtj_backend.shard_xmap(tensor)
        soft_tokens = np.arange(
            tpu_mtj_backend.params["n_vocab"] + tpu_mtj_backend.params["n_vocab_padding"],
            tpu_mtj_backend.params["n_vocab"] + tpu_mtj_backend.params["n_vocab_padding"] + vars.sp_length,
            dtype=np.uint32
        )
        return soft_tokens

    def tpumtjgenerate_warper_callback(scores) -> "np.array":
        scores_shape = scores.shape
        scores_list = scores.tolist()
        vars.lua_koboldbridge.logits = vars.lua_state.table()
        for r, row in enumerate(scores_list):
            vars.lua_koboldbridge.logits[r+1] = vars.lua_state.table(*row)
        vars.lua_koboldbridge.vocab_size = scores_shape[-1]

        execute_genmod()

        scores = np.array(
            tuple(tuple(row.values()) for row in vars.lua_koboldbridge.logits.values()),
            dtype=scores.dtype,
        )
        assert scores.shape == scores_shape

        return scores
    
    def tpumtjgenerate_stopping_callback(generated, n_generated, excluded_world_info) -> Tuple[List[set], bool, bool]:
        vars.generated_tkns += 1

        assert len(excluded_world_info) == len(generated)
        regeneration_required = vars.lua_koboldbridge.regeneration_required
        halt = vars.abort or not vars.lua_koboldbridge.generating or vars.generated_tkns >= vars.genamt
        vars.lua_koboldbridge.regeneration_required = False

        global past

        for i in range(vars.numseqs):
            vars.lua_koboldbridge.generated[i+1][vars.generated_tkns] = int(generated[i, tpu_mtj_backend.params["seq"] + n_generated - 1].item())

        if(not vars.dynamicscan or halt):
            return excluded_world_info, regeneration_required, halt

        for i, t in enumerate(generated):
            decoded = tokenizer.decode(past[i]) + tokenizer.decode(t[tpu_mtj_backend.params["seq"] : tpu_mtj_backend.params["seq"] + n_generated])
            _, found = checkworldinfo(decoded, force_use_txt=True, actions=vars._actions)
            found -= excluded_world_info[i]
            if(len(found) != 0):
                regeneration_required = True
                break
        return excluded_world_info, regeneration_required, halt

    def tpumtjgenerate_compiling_callback() -> None:
        print(colors.GREEN + "TPU backend compilation triggered" + colors.END)
        vars.compiling = True

    def tpumtjgenerate_stopped_compiling_callback() -> None:
        vars.compiling = False
    
    def tpumtjgenerate_settings_callback() -> dict:
        return {
            "top_p": float(vars.top_p),
            "temp": float(vars.temp),
            "top_k": int(vars.top_k),
            "tfs": float(vars.tfs),
            "repetition_penalty": float(vars.rep_pen),
        }

    # If we're running Colab or OAI, we still need a tokenizer.
    if(vars.model == "Colab"):
        from transformers import GPT2TokenizerFast
        tokenizer = GPT2TokenizerFast.from_pretrained("EleutherAI/gpt-neo-2.7B", cache_dir="cache/")
    elif(vars.model == "OAI"):
        from transformers import GPT2TokenizerFast
        tokenizer = GPT2TokenizerFast.from_pretrained("gpt2", cache_dir="cache/")
    # Load the TPU backend if requested
    elif(vars.model == "TPUMeshTransformerGPTJ"):
        print("{0}Initializing Mesh Transformer JAX, please wait...{1}".format(colors.PURPLE, colors.END))
        assert vars.model == "TPUMeshTransformerGPTJ" and vars.custmodpth and os.path.isdir(vars.custmodpth)
        import tpu_mtj_backend
        tpu_mtj_backend.warper_callback = tpumtjgenerate_warper_callback
        tpu_mtj_backend.stopping_callback = tpumtjgenerate_stopping_callback
        tpu_mtj_backend.compiling_callback = tpumtjgenerate_compiling_callback
        tpu_mtj_backend.stopped_compiling_callback = tpumtjgenerate_stopped_compiling_callback
        tpu_mtj_backend.settings_callback = tpumtjgenerate_settings_callback
        tpu_mtj_backend.load_model(vars.custmodpth)
        vars.allowsp = True
        vars.modeldim = int(tpu_mtj_backend.params["d_model"])
        tokenizer = tpu_mtj_backend.tokenizer

# Set up Flask routes
@app.route('/')
@app.route('/index')
def index():
    return render_template('index.html')
@app.route('/download')
def download():
    save_format = request.args.get("format", "json").strip().lower()

    if(save_format == "plaintext"):
        txt = vars.prompt + "".join(vars.actions.values())
        save = Response(txt)
        filename = path.basename(vars.savedir)
        if filename[-5:] == ".json":
            filename = filename[:-5]
        save.headers.set('Content-Disposition', 'attachment', filename='%s.txt' % filename)
        return(save)

    # Build json to write
    js = {}
    js["gamestarted"] = vars.gamestarted
    js["prompt"]      = vars.prompt
    js["memory"]      = vars.memory
    js["authorsnote"] = vars.authornote
    js["anotetemplate"] = vars.authornotetemplate
    js["actions"]     = tuple(vars.actions.values())
    js["actions_metadata"] = vars.actions_metadata
    js["worldinfo"]   = []
        
    # Extract only the important bits of WI
    for wi in vars.worldinfo:
        if(wi["constant"] or wi["key"] != ""):
            js["worldinfo"].append({
                "key": wi["key"],
                "keysecondary": wi["keysecondary"],
                "content": wi["content"],
                "comment": wi["comment"],
                "folder": wi["folder"],
                "selective": wi["selective"],
                "constant": wi["constant"]
            })
    
    save = Response(json.dumps(js, indent=3))
    filename = path.basename(vars.savedir)
    if filename[-5:] == ".json":
        filename = filename[:-5]
    save.headers.set('Content-Disposition', 'attachment', filename='%s.json' % filename)
    return(save)


#============================ LUA API =============================#

if(path.exists("settings/" + getmodelname().replace('/', '_') + ".settings")):
    file = open("settings/" + getmodelname().replace('/', '_') + ".settings", "r")
    js   = json.load(file)
    if("userscripts" in js):
        vars.userscripts = []
        for userscript in js["userscripts"]:
            if type(userscript) is not str:
                continue
            userscript = userscript.strip()
            if len(userscript) != 0 and all(q not in userscript for q in ("..", ":")) and all(userscript[0] not in q for q in ("/", "\\")) and os.path.exists(fileops.uspath(userscript)):
                vars.userscripts.append(userscript)
    if("corescript" in js and type(js["corescript"]) is str and all(q not in js["corescript"] for q in ("..", ":")) and all(js["corescript"][0] not in q for q in ("/", "\\"))):
        vars.corescript = js["corescript"]
    else:
        vars.corescript = "default.lua"
    file.close()

def lua_log_format_name(name):
    return f"[{name}]" if type(name) is str else "CORE"

_bridged = {}
F = TypeVar("F", bound=Callable)
def bridged_kwarg(name=None):
    def _bridged_kwarg(f: F):
        _bridged[name if name is not None else f.__name__[4:] if f.__name__[:4] == "lua_" else f.__name__] = f
        return f
    return _bridged_kwarg

#==================================================================#
#  Event triggered when a userscript is loaded
#==================================================================#
@bridged_kwarg()
def load_callback(filename, modulename):
    print(colors.GREEN + f"Loading Userscript [{modulename}] <{filename}>" + colors.END)

#==================================================================#
#  Load all Lua scripts
#==================================================================#
def load_lua_scripts():
    print(colors.GREEN + "Loading Core Script" + colors.END)

    filenames = []
    modulenames = []
    descriptions = []

    lst = fileops.getusfiles(long_desc=True)
    filenames_dict = {ob["filename"]: i for i, ob in enumerate(lst)}

    for filename in vars.userscripts:
        if filename in filenames_dict:
            i = filenames_dict[filename]
            filenames.append(filename)
            modulenames.append(lst[i]["modulename"])
            descriptions.append(lst[i]["description"])

    vars.has_genmod = False

    try:
        vars.lua_koboldbridge.obliterate_multiverse()
        tpool.execute(vars.lua_koboldbridge.load_corescript, vars.corescript)
        vars.has_genmod = tpool.execute(vars.lua_koboldbridge.load_userscripts, filenames, modulenames, descriptions)
        vars.lua_running = True
    except lupa.LuaError as e:
        try:
            vars.lua_koboldbridge.obliterate_multiverse()
        except:
            pass
        vars.lua_running = False
        if(vars.serverstarted):
            emit('from_server', {'cmd': 'errmsg', 'data': 'Lua script error; please check console.'}, broadcast=True)
            sendUSStatItems()
        print("{0}{1}{2}".format(colors.RED, "***LUA ERROR***: ", colors.END), end="", file=sys.stderr)
        print("{0}{1}{2}".format(colors.RED, str(e).replace("\033", ""), colors.END), file=sys.stderr)
        print("{0}{1}{2}".format(colors.YELLOW, "Lua engine stopped; please open 'Userscripts' and press Load to reinitialize scripts.", colors.END), file=sys.stderr)
        if(vars.serverstarted):
            set_aibusy(0)

#==================================================================#
#  Print message that originates from the userscript with the given name
#==================================================================#
@bridged_kwarg()
def lua_print(msg):
    if(vars.lua_logname != vars.lua_koboldbridge.logging_name):
        vars.lua_logname = vars.lua_koboldbridge.logging_name
        print(colors.BLUE + lua_log_format_name(vars.lua_logname) + ":" + colors.END, file=sys.stderr)
    print(colors.PURPLE + msg.replace("\033", "") + colors.END)

#==================================================================#
#  Print warning that originates from the userscript with the given name
#==================================================================#
@bridged_kwarg()
def lua_warn(msg):
    if(vars.lua_logname != vars.lua_koboldbridge.logging_name):
        vars.lua_logname = vars.lua_koboldbridge.logging_name
        print(colors.BLUE + lua_log_format_name(vars.lua_logname) + ":" + colors.END, file=sys.stderr)
    print(colors.YELLOW + msg.replace("\033", "") + colors.END)

#==================================================================#
#  Decode tokens into a string using current tokenizer
#==================================================================#
@bridged_kwarg()
def lua_decode(tokens):
    tokens = list(tokens.values())
    assert type(tokens) is list
    if("tokenizer" not in globals()):
        from transformers import GPT2TokenizerFast
        global tokenizer
        tokenizer = GPT2TokenizerFast.from_pretrained("gpt2", cache_dir="cache/")
    return tokenizer.decode(tokens)

#==================================================================#
#  Encode string into list of token IDs using current tokenizer
#==================================================================#
@bridged_kwarg()
def lua_encode(string):
    assert type(string) is str
    if("tokenizer" not in globals()):
        from transformers import GPT2TokenizerFast
        global tokenizer
        tokenizer = GPT2TokenizerFast.from_pretrained("gpt2", cache_dir="cache/")
    return tokenizer.encode(string, max_length=int(4e9), truncation=True)

#==================================================================#
#  Computes context given a submission, Lua array of entry UIDs and a Lua array
#  of folder UIDs
#==================================================================#
@bridged_kwarg()
def lua_compute_context(submission, entries, folders, kwargs):
    assert type(submission) is str
    if(kwargs is None):
        kwargs = vars.lua_state.table()
    actions = vars._actions if vars.lua_koboldbridge.userstate == "genmod" else vars.actions
    allowed_entries = None
    allowed_folders = None
    if(entries is not None):
        allowed_entries = set()
        i = 1
        while(entries[i] is not None):
            allowed_entries.add(int(entries[i]))
            i += 1
    if(folders is not None):
        allowed_folders = set()
        i = 1
        while(folders[i] is not None):
            allowed_folders.add(int(folders[i]))
            i += 1
    winfo, mem, anotetxt, _ = calcsubmitbudgetheader(
        submission,
        allowed_entries=allowed_entries,
        allowed_folders=allowed_folders,
        force_use_txt=True,
        scan_story=kwargs["scan_story"] if kwargs["scan_story"] != None else True,
    )
    txt, _, _ = calcsubmitbudget(
        len(actions),
        winfo,
        mem,
        anotetxt,
        actions,
    )
    return tokenizer.decode(txt)

#==================================================================#
#  Get property of a world info entry given its UID and property name
#==================================================================#
@bridged_kwarg()
def lua_get_attr(uid, k):
    assert type(uid) is int and type(k) is str
    if(uid in vars.worldinfo_u and k in (
        "key",
        "keysecondary",
        "content",
        "comment",
        "folder",
        "num",
        "selective",
        "constant",
        "uid",
    )):
        return vars.worldinfo_u[uid][k]

#==================================================================#
#  Set property of a world info entry given its UID, property name and new value
#==================================================================#
@bridged_kwarg()
def lua_set_attr(uid, k, v):
    assert type(uid) is int and type(k) is str
    assert uid in vars.worldinfo_u and k in (
        "key",
        "keysecondary",
        "content",
        "comment",
        "selective",
        "constant",
    )
    if(type(vars.worldinfo_u[uid][k]) is int and type(v) is float):
        v = int(v)
    assert type(vars.worldinfo_u[uid][k]) is type(v)
    vars.worldinfo_u[uid][k] = v
    print(colors.GREEN + f"{lua_log_format_name(vars.lua_koboldbridge.logging_name)} set {k} of world info entry {uid} to {v}" + colors.END)

#==================================================================#
#  Get property of a world info folder given its UID and property name
#==================================================================#
@bridged_kwarg()
def lua_folder_get_attr(uid, k):
    assert type(uid) is int and type(k) is str
    if(uid in vars.wifolders_d and k in (
        "name",
    )):
        return vars.wifolders_d[uid][k]

#==================================================================#
#  Set property of a world info folder given its UID, property name and new value
#==================================================================#
@bridged_kwarg()
def lua_folder_set_attr(uid, k, v):
    assert type(uid) is int and type(k) is str
    assert uid in vars.wifolders_d and k in (
        "name",
    )
    if(type(vars.wifolders_d[uid][k]) is int and type(v) is float):
        v = int(v)
    assert type(vars.wifolders_d[uid][k]) is type(v)
    vars.wifolders_d[uid][k] = v
    print(colors.GREEN + f"{lua_log_format_name(vars.lua_koboldbridge.logging_name)} set {k} of world info folder {uid} to {v}" + colors.END)

#==================================================================#
#  Get the "Amount to Generate"
#==================================================================#
@bridged_kwarg()
def lua_get_genamt():
    return vars.genamt

#==================================================================#
#  Set the "Amount to Generate"
#==================================================================#
@bridged_kwarg()
def lua_set_genamt(genamt):
    assert vars.lua_koboldbridge.userstate != "genmod" and type(genamt) in (int, float) and genamt >= 0
    print(colors.GREEN + f"{lua_log_format_name(vars.lua_koboldbridge.logging_name)} set genamt to {int(genamt)}" + colors.END)
    vars.genamt = int(genamt)

#==================================================================#
#  Get the "Gens Per Action"
#==================================================================#
@bridged_kwarg()
def lua_get_numseqs():
    return vars.numseqs

#==================================================================#
#  Set the "Gens Per Action"
#==================================================================#
@bridged_kwarg()
def lua_set_numseqs(numseqs):
    assert type(numseqs) in (int, float) and numseqs >= 1
    print(colors.GREEN + f"{lua_log_format_name(vars.lua_koboldbridge.logging_name)} set numseqs to {int(numseqs)}" + colors.END)
    vars.numseqs = int(numseqs)

#==================================================================#
#  Check if a setting exists with the given name
#==================================================================#
@bridged_kwarg()
def lua_has_setting(setting):
    return setting in (
        "anotedepth",
        "settemp",
        "settopp",
        "settopk",
        "settfs",
        "setreppen",
        "settknmax",
        "setwidepth",
        "setuseprompt",
        "setadventure",
        "setchatmode",
        "setdynamicscan",
        "setnopromptgen",
        "setrngpersist",
        "temp",
        "topp",
        "top_p",
        "topk",
        "top_k",
        "tfs",
        "reppen",
        "tknmax",
        "widepth",
        "useprompt",
        "chatmode",
        "chatname",
        "adventure",
        "dynamicscan",
        "nopromptgen",
        "rngpersist",
        "frmttriminc",
        "frmtrmblln",
        "frmtrmspch",
        "frmtadsnsp",
        "frmtsingleline",
        "triminc",
        "rmblln",
        "rmspch",
        "adsnsp",
        "singleline",
    )

#==================================================================#
#  Return the setting with the given name if it exists
#==================================================================#
@bridged_kwarg()
def lua_get_setting(setting):
    if(setting in ("settemp", "temp")): return vars.temp
    if(setting in ("settopp", "topp", "top_p")): return vars.top_p
    if(setting in ("settopk", "topk", "top_k")): return vars.top_k
    if(setting in ("settfs", "tfs")): return vars.tfs
    if(setting in ("setreppen", "reppen")): return vars.rep_pen
    if(setting in ("settknmax", "tknmax")): return vars.max_length
    if(setting == "anotedepth"): return vars.andepth
    if(setting in ("setwidepth", "widepth")): return vars.widepth
    if(setting in ("setuseprompt", "useprompt")): return vars.useprompt
    if(setting in ("setadventure", "adventure")): return vars.adventure
    if(setting in ("setchatmode", "chatmode")): return vars.chatmode
    if(setting in ("setdynamicscan", "dynamicscan")): return vars.dynamicscan
    if(setting in ("setnopromptgen", "nopromptgen")): return vars.nopromptgen
    if(setting in ("setrngpersist", "rngpersist")): return vars.rngpersist
    if(setting in ("frmttriminc", "triminc")): return vars.formatoptns["frmttriminc"]
    if(setting in ("frmtrmblln", "rmblln")): return vars.formatoptns["frmttrmblln"]
    if(setting in ("frmtrmspch", "rmspch")): return vars.formatoptns["frmttrmspch"]
    if(setting in ("frmtadsnsp", "adsnsp")): return vars.formatoptns["frmtadsnsp"]
    if(setting in ("frmtsingleline", "singleline")): return vars.formatoptns["singleline"]

#==================================================================#
#  Set the setting with the given name if it exists
#==================================================================#
@bridged_kwarg()
def lua_set_setting(setting, v):
    actual_type = type(lua_get_setting(setting))
    assert v is not None and (actual_type is type(v) or (actual_type is int and type(v) is float))
    v = actual_type(v)
    print(colors.GREEN + f"{lua_log_format_name(vars.lua_koboldbridge.logging_name)} set {setting} to {v}" + colors.END)
    if(setting in ("setadventure", "adventure") and v):
        vars.actionmode = 1
    if(setting in ("settemp", "temp")): vars.temp = v
    if(setting in ("settopp", "topp")): vars.top_p = v
    if(setting in ("settopk", "topk")): vars.top_k = v
    if(setting in ("settfs", "tfs")): vars.tfs = v
    if(setting in ("setreppen", "reppen")): vars.rep_pen = v
    if(setting in ("settknmax", "tknmax")): vars.max_length = v; return True
    if(setting == "anotedepth"): vars.andepth = v; return True
    if(setting in ("setwidepth", "widepth")): vars.widepth = v; return True
    if(setting in ("setuseprompt", "useprompt")): vars.useprompt = v; return True
    if(setting in ("setadventure", "adventure")): vars.adventure = v
    if(setting in ("setdynamicscan", "dynamicscan")): vars.dynamicscan = v
    if(setting in ("setnopromptgen", "nopromptgen")): vars.nopromptgen = v
    if(setting in ("setrngpersist", "rngpersist")): vars.rngpersist = v
    if(setting in ("setchatmode", "chatmode")): vars.chatmode = v
    if(setting in ("frmttriminc", "triminc")): vars.formatoptns["frmttriminc"] = v
    if(setting in ("frmtrmblln", "rmblln")): vars.formatoptns["frmttrmblln"] = v
    if(setting in ("frmtrmspch", "rmspch")): vars.formatoptns["frmttrmspch"] = v
    if(setting in ("frmtadsnsp", "adsnsp")): vars.formatoptns["frmtadsnsp"] = v
    if(setting in ("frmtsingleline", "singleline")): vars.formatoptns["singleline"] = v

#==================================================================#
#  Get contents of memory
#==================================================================#
@bridged_kwarg()
def lua_get_memory():
    return vars.memory

#==================================================================#
#  Set contents of memory
#==================================================================#
@bridged_kwarg()
def lua_set_memory(m):
    assert type(m) is str
    vars.memory = m

#==================================================================#
#  Get contents of author's note
#==================================================================#
@bridged_kwarg()
def lua_get_authorsnote():
    return vars.authornote

#==================================================================#
#  Set contents of author's note
#==================================================================#
@bridged_kwarg()
def lua_set_authorsnote(m):
    assert type(m) is str
    vars.authornote = m

#==================================================================#
#  Get contents of author's note template
#==================================================================#
@bridged_kwarg()
def lua_get_authorsnotetemplate():
    return vars.authornotetemplate

#==================================================================#
#  Set contents of author's note template
#==================================================================#
@bridged_kwarg()
def lua_set_authorsnotetemplate(m):
    assert type(m) is str
    vars.authornotetemplate = m

#==================================================================#
#  Save settings and send them to client
#==================================================================#
@bridged_kwarg()
def lua_resend_settings():
    settingschanged()
    refresh_settings()

#==================================================================#
#  Set story chunk text and delete the chunk if the new chunk is empty
#==================================================================#
@bridged_kwarg()
def lua_set_chunk(k, v):
    assert type(k) in (int, None) and type(v) is str
    assert k >= 0
    assert k != 0 or len(v) != 0
    if(len(v) == 0):
        print(colors.GREEN + f"{lua_log_format_name(vars.lua_koboldbridge.logging_name)} deleted story chunk {k}" + colors.END)
        chunk = int(k)
        if(vars.lua_koboldbridge.userstate == "genmod"):
            del vars._actions[chunk-1]
        vars.lua_deleted.add(chunk)
        if(not hasattr(vars, "_actions") or vars._actions is not vars.actions):
            #Instead of deleting we'll blank out the text. This way our actions and actions_metadata stay in sync and we can restore the chunk on an undo
            vars.actions[chunk-1] = ""
            vars.actions_metadata[chunk-1]['Alternative Text'] = [{"Text": vars.actions_metadata[chunk-1]['Selected Text'], "Pinned": False, "Editted": True}] + vars.actions_metadata[chunk-1]['Alternative Text']
            vars.actions_metadata[chunk-1]['Selected Text'] = ''
    else:
        if(k == 0):
            print(colors.GREEN + f"{lua_log_format_name(vars.lua_koboldbridge.logging_name)} edited prompt chunk" + colors.END)
        else:
            print(colors.GREEN + f"{lua_log_format_name(vars.lua_koboldbridge.logging_name)} edited story chunk {k}" + colors.END)
        chunk = int(k)
        if(chunk == 0):
            if(vars.lua_koboldbridge.userstate == "genmod"):
                vars._prompt = v
            vars.lua_edited.add(chunk)
            vars.prompt = v
        else:
            if(vars.lua_koboldbridge.userstate == "genmod"):
                vars._actions[chunk-1] = v
            vars.lua_edited.add(chunk)
            vars.actions[chunk-1] = v
            vars.actions_metadata[chunk-1]['Alternative Text'] = [{"Text": vars.actions_metadata[chunk-1]['Selected Text'], "Pinned": False, "Editted": True}] + vars.actions_metadata[chunk-1]['Alternative Text']
            vars.actions_metadata[chunk-1]['Selected Text'] = v

#==================================================================#
#  Get model type as "gpt-2-xl", "gpt-neo-2.7B", etc.
#==================================================================#
@bridged_kwarg()
def lua_get_modeltype():
    if(vars.noai):
        return "readonly"
    if(vars.model in ("Colab", "OAI", "InferKit")):
        return "api"
    if(vars.model not in ("TPUMeshTransformerGPTJ",) and (vars.model in ("GPT2Custom", "NeoCustom") or vars.model_type in ("gpt2", "gpt_neo", "gptj"))):
        hidden_size = get_hidden_size_from_model(model)
    if(vars.model in ("gpt2",) or (vars.model_type == "gpt2" and hidden_size == 768)):
        return "gpt2"
    if(vars.model in ("gpt2-medium",) or (vars.model_type == "gpt2" and hidden_size == 1024)):
        return "gpt2-medium"
    if(vars.model in ("gpt2-large",) or (vars.model_type == "gpt2" and hidden_size == 1280)):
        return "gpt2-large"
    if(vars.model in ("gpt2-xl",) or (vars.model_type == "gpt2" and hidden_size == 1600)):
        return "gpt2-xl"
    if(vars.model_type == "gpt_neo" and hidden_size == 768):
        return "gpt-neo-125M"
    if(vars.model in ("EleutherAI/gpt-neo-1.3B",) or (vars.model_type == "gpt_neo" and hidden_size == 2048)):
        return "gpt-neo-1.3B"
    if(vars.model in ("EleutherAI/gpt-neo-2.7B",) or (vars.model_type == "gpt_neo" and hidden_size == 2560)):
        return "gpt-neo-2.7B"
    if(vars.model in ("EleutherAI/gpt-j-6B",) or (vars.model == "TPUMeshTransformerGPTJ" and tpu_mtj_backend.params["d_model"] == 4096) or (vars.model_type in ("gpt_neo", "gptj") and hidden_size == 4096)):
        return "gpt-j-6B"
    return "unknown"

#==================================================================#
#  Get model backend as "transformers" or "mtj"
#==================================================================#
@bridged_kwarg()
def lua_get_modelbackend():
    if(vars.noai):
        return "readonly"
    if(vars.model in ("Colab", "OAI", "InferKit")):
        return "api"
    if(vars.model in ("TPUMeshTransformerGPTJ",)):
        return "mtj"
    return "transformers"

#==================================================================#
#  Check whether model is loaded from a custom path
#==================================================================#
@bridged_kwarg()
def lua_is_custommodel():
    return vars.model in ("GPT2Custom", "NeoCustom", "TPUMeshTransformerGPTJ")

#==================================================================#
#  
#==================================================================#
def execute_inmod():
    setgamesaved(False)
    vars.lua_logname = ...
    vars.lua_edited = set()
    vars.lua_deleted = set()
    try:
        tpool.execute(vars.lua_koboldbridge.execute_inmod)
    except lupa.LuaError as e:
        vars.lua_koboldbridge.obliterate_multiverse()
        vars.lua_running = False
        emit('from_server', {'cmd': 'errmsg', 'data': 'Lua script error; please check console.'}, broadcast=True)
        sendUSStatItems()
        print("{0}{1}{2}".format(colors.RED, "***LUA ERROR***: ", colors.END), end="", file=sys.stderr)
        print("{0}{1}{2}".format(colors.RED, str(e).replace("\033", ""), colors.END), file=sys.stderr)
        print("{0}{1}{2}".format(colors.YELLOW, "Lua engine stopped; please open 'Userscripts' and press Load to reinitialize scripts.", colors.END), file=sys.stderr)
        set_aibusy(0)

def execute_genmod():
    vars.lua_koboldbridge.execute_genmod()

def execute_outmod():
    setgamesaved(False)
    emit('from_server', {'cmd': 'hidemsg', 'data': ''}, broadcast=True)
    try:
        tpool.execute(vars.lua_koboldbridge.execute_outmod)
    except lupa.LuaError as e:
        vars.lua_koboldbridge.obliterate_multiverse()
        vars.lua_running = False
        emit('from_server', {'cmd': 'errmsg', 'data': 'Lua script error; please check console.'}, broadcast=True)
        sendUSStatItems()
        print("{0}{1}{2}".format(colors.RED, "***LUA ERROR***: ", colors.END), end="", file=sys.stderr)
        print("{0}{1}{2}".format(colors.RED, str(e).replace("\033", ""), colors.END), file=sys.stderr)
        print("{0}{1}{2}".format(colors.YELLOW, "Lua engine stopped; please open 'Userscripts' and press Load to reinitialize scripts.", colors.END), file=sys.stderr)
        set_aibusy(0)
    if(vars.lua_koboldbridge.resend_settings_required):
        vars.lua_koboldbridge.resend_settings_required = False
        lua_resend_settings()
    for k in vars.lua_edited:
        inlineedit(k, vars.actions[k])
    for k in vars.lua_deleted:
        inlinedelete(k)

#==================================================================#
#  Lua runtime startup
#==================================================================#

print("", end="", flush=True)
print(colors.PURPLE + "Initializing Lua Bridge... " + colors.END, end="", flush=True)

# Set up Lua state
vars.lua_state = lupa.LuaRuntime(unpack_returned_tuples=True)

# Load bridge.lua
bridged = {
    "corescript_path": os.path.join(os.path.dirname(os.path.realpath(__file__)), "cores"),
    "userscript_path": os.path.join(os.path.dirname(os.path.realpath(__file__)), "userscripts"),
    "config_path": os.path.join(os.path.dirname(os.path.realpath(__file__)), "userscripts"),
    "lib_paths": vars.lua_state.table(os.path.join(os.path.dirname(os.path.realpath(__file__)), "lualibs"), os.path.join(os.path.dirname(os.path.realpath(__file__)), "extern", "lualibs")),
    "vars": vars,
}
for kwarg in _bridged:
    bridged[kwarg] = _bridged[kwarg]
try:
    vars.lua_kobold, vars.lua_koboldcore, vars.lua_koboldbridge = vars.lua_state.globals().dofile(os.path.join(os.path.dirname(os.path.realpath(__file__)), "bridge.lua"))(
        vars.lua_state.globals().python,
        bridged,
    )
except lupa.LuaError as e:
    print(colors.RED + "ERROR!" + colors.END)
    vars.lua_koboldbridge.obliterate_multiverse()
    print("{0}{1}{2}".format(colors.RED, "***LUA ERROR***: ", colors.END), end="", file=sys.stderr)
    print("{0}{1}{2}".format(colors.RED, str(e).replace("\033", ""), colors.END), file=sys.stderr)
    exit(1)
print(colors.GREEN + "OK!" + colors.END)

# Load scripts
load_lua_scripts()


#============================ METHODS =============================#    

#==================================================================#
# Event triggered when browser SocketIO is loaded and connects to server
#==================================================================#
@socketio.on('connect')
def do_connect():
    print("{0}Client connected!{1}".format(colors.GREEN, colors.END))
    emit('from_server', {'cmd': 'setchatname', 'data': vars.chatname})
    emit('from_server', {'cmd': 'setanotetemplate', 'data': vars.authornotetemplate})
    emit('from_server', {'cmd': 'connected', 'smandelete': vars.smandelete, 'smanrename': vars.smanrename, 'modelname': getmodelname()})
    if(vars.remote):
        emit('from_server', {'cmd': 'runs_remotely'})
    if(vars.allowsp):
        emit('from_server', {'cmd': 'allowsp', 'data': vars.allowsp})

    sendUSStatItems()
    emit('from_server', {'cmd': 'spstatitems', 'data': {vars.spfilename: vars.spmeta} if vars.allowsp and len(vars.spfilename) else {}}, broadcast=True)

    if(not vars.gamestarted):
        setStartState()
        sendsettings()
        refresh_settings()
        vars.laststory = None
        emit('from_server', {'cmd': 'setstoryname', 'data': vars.laststory})
        sendwi()
        emit('from_server', {'cmd': 'setmemory', 'data': vars.memory})
        emit('from_server', {'cmd': 'setanote', 'data': vars.authornote})
        vars.mode = "play"
    else:
        # Game in session, send current game data and ready state to browser
        refresh_story()
        sendsettings()
        refresh_settings()
        emit('from_server', {'cmd': 'setstoryname', 'data': vars.laststory})
        sendwi()
        emit('from_server', {'cmd': 'setmemory', 'data': vars.memory})
        emit('from_server', {'cmd': 'setanote', 'data': vars.authornote})
        if(vars.mode == "play"):
            if(not vars.aibusy):
                emit('from_server', {'cmd': 'setgamestate', 'data': 'ready'})
            else:
                emit('from_server', {'cmd': 'setgamestate', 'data': 'wait'})
        elif(vars.mode == "edit"):
            emit('from_server', {'cmd': 'editmode', 'data': 'true'})
        elif(vars.mode == "memory"):
            emit('from_server', {'cmd': 'memmode', 'data': 'true'})
        elif(vars.mode == "wi"):
            emit('from_server', {'cmd': 'wimode', 'data': 'true'})

    emit('from_server', {'cmd': 'gamesaved', 'data': vars.gamesaved}, broadcast=True)

#==================================================================#
# Event triggered when browser SocketIO sends data to the server
#==================================================================#
@socketio.on('message')
def get_message(msg):
    if not vars.quiet:
        print("{0}Data received:{1}{2}".format(colors.GREEN, msg, colors.END))
    # Submit action
    if(msg['cmd'] == 'submit'):
        if(vars.mode == "play"):
            if(vars.aibusy):
                if(msg.get('allowabort', False)):
                    vars.abort = True
                return
            vars.abort = False
            vars.lua_koboldbridge.feedback = None
            if(vars.chatmode):
                if(type(msg['chatname']) is not str):
                    raise ValueError("Chatname must be a string")
                vars.chatname = msg['chatname']
                settingschanged()
                emit('from_server', {'cmd': 'setchatname', 'data': vars.chatname})
            vars.recentrng = vars.recentrngm = None
            actionsubmit(msg['data'], actionmode=msg['actionmode'])
        elif(vars.mode == "edit"):
            editsubmit(msg['data'])
        elif(vars.mode == "memory"):
            memsubmit(msg['data'])
    # Retry Action
    elif(msg['cmd'] == 'retry'):
        if(vars.aibusy):
            if(msg.get('allowabort', False)):
                vars.abort = True
            return
        vars.abort = False
        if(vars.chatmode):
            if(type(msg['chatname']) is not str):
                raise ValueError("Chatname must be a string")
            vars.chatname = msg['chatname']
            settingschanged()
            emit('from_server', {'cmd': 'setchatname', 'data': vars.chatname})
        actionretry(msg['data'])
    # Back/Undo Action
    elif(msg['cmd'] == 'back'):
        actionback()
    # Forward/Redo Action
    elif(msg['cmd'] == 'redo'):
        actionredo()
    # EditMode Action (old)
    elif(msg['cmd'] == 'edit'):
        if(vars.mode == "play"):
            vars.mode = "edit"
            emit('from_server', {'cmd': 'editmode', 'data': 'true'}, broadcast=True)
        elif(vars.mode == "edit"):
            vars.mode = "play"
            emit('from_server', {'cmd': 'editmode', 'data': 'false'}, broadcast=True)
    # EditLine Action (old)
    elif(msg['cmd'] == 'editline'):
        editrequest(int(msg['data']))
    # Inline edit
    elif(msg['cmd'] == 'inlineedit'):
        inlineedit(msg['chunk'], msg['data'])
    elif(msg['cmd'] == 'inlinedelete'):
        inlinedelete(msg['data'])
    # DeleteLine Action (old)
    elif(msg['cmd'] == 'delete'):
        deleterequest()
    elif(msg['cmd'] == 'memory'):
        togglememorymode()
    elif(not vars.remote and msg['cmd'] == 'savetofile'):
        savetofile()
    elif(not vars.remote and msg['cmd'] == 'loadfromfile'):
        loadfromfile()
    elif(msg['cmd'] == 'loadfromstring'):
        loadRequest(json.loads(msg['data']), filename=msg['filename'])
    elif(not vars.remote and msg['cmd'] == 'import'):
        importRequest()
    elif(msg['cmd'] == 'newgame'):
        newGameRequest()
    elif(msg['cmd'] == 'rndgame'):
        randomGameRequest(msg['data'], memory=msg['memory'])
    elif(msg['cmd'] == 'settemp'):
        vars.temp = float(msg['data'])
        emit('from_server', {'cmd': 'setlabeltemp', 'data': msg['data']}, broadcast=True)
        settingschanged()
        refresh_settings()
    elif(msg['cmd'] == 'settopp'):
        vars.top_p = float(msg['data'])
        emit('from_server', {'cmd': 'setlabeltopp', 'data': msg['data']}, broadcast=True)
        settingschanged()
        refresh_settings()
    elif(msg['cmd'] == 'settopk'):
        vars.top_k = int(msg['data'])
        emit('from_server', {'cmd': 'setlabeltopk', 'data': msg['data']}, broadcast=True)
        settingschanged()
        refresh_settings()
    elif(msg['cmd'] == 'settfs'):
        vars.tfs = float(msg['data'])
        emit('from_server', {'cmd': 'setlabeltfs', 'data': msg['data']}, broadcast=True)
        settingschanged()
        refresh_settings()
    elif(msg['cmd'] == 'setreppen'):
        vars.rep_pen = float(msg['data'])
        emit('from_server', {'cmd': 'setlabelreppen', 'data': msg['data']}, broadcast=True)
        settingschanged()
        refresh_settings()
    elif(msg['cmd'] == 'setoutput'):
        vars.genamt = int(msg['data'])
        emit('from_server', {'cmd': 'setlabeloutput', 'data': msg['data']}, broadcast=True)
        settingschanged()
        refresh_settings()
    elif(msg['cmd'] == 'settknmax'):
        vars.max_length = int(msg['data'])
        emit('from_server', {'cmd': 'setlabeltknmax', 'data': msg['data']}, broadcast=True)
        settingschanged()
        refresh_settings()
    elif(msg['cmd'] == 'setikgen'):
        vars.ikgen = int(msg['data'])
        emit('from_server', {'cmd': 'setlabelikgen', 'data': msg['data']}, broadcast=True)
        settingschanged()
        refresh_settings()
    # Author's Note field update
    elif(msg['cmd'] == 'anote'):
        anotesubmit(msg['data'], template=msg['template'])
    # Author's Note depth update
    elif(msg['cmd'] == 'anotedepth'):
        vars.andepth = int(msg['data'])
        emit('from_server', {'cmd': 'setlabelanotedepth', 'data': msg['data']}, broadcast=True)
        settingschanged()
        refresh_settings()
    # Format - Trim incomplete sentences
    elif(msg['cmd'] == 'frmttriminc'):
        if('frmttriminc' in vars.formatoptns):
            vars.formatoptns["frmttriminc"] = msg['data']
        settingschanged()
        refresh_settings()
    elif(msg['cmd'] == 'frmtrmblln'):
        if('frmtrmblln' in vars.formatoptns):
            vars.formatoptns["frmtrmblln"] = msg['data']
        settingschanged()
        refresh_settings()
    elif(msg['cmd'] == 'frmtrmspch'):
        if('frmtrmspch' in vars.formatoptns):
            vars.formatoptns["frmtrmspch"] = msg['data']
        settingschanged()
        refresh_settings()
    elif(msg['cmd'] == 'frmtadsnsp'):
        if('frmtadsnsp' in vars.formatoptns):
            vars.formatoptns["frmtadsnsp"] = msg['data']
        settingschanged()
        refresh_settings()
    elif(msg['cmd'] == 'singleline'):
        if('singleline' in vars.formatoptns):
            vars.formatoptns["singleline"] = msg['data']
        settingschanged()
        refresh_settings()
    elif(msg['cmd'] == 'importselect'):
        vars.importnum = int(msg["data"].replace("import", ""))
    elif(msg['cmd'] == 'importcancel'):
        emit('from_server', {'cmd': 'popupshow', 'data': False})
        vars.importjs  = {}
    elif(msg['cmd'] == 'importaccept'):
        emit('from_server', {'cmd': 'popupshow', 'data': False})
        importgame()
    elif(msg['cmd'] == 'wi'):
        togglewimode()
    elif(msg['cmd'] == 'wiinit'):
        if(int(msg['data']) < len(vars.worldinfo)):
            setgamesaved(False)
            vars.worldinfo[msg['data']]["init"] = True
            addwiitem(folder_uid=msg['folder'])
    elif(msg['cmd'] == 'wifolderinit'):
        addwifolder()
    elif(msg['cmd'] == 'wimoveitem'):
        movewiitem(msg['destination'], msg['data'])
    elif(msg['cmd'] == 'wimovefolder'):
        movewifolder(msg['destination'], msg['data'])
    elif(msg['cmd'] == 'widelete'):
        deletewi(msg['data'])
    elif(msg['cmd'] == 'wifolderdelete'):
        deletewifolder(msg['data'])
    elif(msg['cmd'] == 'wiexpand'):
        assert 0 <= int(msg['data']) < len(vars.worldinfo)
        setgamesaved(False)
        emit('from_server', {'cmd': 'wiexpand', 'data': msg['data']}, broadcast=True)
    elif(msg['cmd'] == 'wiexpandfolder'):
        assert 0 <= int(msg['data']) < len(vars.worldinfo)
        setgamesaved(False)
        emit('from_server', {'cmd': 'wiexpandfolder', 'data': msg['data']}, broadcast=True)
    elif(msg['cmd'] == 'wifoldercollapsecontent'):
        setgamesaved(False)
        vars.wifolders_d[msg['data']]['collapsed'] = True
        emit('from_server', {'cmd': 'wifoldercollapsecontent', 'data': msg['data']}, broadcast=True)
    elif(msg['cmd'] == 'wifolderexpandcontent'):
        setgamesaved(False)
        vars.wifolders_d[msg['data']]['collapsed'] = False
        emit('from_server', {'cmd': 'wifolderexpandcontent', 'data': msg['data']}, broadcast=True)
    elif(msg['cmd'] == 'wiupdate'):
        setgamesaved(False)
        num = int(msg['num'])
        fields = ("key", "keysecondary", "content", "comment")
        for field in fields:
            if(field in msg['data'] and type(msg['data'][field]) is str):
                vars.worldinfo[num][field] = msg['data'][field]
        emit('from_server', {'cmd': 'wiupdate', 'num': msg['num'], 'data': {field: vars.worldinfo[num][field] for field in fields}}, broadcast=True)
    elif(msg['cmd'] == 'wifolderupdate'):
        setgamesaved(False)
        uid = int(msg['uid'])
        fields = ("name", "collapsed")
        for field in fields:
            if(field in msg['data'] and type(msg['data'][field]) is (str if field != "collapsed" else bool)):
                vars.wifolders_d[uid][field] = msg['data'][field]
        emit('from_server', {'cmd': 'wifolderupdate', 'uid': msg['uid'], 'data': {field: vars.wifolders_d[uid][field] for field in fields}}, broadcast=True)
    elif(msg['cmd'] == 'wiselon'):
        setgamesaved(False)
        vars.worldinfo[msg['data']]["selective"] = True
        emit('from_server', {'cmd': 'wiselon', 'data': msg['data']}, broadcast=True)
    elif(msg['cmd'] == 'wiseloff'):
        setgamesaved(False)
        vars.worldinfo[msg['data']]["selective"] = False
        emit('from_server', {'cmd': 'wiseloff', 'data': msg['data']}, broadcast=True)
    elif(msg['cmd'] == 'wiconstanton'):
        setgamesaved(False)
        vars.worldinfo[msg['data']]["constant"] = True
        emit('from_server', {'cmd': 'wiconstanton', 'data': msg['data']}, broadcast=True)
    elif(msg['cmd'] == 'wiconstantoff'):
        setgamesaved(False)
        vars.worldinfo[msg['data']]["constant"] = False
        emit('from_server', {'cmd': 'wiconstantoff', 'data': msg['data']}, broadcast=True)
    elif(msg['cmd'] == 'sendwilist'):
        commitwi(msg['data'])
    elif(msg['cmd'] == 'aidgimport'):
        importAidgRequest(msg['data'])
    elif(msg['cmd'] == 'saveasrequest'):
        saveas(msg['data'])
    elif(msg['cmd'] == 'saverequest'):
        save()
    elif(msg['cmd'] == 'loadlistrequest'):
        getloadlist()
    elif(msg['cmd'] == 'splistrequest'):
        getsplist()
    elif(msg['cmd'] == 'uslistrequest'):
        unloaded, loaded = getuslist()
        emit('from_server', {'cmd': 'buildus', 'data': {"unloaded": unloaded, "loaded": loaded}})
    elif(msg['cmd'] == 'usloaded'):
        vars.userscripts = []
        for userscript in msg['data']:
            if type(userscript) is not str:
                continue
            userscript = userscript.strip()
            if len(userscript) != 0 and all(q not in userscript for q in ("..", ":")) and all(userscript[0] not in q for q in ("/", "\\")) and os.path.exists(fileops.uspath(userscript)):
                vars.userscripts.append(userscript)
        settingschanged()
    elif(msg['cmd'] == 'usload'):
        load_lua_scripts()
        unloaded, loaded = getuslist()
        sendUSStatItems()
    elif(msg['cmd'] == 'loadselect'):
        vars.loadselect = msg["data"]
    elif(msg['cmd'] == 'spselect'):
        vars.spselect = msg["data"]
    elif(msg['cmd'] == 'loadrequest'):
        loadRequest(fileops.storypath(vars.loadselect))
    elif(msg['cmd'] == 'sprequest'):
        spRequest(vars.spselect)
        emit('from_server', {'cmd': 'spstatitems', 'data': {vars.spfilename: vars.spmeta} if vars.allowsp and len(vars.spfilename) else {}}, broadcast=True)
    elif(msg['cmd'] == 'deletestory'):
        deletesave(msg['data'])
    elif(msg['cmd'] == 'renamestory'):
        renamesave(msg['data'], msg['newname'])
    elif(msg['cmd'] == 'clearoverwrite'):    
        vars.svowname = ""
        vars.saveow   = False
    elif(msg['cmd'] == 'seqsel'):
        selectsequence(msg['data'])
    elif(msg['cmd'] == 'seqpin'):
        pinsequence(msg['data'])
    elif(msg['cmd'] == 'setnumseq'):
        vars.numseqs = int(msg['data'])
        emit('from_server', {'cmd': 'setlabelnumseq', 'data': msg['data']})
        settingschanged()
        refresh_settings()
    elif(msg['cmd'] == 'setwidepth'):
        vars.widepth = int(msg['data'])
        emit('from_server', {'cmd': 'setlabelwidepth', 'data': msg['data']})
        settingschanged()
        refresh_settings()
    elif(msg['cmd'] == 'setuseprompt'):
        vars.useprompt = msg['data']
        settingschanged()
        refresh_settings()
    elif(msg['cmd'] == 'setadventure'):
        vars.adventure = msg['data']
        vars.chatmode = False
        settingschanged()
        refresh_settings()
    elif(msg['cmd'] == 'autosave'):
        vars.autosave = msg['data']
        settingschanged()
        refresh_settings()
    elif(msg['cmd'] == 'setchatmode'):
        vars.chatmode = msg['data']
        vars.adventure = False
        settingschanged()
        refresh_settings()
    elif(msg['cmd'] == 'setdynamicscan'):
        vars.dynamicscan = msg['data']
        settingschanged()
        refresh_settings()
    elif(msg['cmd'] == 'setnopromptgen'):
        vars.nopromptgen = msg['data']
        settingschanged()
        refresh_settings()
    elif(msg['cmd'] == 'setrngpersist'):
        vars.rngpersist = msg['data']
        settingschanged()
        refresh_settings()
    elif(msg['cmd'] == 'setnogenmod'):
        vars.nogenmod = msg['data']
        settingschanged()
        refresh_settings()
    elif(not vars.remote and msg['cmd'] == 'importwi'):
        wiimportrequest()

#==================================================================#
#  Send userscripts list to client
#==================================================================#
def sendUSStatItems():
    _, loaded = getuslist()
    loaded = loaded if vars.lua_running else []
    last_userscripts = [e["filename"] for e in loaded]
    emit('from_server', {'cmd': 'usstatitems', 'data': loaded, 'flash': last_userscripts != vars.last_userscripts}, broadcast=True)
    vars.last_userscripts = last_userscripts

#==================================================================#
#  Send start message and tell Javascript to set UI state
#==================================================================#
def setStartState():
    txt = "<span>Welcome to <span class=\"color_cyan\">KoboldAI</span>! You are running <span class=\"color_green\">"+getmodelname()+"</span>.<br/>"
    if(not vars.noai):
        txt = txt + "Please load a game or enter a prompt below to begin!</span>"
    else:
        txt = txt + "Please load or import a story to read. There is no AI in this mode."
    emit('from_server', {'cmd': 'updatescreen', 'gamestarted': vars.gamestarted, 'data': txt}, broadcast=True)
    emit('from_server', {'cmd': 'setgamestate', 'data': 'start'}, broadcast=True)

#==================================================================#
#  Transmit applicable settings to SocketIO to build UI sliders/toggles
#==================================================================#
def sendsettings():
    # Send settings for selected AI type
    if(vars.model != "InferKit"):
        for set in gensettings.gensettingstf:
            emit('from_server', {'cmd': 'addsetting', 'data': set})
    else:
        for set in gensettings.gensettingsik:
            emit('from_server', {'cmd': 'addsetting', 'data': set})
    
    # Send formatting options
    for frm in gensettings.formatcontrols:
        emit('from_server', {'cmd': 'addformat', 'data': frm})
        # Add format key to vars if it wasn't loaded with client.settings
        if(not frm["id"] in vars.formatoptns):
            vars.formatoptns[frm["id"]] = False;

#==================================================================#
#  Take settings from vars and write them to client settings file
#==================================================================#
def savesettings():
     # Build json to write
    js = {}
    js["apikey"]      = vars.apikey
    js["andepth"]     = vars.andepth
    js["temp"]        = vars.temp
    js["top_p"]       = vars.top_p
    js["top_k"]       = vars.top_k
    js["tfs"]         = vars.tfs
    js["rep_pen"]     = vars.rep_pen
    js["genamt"]      = vars.genamt
    js["max_length"]  = vars.max_length
    js["ikgen"]       = vars.ikgen
    js["formatoptns"] = vars.formatoptns
    js["numseqs"]     = vars.numseqs
    js["widepth"]     = vars.widepth
    js["useprompt"]   = vars.useprompt
    js["adventure"]   = vars.adventure
    js["chatmode"]    = vars.chatmode
    js["chatname"]    = vars.chatname
    js["dynamicscan"] = vars.dynamicscan
    js["nopromptgen"] = vars.nopromptgen
    js["rngpersist"]  = vars.rngpersist
    js["nogenmod"]    = vars.nogenmod
    js["autosave"]    = vars.autosave

    js["antemplate"]  = vars.setauthornotetemplate

    js["userscripts"] = vars.userscripts
    js["corescript"]  = vars.corescript
    js["softprompt"]  = vars.spfilename

    # Write it
    if not os.path.exists('settings'):
        os.mkdir('settings')
    file = open("settings/" + getmodelname().replace('/', '_') + ".settings", "w")
    try:
        file.write(json.dumps(js, indent=3))
    finally:
        file.close()

#==================================================================#
#  Read settings from client file JSON and send to vars
#==================================================================#
def loadsettings():
    if(path.exists("settings/" + getmodelname().replace('/', '_') + ".settings")):
        # Read file contents into JSON object
        file = open("settings/" + getmodelname().replace('/', '_') + ".settings", "r")
        js   = json.load(file)
        
        # Copy file contents to vars
        if("apikey" in js):
            vars.apikey     = js["apikey"]
        if("andepth" in js):
            vars.andepth    = js["andepth"]
        if("temp" in js):
            vars.temp       = js["temp"]
        if("top_p" in js):
            vars.top_p      = js["top_p"]
        if("top_k" in js):
            vars.top_k      = js["top_k"]
        if("tfs" in js):
            vars.tfs        = js["tfs"]
        if("rep_pen" in js):
            vars.rep_pen    = js["rep_pen"]
        if("genamt" in js):
            vars.genamt     = js["genamt"]
        if("max_length" in js):
            vars.max_length = js["max_length"]
        if("ikgen" in js):
            vars.ikgen      = js["ikgen"]
        if("formatoptns" in js):
            vars.formatoptns = js["formatoptns"]
        if("numseqs" in js):
            vars.numseqs = js["numseqs"]
        if("widepth" in js):
            vars.widepth = js["widepth"]
        if("useprompt" in js):
            vars.useprompt = js["useprompt"]
        if("adventure" in js):
            vars.adventure = js["adventure"]
        if("chatmode" in js):
            vars.chatmode = js["chatmode"]
        if("chatname" in js):
            vars.chatname = js["chatname"]
        if("dynamicscan" in js):
            vars.dynamicscan = js["dynamicscan"]
        if("nopromptgen" in js):
            vars.nopromptgen = js["nopromptgen"]
        if("rngpersist" in js):
            vars.rngpersist = js["rngpersist"]
        if("nogenmod" in js):
            vars.nogenmod = js["nogenmod"]
        if("autosave" in js):
            vars.autosave = js["autosave"]

        if("antemplate" in js):
            vars.setauthornotetemplate = js["antemplate"]
            if(not vars.gamestarted):
                vars.authornotetemplate = vars.setauthornotetemplate
        
        if("userscripts" in js):
            vars.userscripts = []
            for userscript in js["userscripts"]:
                if type(userscript) is not str:
                    continue
                userscript = userscript.strip()
                if len(userscript) != 0 and all(q not in userscript for q in ("..", ":")) and all(userscript[0] not in q for q in ("/", "\\")) and os.path.exists(fileops.uspath(userscript)):
                    vars.userscripts.append(userscript)

        if("corescript" in js and type(js["corescript"]) is str and all(q not in js["corescript"] for q in ("..", ":")) and all(js["corescript"][0] not in q for q in ("/", "\\"))):
            vars.corescript = js["corescript"]
        else:
            vars.corescript = "default.lua"
        
        if(vars.allowsp and "softprompt" in js and type(js["softprompt"]) is str and all(q not in js["softprompt"] for q in ("..", ":")) and (len(js["softprompt"]) == 0 or all(js["softprompt"][0] not in q for q in ("/", "\\")))):
            spRequest(js["softprompt"])
        else:
            vars.spfilename = ""

        file.close()

#==================================================================#
#  Allow the models to override some settings
#==================================================================#
def loadmodelsettings():
    try:
        model_js_config = str(model_config).partition(' ')[2]
        js   = json.loads(model_js_config)
    except Exception as e:
        model_js_config = open(vars.custmodpth.replace('/', '_') + "/config.json", "r")
        js   = json.load(model_js_config)
    if("badwordsids" in js):
        vars.badwordsids = js["badwordsids"]
    if("temp" in js):
        vars.temp       = js["temp"]
    if("top_p" in js):
        vars.top_p      = js["top_p"]
    if("top_k" in js):
        vars.top_k      = js["top_k"]
    if("tfs" in js):
        vars.tfs        = js["tfs"]
    if("rep_pen" in js):
        vars.rep_pen    = js["rep_pen"]
    if("adventure" in js):
        vars.adventure = js["adventure"]
    if("chatmode" in js):
        vars.chatmode = js["chatmode"]
    if("dynamicscan" in js):
        vars.dynamicscan = js["dynamicscan"]
    if("formatoptns" in js):
        vars.formatoptns = js["formatoptns"]
    if("antemplate" in js):
        vars.setauthornotetemplate = js["antemplate"]
        if(not vars.gamestarted):
            vars.authornotetemplate = vars.setauthornotetemplate

#==================================================================#
#  Don't save settings unless 2 seconds have passed without modification
#==================================================================#
@debounce(2)
def settingschanged():
    print("{0}Saving settings!{1}".format(colors.GREEN, colors.END))
    savesettings()

#==================================================================#
#  Set value of gamesaved
#==================================================================#
def setgamesaved(gamesaved):
    assert type(gamesaved) is bool
    if(gamesaved != vars.gamesaved):
        emit('from_server', {'cmd': 'gamesaved', 'data': gamesaved}, broadcast=True)
    vars.gamesaved = gamesaved

#==================================================================#
#  Take input text from SocketIO and decide what to do with it
#==================================================================#

def check_for_backend_compilation():
    if(vars.checking):
        return
    vars.checking = True
    for _ in range(31):
        time.sleep(0.06276680299820175)
        if(vars.compiling):
            emit('from_server', {'cmd': 'warnmsg', 'data': 'Compiling TPU backend&mdash;this usually takes 1&ndash;2 minutes...'}, broadcast=True)
            break
    vars.checking = False

def actionsubmit(data, actionmode=0, force_submit=False, force_prompt_gen=False, disable_recentrng=False):
    # Ignore new submissions if the AI is currently busy
    if(vars.aibusy):
        return

    while(True):
        set_aibusy(1)

        if(disable_recentrng):
            vars.recentrng = vars.recentrngm = None

        vars.recentback = False
        vars.recentedit = False
        vars.actionmode = actionmode

        # "Action" mode
        if(actionmode == 1):
            data = data.strip().lstrip('>')
            data = re.sub(r'\n+', ' ', data)
            if(len(data)):
                data = f"\n\n> {data}\n"
        
        # "Chat" mode
        if(vars.chatmode and vars.gamestarted):
            data = re.sub(r'\n+', ' ', data)
            if(len(data)):
                data = f"\n{vars.chatname} : {data}\n"
                
        # If we're not continuing, store a copy of the raw input
        if(data != ""):
            vars.lastact = data
        
        if(not vars.gamestarted):
            vars.submission = data
            execute_inmod()
            data = vars.submission
            if(not force_submit and len(data.strip()) == 0):
                assert False
            # Start the game
            vars.gamestarted = True
            if(not vars.noai and vars.lua_koboldbridge.generating and (not vars.nopromptgen or force_prompt_gen)):
                # Save this first action as the prompt
                vars.prompt = data
                # Clear the startup text from game screen
                emit('from_server', {'cmd': 'updatescreen', 'gamestarted': False, 'data': 'Please wait, generating story...'}, broadcast=True)
                calcsubmit(data) # Run the first action through the generator
                if(not vars.abort and vars.lua_koboldbridge.restart_sequence is not None and len(vars.genseqs) == 0):
                    data = ""
                    force_submit = True
                    disable_recentrng = True
                    continue
                emit('from_server', {'cmd': 'scrolldown', 'data': ''}, broadcast=True)
                break
            else:
                # Save this first action as the prompt
                vars.prompt = data if len(data) > 0 else '"'
                for i in range(vars.numseqs):
                    vars.lua_koboldbridge.outputs[i+1] = ""
                execute_outmod()
                vars.lua_koboldbridge.regeneration_required = False
                genout = []
                for i in range(vars.numseqs):
                    genout.append({"generated_text": vars.lua_koboldbridge.outputs[i+1]})
                    assert type(genout[-1]["generated_text"]) is str
                if(len(genout) == 1):
                    genresult(genout[0]["generated_text"], flash=False)
                    refresh_story()
                    if(len(vars.actions) > 0):
                        emit('from_server', {'cmd': 'texteffect', 'data': vars.actions.get_last_key() + 1}, broadcast=True)
                    if(not vars.abort and vars.lua_koboldbridge.restart_sequence is not None):
                        data = ""
                        force_submit = True
                        disable_recentrng = True
                        continue
                else:
                    if(not vars.abort and vars.lua_koboldbridge.restart_sequence is not None and vars.lua_koboldbridge.restart_sequence > 0):
                        genresult(genout[vars.lua_koboldbridge.restart_sequence-1]["generated_text"], flash=False)
                        refresh_story()
                        data = ""
                        force_submit = True
                        disable_recentrng = True
                        continue
                    genselect(genout)
                    refresh_story()
                set_aibusy(0)
                emit('from_server', {'cmd': 'scrolldown', 'data': ''}, broadcast=True)
                break
        else:
            # Apply input formatting & scripts before sending to tokenizer
            if(vars.actionmode == 0):
                data = applyinputformatting(data)
            vars.submission = data
            execute_inmod()
            data = vars.submission
            # Dont append submission if it's a blank/continue action
            if(data != ""):
                # Store the result in the Action log
                if(len(vars.prompt.strip()) == 0):
                    vars.prompt = data
                else:
                    vars.actions.append(data)
                    # we now need to update the actions_metadata
                    # we'll have two conditions. 
                    # 1. This is totally new (user entered) 
                    if len(vars.actions_metadata) < len(vars.actions):
                        vars.actions_metadata.append({"Selected Text": data, "Alternative Text": []})
                    else:
                    # 2. We've selected a chunk of text that is was presented previously
                        alternatives = [item['Text'] for item in vars.actions_metadata[len(vars.actions)]["Alternative Text"]]
                        if data in alternatives:
                            alternatives = [item for item in vars.actions_metadata[len(vars.actions)]["Alternative Text"] if item['Text'] != data]
                            vars.actions_metadata[len(vars.actions)]["Alternative Text"] = alternatives
                        vars.actions_metadata[len(vars.actions)]["Selected Text"] = data
                update_story_chunk('last')

            if(not vars.noai and vars.lua_koboldbridge.generating):
                # Off to the tokenizer!
                calcsubmit(data)
                if(not vars.abort and vars.lua_koboldbridge.restart_sequence is not None and len(vars.genseqs) == 0):
                    data = ""
                    force_submit = True
                    disable_recentrng = True
                    continue
                emit('from_server', {'cmd': 'scrolldown', 'data': ''}, broadcast=True)
                break
            else:
                for i in range(vars.numseqs):
                    vars.lua_koboldbridge.outputs[i+1] = ""
                execute_outmod()
                vars.lua_koboldbridge.regeneration_required = False
                genout = []
                for i in range(vars.numseqs):
                    genout.append({"generated_text": vars.lua_koboldbridge.outputs[i+1]})
                    assert type(genout[-1]["generated_text"]) is str
                if(len(genout) == 1):
                    genresult(genout[0]["generated_text"])
                    if(not vars.abort and vars.lua_koboldbridge.restart_sequence is not None):
                        data = ""
                        force_submit = True
                        disable_recentrng = True
                        continue
                else:
                    if(not vars.abort and vars.lua_koboldbridge.restart_sequence is not None and vars.lua_koboldbridge.restart_sequence > 0):
                        genresult(genout[vars.lua_koboldbridge.restart_sequence-1]["generated_text"])
                        data = ""
                        force_submit = True
                        disable_recentrng = True
                        continue
                    genselect(genout)
                set_aibusy(0)
                emit('from_server', {'cmd': 'scrolldown', 'data': ''}, broadcast=True)
                break

#==================================================================#
#  
#==================================================================#
def actionretry(data):
    if(vars.noai):
        emit('from_server', {'cmd': 'errmsg', 'data': "Retry function unavailable in Read Only mode."})
        return
    if(vars.aibusy):
        return
    if(vars.recentrng is not None):
        randomGameRequest(vars.recentrng, memory=vars.recentrngm)
        return
    # Remove last action if possible and resubmit
    if(vars.gamestarted if vars.useprompt else len(vars.actions) > 0):
        if(not vars.recentback and len(vars.actions) != 0 and len(vars.genseqs) == 0):  # Don't pop if we're in the "Select sequence to keep" menu or if there are no non-prompt actions
            # We are going to move the selected text to alternative text in the actions_metadata variable so we can redo this action
            vars.actions_metadata[vars.actions]['Alternative Text'] = [{'Text': vars.actions_metadata[vars.actions]['Selected Text'],
                                                                        'Pinned': False,
                                                                        "Previous Selection": True,
                                                                        "Edited": False}] + vars.actions_metadata[vars.actions]['Alternative Text']
            vars.actions_metadata[vars.actions]['Selected Text'] = ""
            
            
            last_key = vars.actions.get_last_key()
            vars.actions.pop()
            remove_story_chunk(last_key + 1)
        vars.recentback = False
        vars.recentedit = False
        vars.lua_koboldbridge.feedback = None
        actionsubmit("", actionmode=vars.actionmode, force_submit=True)
    elif(not vars.useprompt):
        emit('from_server', {'cmd': 'errmsg', 'data': "Please enable \"Always Add Prompt\" to retry with your prompt."})

#==================================================================#
#  
#==================================================================#
def actionback():
    if(vars.aibusy):
        return
    # Remove last index of actions and refresh game screen
    if(len(vars.genseqs) == 0 and len(vars.actions) > 0):
        # We are going to move the selected text to alternative text in the actions_metadata variable so we can redo this action
        vars.actions_metadata[len(vars.actions)-1]['Alternative Text'] = [{'Text': vars.actions_metadata[len(vars.actions)-1]['Selected Text'],
                                                                    'Pinned': False,
                                                                    "Previous Selection": True,
                                                                    "Edited": False}] + vars.actions_metadata[len(vars.actions)-1]['Alternative Text']
        vars.actions_metadata[len(vars.actions)-1]['Selected Text'] = ""
    
        last_key = vars.actions.get_last_key()
        vars.actions.pop()
        vars.recentback = True
        remove_story_chunk(last_key + 1)
    elif(len(vars.genseqs) == 0):
        emit('from_server', {'cmd': 'errmsg', 'data': "Cannot delete the prompt."})
    else:
        vars.genseqs = []
        
def actionredo():
    i = 0
    if len(vars.actions) < len(vars.actions_metadata):
        genout = [{"generated_text": item['Text']} for item in vars.actions_metadata[len(vars.actions)]['Alternative Text'] if (item["Previous Selection"]==True)]
        genout = genout + [{"generated_text": item['Text']} for item in vars.actions_metadata[len(vars.actions)]['Alternative Text'] if (item["Pinned"]==True) and (item["Previous Selection"]==False)]
        
        # Store sequences in memory until selection is made
        vars.genseqs = genout
        
        
        # Send sequences to UI for selection
        genout = [[item['Text'], True] for item in vars.actions_metadata[len(vars.actions)]['Alternative Text'] if (item["Previous Selection"]==True)]
        emit('from_server', {'cmd': 'genseqs', 'data': genout}, broadcast=True)
    else:
        emit('from_server', {'cmd': 'popuperror', 'data': "There's nothing to undo"}, broadcast=True)

#==================================================================#
#  
#==================================================================#
def calcsubmitbudgetheader(txt, **kwargs):
    # Scan for WorldInfo matches
    winfo, found_entries = checkworldinfo(txt, **kwargs)

    # Add a newline to the end of memory
    if(vars.memory != "" and vars.memory[-1] != "\n"):
        mem = vars.memory + "\n"
    else:
        mem = vars.memory

    # Build Author's Note if set
    if(vars.authornote != ""):
        anotetxt  = ("\n" + vars.authornotetemplate + "\n").replace("<|>", vars.authornote)
    else:
        anotetxt = ""

    return winfo, mem, anotetxt, found_entries

def calcsubmitbudget(actionlen, winfo, mem, anotetxt, actions, submission=None, budget_deduction=0):
    forceanote   = False # In case we don't have enough actions to hit A.N. depth
    anoteadded   = False # In case our budget runs out before we hit A.N. depth
    anotetkns    = []  # Placeholder for Author's Note tokens
    lnanote      = 0   # Placeholder for Author's Note length

    lnsp = vars.sp_length

    if("tokenizer" not in globals()):
        from transformers import GPT2TokenizerFast
        global tokenizer
        tokenizer = GPT2TokenizerFast.from_pretrained("gpt2", cache_dir="cache/")

    # Calculate token budget
    prompttkns = tokenizer.encode(vars.comregex_ai.sub('', vars.prompt), max_length=int(2e9), truncation=True)
    lnprompt   = len(prompttkns)

    memtokens = tokenizer.encode(mem, max_length=int(2e9), truncation=True)
    lnmem     = len(memtokens)
    if(lnmem > vars.max_length - lnsp - vars.genamt - budget_deduction):
        raise OverflowError("The memory in your story is too long. Please either write a shorter memory text or increase the Max Tokens setting. If you are using a soft prompt, additionally consider using a smaller soft prompt.")

    witokens  = tokenizer.encode(winfo, max_length=int(2e9), truncation=True)
    lnwi      = len(witokens)
    if(lnmem + lnwi > vars.max_length - lnsp - vars.genamt - budget_deduction):
        raise OverflowError("The current active world info keys take up too many tokens. Please either write shorter world info, decrease World Info Depth or increase the Max Tokens setting. If you are using a soft prompt, additionally consider using a smaller soft prompt.")

    if(anotetxt != ""):
        anotetkns = tokenizer.encode(anotetxt, max_length=int(2e9), truncation=True)
        lnanote   = len(anotetkns)
        if(lnmem + lnwi + lnanote > vars.max_length - lnsp - vars.genamt - budget_deduction):
            raise OverflowError("The author's note in your story is too long. Please either write a shorter author's note or increase the Max Tokens setting. If you are using a soft prompt, additionally consider using a smaller soft prompt.")

    if(vars.useprompt):
        budget = vars.max_length - lnsp - lnprompt - lnmem - lnanote - lnwi - vars.genamt - budget_deduction
    else:
        budget = vars.max_length - lnsp - lnmem - lnanote - lnwi - vars.genamt - budget_deduction

    lnsubmission = len(tokenizer.encode(vars.comregex_ai.sub('', submission), max_length=int(2e9), truncation=True)) if submission is not None else 0
    maybe_lnprompt = lnprompt if vars.useprompt and actionlen > 0 else 0

    if(lnmem + lnwi + lnanote + maybe_lnprompt + lnsubmission > vars.max_length - lnsp - vars.genamt - budget_deduction):
        raise OverflowError("Your submission is too long. Please either write a shorter submission or increase the Max Tokens setting. If you are using a soft prompt, additionally consider using a smaller soft prompt. If you are using the Always Add Prompt setting, turning it off may help.")

    assert budget >= 0

    if(actionlen == 0):
        # First/Prompt action
        tokens = memtokens + witokens + anotetkns + prompttkns
        assert len(tokens) <= vars.max_length - lnsp - vars.genamt - budget_deduction
        ln = len(tokens) + lnsp
        return tokens, ln+1, ln+vars.genamt
    else:
        tokens     = []
        
        # Check if we have the action depth to hit our A.N. depth
        if(anotetxt != "" and actionlen < vars.andepth):
            forceanote = True
        
        # Get most recent action tokens up to our budget
        n = 0
        for key in reversed(actions):
            chunk = vars.comregex_ai.sub('', actions[key])
            
            assert budget >= 0
            if(budget <= 0):
                break
            acttkns = tokenizer.encode(chunk, max_length=int(2e9), truncation=True)
            tknlen = len(acttkns)
            if(tknlen < budget):
                tokens = acttkns + tokens
                budget -= tknlen
            else:
                count = budget * -1
                tokens = acttkns[count:] + tokens
                budget = 0
                break
            
            # Inject Author's Note if we've reached the desired depth
            if(n == vars.andepth-1):
                if(anotetxt != ""):
                    tokens = anotetkns + tokens # A.N. len already taken from bdgt
                    anoteadded = True
            n += 1
        
        # If we're not using the prompt every time and there's still budget left,
        # add some prompt.
        if(not vars.useprompt):
            if(budget > 0):
                prompttkns = prompttkns[-budget:]
            else:
                prompttkns = []

        # Did we get to add the A.N.? If not, do it here
        if(anotetxt != ""):
            if((not anoteadded) or forceanote):
                tokens = memtokens + witokens + anotetkns + prompttkns + tokens
            else:
                tokens = memtokens + witokens + prompttkns + tokens
        else:
            # Prepend Memory, WI, and Prompt before action tokens
            tokens = memtokens + witokens + prompttkns + tokens

        # Send completed bundle to generator
        assert len(tokens) <= vars.max_length - lnsp - vars.genamt - budget_deduction
        ln = len(tokens) + lnsp
        return tokens, ln+1, ln+vars.genamt

#==================================================================#
# Take submitted text and build the text to be given to generator
#==================================================================#
def calcsubmit(txt):
    anotetxt     = ""    # Placeholder for Author's Note text
    forceanote   = False # In case we don't have enough actions to hit A.N. depth
    anoteadded   = False # In case our budget runs out before we hit A.N. depth
    actionlen    = len(vars.actions)

    winfo, mem, anotetxt, found_entries = calcsubmitbudgetheader(txt)

    # For all transformers models
    if(vars.model != "InferKit"):
        subtxt, min, max = calcsubmitbudget(actionlen, winfo, mem, anotetxt, vars.actions, submission=txt)
        if(actionlen == 0):
            if(not vars.model in ["Colab", "OAI", "TPUMeshTransformerGPTJ"]):
                generate(subtxt, min, max, found_entries=found_entries)
            elif(vars.model == "Colab"):
                sendtocolab(tokenizer.decode(subtxt), min, max)
            elif(vars.model == "OAI"):
                oairequest(tokenizer.decode(subtxt), min, max)
            elif(vars.model == "TPUMeshTransformerGPTJ"):
                tpumtjgenerate(subtxt, min, max, found_entries=found_entries)
        else:
            if(not vars.model in ["Colab", "OAI", "TPUMeshTransformerGPTJ"]):
                generate(subtxt, min, max, found_entries=found_entries)
            elif(vars.model == "Colab"):
                sendtocolab(tokenizer.decode(subtxt), min, max)
            elif(vars.model == "OAI"):
                oairequest(tokenizer.decode(subtxt), min, max)
            elif(vars.model == "TPUMeshTransformerGPTJ"):
                tpumtjgenerate(subtxt, min, max, found_entries=found_entries)
                    
    # For InferKit web API
    else:
        # Check if we have the action depth to hit our A.N. depth
        if(anotetxt != "" and actionlen < vars.andepth):
            forceanote = True
        
        if(vars.useprompt):
            budget = vars.ikmax - len(vars.comregex_ai.sub('', vars.prompt)) - len(anotetxt) - len(mem) - len(winfo) - 1
        else:
            budget = vars.ikmax - len(anotetxt) - len(mem) - len(winfo) - 1
            
        subtxt = ""
        prompt = vars.comregex_ai.sub('', vars.prompt)
        n = 0
        for key in reversed(vars.actions):
            chunk = vars.actions[key]
            
            if(budget <= 0):
                    break
            actlen = len(chunk)
            if(actlen < budget):
                subtxt = chunk + subtxt
                budget -= actlen
            else:
                count = budget * -1
                subtxt = chunk[count:] + subtxt
                budget = 0
                break
            
            # If we're not using the prompt every time and there's still budget left,
            # add some prompt.
            if(not vars.useprompt):
                if(budget > 0):
                    prompt = vars.comregex_ai.sub('', vars.prompt)[-budget:]
                else:
                    prompt = ""
            
            # Inject Author's Note if we've reached the desired depth
            if(n == vars.andepth-1):
                if(anotetxt != ""):
                    subtxt = anotetxt + subtxt # A.N. len already taken from bdgt
                    anoteadded = True
            n += 1
        
        # Did we get to add the A.N.? If not, do it here
        if(anotetxt != ""):
            if((not anoteadded) or forceanote):
                subtxt = mem + winfo + anotetxt + prompt + subtxt
            else:
                subtxt = mem + winfo + prompt + subtxt
        else:
            subtxt = mem + winfo + prompt + subtxt
        
        # Send it!
        ikrequest(subtxt)

#==================================================================#
# Send text to generator and deal with output
#==================================================================#

def _generate(txt, minimum, maximum, found_entries):
    gen_in = torch.tensor(txt, dtype=torch.long)[None]
    if(vars.sp is not None):
        soft_tokens = torch.arange(
            model.config.vocab_size,
            model.config.vocab_size + vars.sp.shape[0],
        )
        gen_in = torch.cat((soft_tokens[None], gen_in), dim=-1)
    assert gen_in.shape[-1] + vars.genamt <= vars.max_length

    if(vars.hascuda and vars.usegpu):
        gen_in = gen_in.to(vars.gpu_device)
    elif(vars.hascuda and vars.breakmodel):
        gen_in = gen_in.to(breakmodel.primary_device)
    else:
        gen_in = gen_in.to('cpu')

    model.kai_scanner_excluded_world_info = found_entries

    vars._actions = vars.actions
    vars._prompt = vars.prompt
    if(vars.dynamicscan):
        vars._actions = vars._actions.copy()

    with torch.no_grad():
        already_generated = 0
        numseqs = vars.numseqs
        while True:
            genout = generator(
                gen_in, 
                do_sample=True, 
                min_length=minimum, 
                max_length=int(2e9),
                repetition_penalty=1.1,
                bad_words_ids=vars.badwordsids,
                use_cache=True,
                num_return_sequences=numseqs
                )
            already_generated += len(genout[0]) - len(gen_in[0])
            assert already_generated <= vars.genamt
            if(model.kai_scanner.halt or not model.kai_scanner.regeneration_required):
                break
            assert genout.ndim >= 2
            assert genout.shape[0] == vars.numseqs
            if(vars.lua_koboldbridge.generated_cols and vars.generated_tkns != vars.lua_koboldbridge.generated_cols):
                raise RuntimeError("Inconsistency detected between KoboldAI Python and Lua backends")
            if(already_generated != vars.generated_tkns):
                raise RuntimeError("WI scanning error")
            for r in range(vars.numseqs):
                for c in range(already_generated):
                    assert vars.lua_koboldbridge.generated[r+1][c+1] is not None
                    genout[r][genout.shape[-1] - already_generated + c] = vars.lua_koboldbridge.generated[r+1][c+1]
            encoded = []
            for i in range(vars.numseqs):
                txt = tokenizer.decode(genout[i, -already_generated:])
                winfo, mem, anotetxt, _found_entries = calcsubmitbudgetheader(txt, force_use_txt=True, actions=vars._actions)
                found_entries[i].update(_found_entries)
                txt, _, _ = calcsubmitbudget(len(vars._actions), winfo, mem, anotetxt, vars._actions, submission=txt)
                encoded.append(torch.tensor(txt, dtype=torch.long, device=genout.device))
            max_length = len(max(encoded, key=len))
            encoded = torch.stack(tuple(torch.nn.functional.pad(e, (max_length - len(e), 0), value=model.config.pad_token_id or model.config.eos_token_id) for e in encoded))
            genout = torch.cat(
                (
                    encoded,
                    genout[..., -already_generated:],
                ),
                dim=-1
            )
            if(vars.sp is not None):
                soft_tokens = torch.arange(
                    model.config.vocab_size,
                    model.config.vocab_size + vars.sp.shape[0],
                    device=genout.device,
                )
                genout = torch.cat((soft_tokens.tile(vars.numseqs, 1), genout), dim=-1)
            assert genout.shape[-1] + vars.genamt - already_generated <= vars.max_length
            diff = genout.shape[-1] - gen_in.shape[-1]
            minimum += diff
            maximum += diff
            gen_in = genout
            numseqs = 1
    
    return genout, already_generated
    

def generate(txt, minimum, maximum, found_entries=None):    
    vars.generated_tkns = 0

    if(found_entries is None):
        found_entries = set()
    found_entries = tuple(found_entries.copy() for _ in range(vars.numseqs))

    if not vars.quiet:
        print("{0}Min:{1}, Max:{2}, Txt:{3}{4}".format(colors.YELLOW, minimum, maximum, tokenizer.decode(txt), colors.END))

    # Store context in memory to use it for comparison with generated content
    vars.lastctx = tokenizer.decode(txt)

    # Clear CUDA cache if using GPU
    if(vars.hascuda and (vars.usegpu or vars.breakmodel)):
        gc.collect()
        torch.cuda.empty_cache()

    # Submit input text to generator
    try:
        genout, already_generated = tpool.execute(_generate, txt, minimum, maximum, found_entries)
    except Exception as e:
        if(issubclass(type(e), lupa.LuaError)):
            vars.lua_koboldbridge.obliterate_multiverse()
            vars.lua_running = False
            emit('from_server', {'cmd': 'errmsg', 'data': 'Lua script error; please check console.'}, broadcast=True)
            sendUSStatItems()
            print("{0}{1}{2}".format(colors.RED, "***LUA ERROR***: ", colors.END), end="", file=sys.stderr)
            print("{0}{1}{2}".format(colors.RED, str(e).replace("\033", ""), colors.END), file=sys.stderr)
            print("{0}{1}{2}".format(colors.YELLOW, "Lua engine stopped; please open 'Userscripts' and press Load to reinitialize scripts.", colors.END), file=sys.stderr)
        else:
            emit('from_server', {'cmd': 'errmsg', 'data': 'Error occurred during generator call; please check console.'}, broadcast=True)
            print("{0}{1}{2}".format(colors.RED, traceback.format_exc().replace("\033", ""), colors.END), file=sys.stderr)
        set_aibusy(0)
        return

    for i in range(vars.numseqs):
        vars.lua_koboldbridge.generated[i+1][vars.generated_tkns] = int(genout[i, -1].item())
        vars.lua_koboldbridge.outputs[i+1] = tokenizer.decode(genout[i, -already_generated:])

    execute_outmod()
    if(vars.lua_koboldbridge.regeneration_required):
        vars.lua_koboldbridge.regeneration_required = False
        genout = []
        for i in range(vars.numseqs):
            genout.append({"generated_text": vars.lua_koboldbridge.outputs[i+1]})
            assert type(genout[-1]["generated_text"]) is str
    else:
        genout = [{"generated_text": tokenizer.decode(tokens[-already_generated:])} for tokens in genout]
    
    if(len(genout) == 1):
        genresult(genout[0]["generated_text"])
    else:
        if(vars.lua_koboldbridge.restart_sequence is not None and vars.lua_koboldbridge.restart_sequence > 0):
            genresult(genout[vars.lua_koboldbridge.restart_sequence-1]["generated_text"])
        else:
            genselect(genout)
    
    # Clear CUDA cache again if using GPU
    if(vars.hascuda and (vars.usegpu or vars.breakmodel)):
        del genout
        gc.collect()
        torch.cuda.empty_cache()
    
    set_aibusy(0)

#==================================================================#
#  Deal with a single return sequence from generate()
#==================================================================#
def genresult(genout, flash=True):
    if not vars.quiet:
        print("{0}{1}{2}".format(colors.CYAN, genout, colors.END))
    
    # Format output before continuing
    genout = applyoutputformatting(genout)

    vars.lua_koboldbridge.feedback = genout

    if(len(genout) == 0):
        return
    
    # Add formatted text to Actions array and refresh the game screen
    if(len(vars.prompt.strip()) == 0):
        vars.prompt = genout
    else:
        vars.actions.append(genout)
        if len(vars.actions) > len(vars.actions_metadata):
            vars.actions_metadata.append({'Selected Text': genout, 'Alternative Text': []})
        else:
            vars.actions_metadata[len(vars.actions)-1]['Selected Text'] = genout
    update_story_chunk('last')
    if(flash):
        emit('from_server', {'cmd': 'texteffect', 'data': vars.actions.get_last_key() + 1 if len(vars.actions) else 0}, broadcast=True)

#==================================================================#
#  Send generator sequences to the UI for selection
#==================================================================#
def genselect(genout):
    i = 0
    for result in genout:
        # Apply output formatting rules to sequences
        result["generated_text"] = applyoutputformatting(result["generated_text"])
        if not vars.quiet:
            print("{0}[Result {1}]\n{2}{3}".format(colors.CYAN, i, result["generated_text"], colors.END))
        i += 1
    
    # Add the options to the actions metadata
    # If we've already generated text for this action but haven't selected one we'll want to kill all non-pinned, non-previous selection, and non-edited options then add the new ones
    if (len(vars.actions_metadata) > len(vars.actions)):
        if (vars.actions_metadata[len(vars.actions)]['Selected Text'] == ""):
            vars.actions_metadata[len(vars.actions)]['Alternative Text'] = [{"Text": item['Text'], "Pinned": item['Pinned'], 
                                                                             "Previous Selection": item["Previous Selection"], 
                                                                             "Edited": item["Edited"]} for item in vars.actions_metadata[len(vars.actions)]['Alternative Text'] 
                                                                             if item['Pinned'] or item["Previous Selection"] or item["Edited"]] + [{"Text": text["generated_text"], 
                                                                                    "Pinned": False, "Previous Selection": False, "Edited": False} for text in genout]
        else:
            vars.actions_metadata.append({'Selected Text': '', 'Alternative Text': [{"Text": text["generated_text"], "Pinned": False, "Previous Selection": False, "Edited": False} for text in genout]})
    else:
        vars.actions_metadata.append({'Selected Text': '', 'Alternative Text': [{"Text": text["generated_text"], "Pinned": False, "Previous Selection": False, "Edited": False} for text in genout]})
    
    genout = [{"generated_text": item['Text']} for item in vars.actions_metadata[len(vars.actions)]['Alternative Text'] if (item["Previous Selection"]==False) and (item["Edited"]==False)]

    # Store sequences in memory until selection is made
    vars.genseqs = genout
    
    genout = [[item['Text'], item['Pinned']] for item in vars.actions_metadata[len(vars.actions)]['Alternative Text']  if (item["Previous Selection"]==False) and (item["Edited"]==False)]

    # Send sequences to UI for selection
    emit('from_server', {'cmd': 'genseqs', 'data': genout}, broadcast=True)

#==================================================================#
#  Send selected sequence to action log and refresh UI
#==================================================================#
def selectsequence(n):
    if(len(vars.genseqs) == 0):
        return
    vars.lua_koboldbridge.feedback = vars.genseqs[int(n)]["generated_text"]
    if(len(vars.lua_koboldbridge.feedback) != 0):
        vars.actions.append(vars.lua_koboldbridge.feedback)
        #We'll want to remove the option from the alternative text and put it in selected text
        vars.actions_metadata[len(vars.actions)-1]['Alternative Text'] = [item for item in vars.actions_metadata[len(vars.actions)-1]['Alternative Text'] if item['Text'] != vars.lua_koboldbridge.feedback]
        vars.actions_metadata[len(vars.actions)-1]['Selected Text'] = vars.lua_koboldbridge.feedback
        update_story_chunk('last')
        emit('from_server', {'cmd': 'texteffect', 'data': vars.actions.get_last_key() + 1 if len(vars.actions) else 0}, broadcast=True)
    emit('from_server', {'cmd': 'hidegenseqs', 'data': ''}, broadcast=True)
    vars.genseqs = []

    if(vars.lua_koboldbridge.restart_sequence is not None):
        actionsubmit("", actionmode=vars.actionmode, force_submit=True, disable_recentrng=True)

#==================================================================#
#  Pin/Unpin the selected sequence
#==================================================================#
def pinsequence(n):
    if n.isnumeric():
        text = vars.genseqs[int(n)]['generated_text']
        if text in [item['Text'] for item in vars.actions_metadata[len(vars.actions)]['Alternative Text']]:
            alternatives = vars.actions_metadata[len(vars.actions)]['Alternative Text']
            for i in range(len(alternatives)):
                if alternatives[i]['Text'] == text:
                    alternatives[i]['Pinned'] = not alternatives[i]['Pinned']
                    break
            vars.actions_metadata[len(vars.actions)]['Alternative Text'] = alternatives


#==================================================================#
#  Send transformers-style request to ngrok/colab host
#==================================================================#
def sendtocolab(txt, min, max):
    # Log request to console
    if not vars.quiet:
        print("{0}Tokens:{1}, Txt:{2}{3}".format(colors.YELLOW, min-1, txt, colors.END))
    
    # Store context in memory to use it for comparison with generated content
    vars.lastctx = txt
    
    # Build request JSON data
    reqdata = {
        'text': txt,
        'min': min,
        'max': max,
        'rep_pen': vars.rep_pen,
        'temperature': vars.temp,
        'top_p': vars.top_p,
        'top_k': vars.top_k,
        'tfs': vars.tfs,
        'numseqs': vars.numseqs,
        'retfultxt': False
    }
    
    # Create request
    req = requests.post(
        vars.colaburl, 
        json = reqdata
        )
    
    # Deal with the response
    if(req.status_code == 200):
        js = req.json()["data"]
        
        # Try to be backwards compatible with outdated colab
        if("text" in js):
            genout = [getnewcontent(js["text"])]
        else:
            genout = js["seqs"]
        
        for i in range(vars.numseqs):
            vars.lua_koboldbridge.outputs[i+1] = genout[i]

        execute_outmod()
        if(vars.lua_koboldbridge.regeneration_required):
            vars.lua_koboldbridge.regeneration_required = False
            genout = []
            for i in range(vars.numseqs):
                genout.append(vars.lua_koboldbridge.outputs[i+1])
                assert type(genout[-1]) is str

        if(len(genout) == 1):
            genresult(genout[0])
        else:
            # Convert torch output format to transformers
            seqs = []
            for seq in genout:
                seqs.append({"generated_text": seq})
            if(vars.lua_koboldbridge.restart_sequence is not None and vars.lua_koboldbridge.restart_sequence > 0):
                genresult(genout[vars.lua_koboldbridge.restart_sequence-1]["generated_text"])
            else:
                genselect(genout)
        
        # Format output before continuing
        #genout = applyoutputformatting(getnewcontent(genout))
        
        # Add formatted text to Actions array and refresh the game screen
        #vars.actions.append(genout)
        #refresh_story()
        #emit('from_server', {'cmd': 'texteffect', 'data': vars.actions.get_last_key() + 1 if len(vars.actions) else 0})
        
        set_aibusy(0)
    else:
        errmsg = "Colab API Error: Failed to get a reply from the server. Please check the colab console."
        print("{0}{1}{2}".format(colors.RED, errmsg, colors.END))
        emit('from_server', {'cmd': 'errmsg', 'data': errmsg}, broadcast=True)
        set_aibusy(0)

#==================================================================#
#  Send text to TPU mesh transformer backend
#==================================================================#
def tpumtjgenerate(txt, minimum, maximum, found_entries=None):
    vars.generated_tkns = 0

    if(found_entries is None):
        found_entries = set()
    found_entries = tuple(found_entries.copy() for _ in range(vars.numseqs))

    if not vars.quiet:
        print("{0}Min:{1}, Max:{2}, Txt:{3}{4}".format(colors.YELLOW, minimum, maximum, tokenizer.decode(txt), colors.END))

    vars._actions = vars.actions
    vars._prompt = vars.prompt
    if(vars.dynamicscan):
        vars._actions = vars._actions.copy()

    # Submit input text to generator
    try:
        soft_tokens = tpumtjgetsofttokens()

        global past

        socketio.start_background_task(copy_current_request_context(check_for_backend_compilation))

        if(vars.dynamicscan or (not vars.nogenmod and vars.has_genmod)):

            context = np.tile(np.uint32(txt), (vars.numseqs, 1))
            past = np.empty((vars.numseqs, 0), dtype=np.uint32)

            while(True):
                genout, n_generated, regeneration_required, halt = tpool.execute(
                    tpu_mtj_backend.infer_dynamic,
                    context,
                    gen_len = maximum-minimum+1,
                    numseqs=vars.numseqs,
                    soft_embeddings=vars.sp,
                    soft_tokens=soft_tokens,
                    excluded_world_info=found_entries,
                )

                past = np.pad(past, ((0, 0), (0, n_generated)))
                for r in range(vars.numseqs):
                    for c in range(vars.lua_koboldbridge.generated_cols):
                        assert vars.lua_koboldbridge.generated[r+1][c+1] is not None
                        past[r, c] = vars.lua_koboldbridge.generated[r+1][c+1]

                if(vars.abort or halt or not regeneration_required):
                    break
                print("(regeneration triggered)")

                encoded = []
                for i in range(vars.numseqs):
                    txt = tokenizer.decode(past[i])
                    winfo, mem, anotetxt, _found_entries = calcsubmitbudgetheader(txt, force_use_txt=True, actions=vars._actions)
                    found_entries[i].update(_found_entries)
                    txt, _, _ = calcsubmitbudget(len(vars._actions), winfo, mem, anotetxt, vars._actions, submission=txt)
                    encoded.append(np.array(txt, dtype=np.uint32))
                max_length = len(max(encoded, key=len))
                encoded = np.stack(tuple(np.pad(e, (max_length - len(e), 0), constant_values=tpu_mtj_backend.pad_token_id) for e in encoded))
                context = np.concatenate(
                    (
                        encoded,
                        past,
                    ),
                    axis=-1,
                )

        else:
            genout = tpool.execute(
                tpu_mtj_backend.infer_static,
                np.uint32(txt),
                gen_len = maximum-minimum+1,
                temp=vars.temp,
                top_p=vars.top_p,
                top_k=vars.top_k,
                tfs=vars.tfs,
                numseqs=vars.numseqs,
                repetition_penalty=vars.rep_pen,
                soft_embeddings=vars.sp,
                soft_tokens=soft_tokens,
            )
            past = genout
            for i in range(vars.numseqs):
                vars.lua_koboldbridge.generated[i+1] = vars.lua_state.table(*genout[i].tolist())
            vars.lua_koboldbridge.generated_cols = vars.generated_tkns = genout[0].shape[-1]

    except Exception as e:
        if(issubclass(type(e), lupa.LuaError)):
            vars.lua_koboldbridge.obliterate_multiverse()
            vars.lua_running = False
            emit('from_server', {'cmd': 'errmsg', 'data': 'Lua script error; please check console.'}, broadcast=True)
            sendUSStatItems()
            print("{0}{1}{2}".format(colors.RED, "***LUA ERROR***: ", colors.END), end="", file=sys.stderr)
            print("{0}{1}{2}".format(colors.RED, str(e).replace("\033", ""), colors.END), file=sys.stderr)
            print("{0}{1}{2}".format(colors.YELLOW, "Lua engine stopped; please open 'Userscripts' and press Load to reinitialize scripts.", colors.END), file=sys.stderr)
        else:
            emit('from_server', {'cmd': 'errmsg', 'data': 'Error occurred during generator call; please check console.'}, broadcast=True)
            print("{0}{1}{2}".format(colors.RED, traceback.format_exc().replace("\033", ""), colors.END), file=sys.stderr)
        set_aibusy(0)
        return

    for i in range(vars.numseqs):
        vars.lua_koboldbridge.outputs[i+1] = tokenizer.decode(past[i])
    genout = past

    execute_outmod()
    if(vars.lua_koboldbridge.regeneration_required):
        vars.lua_koboldbridge.regeneration_required = False
        genout = []
        for i in range(vars.numseqs):
            genout.append({"generated_text": vars.lua_koboldbridge.outputs[i+1]})
            assert type(genout[-1]["generated_text"]) is str
    else:
        genout = [{"generated_text": tokenizer.decode(txt)} for txt in genout]

    if(len(genout) == 1):
        genresult(genout[0]["generated_text"])
    else:
        if(vars.lua_koboldbridge.restart_sequence is not None and vars.lua_koboldbridge.restart_sequence > 0):
            genresult(genout[vars.lua_koboldbridge.restart_sequence-1]["generated_text"])
        else:
            genselect(genout)

    set_aibusy(0)


#==================================================================#
# Replaces returns and newlines with HTML breaks
#==================================================================#
def formatforhtml(txt):
    return txt.replace("\\r\\n", "<br/>").replace("\\r", "<br/>").replace("\\n", "<br/>").replace("\r\n", "<br/>").replace('\n', '<br/>').replace('\r', '<br/>')

#==================================================================#
# Strips submitted text from the text returned by the AI
#==================================================================#
def getnewcontent(txt):
    # If the submitted context was blank, then everything is new
    if(vars.lastctx == ""):
        return txt
    
    # Tokenize the last context and the generated content
    ctxtokens = tokenizer.encode(vars.lastctx, max_length=int(2e9), truncation=True)
    txttokens = tokenizer.encode(txt, max_length=int(2e9), truncation=True)
    dif       = (len(txttokens) - len(ctxtokens)) * -1
    
    # Remove the context from the returned text
    newtokens = txttokens[dif:]
    
    return tokenizer.decode(newtokens)

#==================================================================#
# Applies chosen formatting options to text submitted to AI
#==================================================================#
def applyinputformatting(txt):
    # Add sentence spacing
    if(vars.formatoptns["frmtadsnsp"]):
        txt = utils.addsentencespacing(txt, vars)
    
    return txt

#==================================================================#
# Applies chosen formatting options to text returned from AI
#==================================================================#
def applyoutputformatting(txt):
    # Use standard quotes and apostrophes
    txt = utils.fixquotes(txt)

    # Adventure mode clipping of all characters after '>'
    if(vars.adventure):
        txt = vars.acregex_ai.sub('', txt)
    
    # Trim incomplete sentences
    if(vars.formatoptns["frmttriminc"] and not vars.chatmode):
        txt = utils.trimincompletesentence(txt)
    # Replace blank lines
    if(vars.formatoptns["frmtrmblln"] or vars.chatmode):
        txt = utils.replaceblanklines(txt)
    # Remove special characters
    if(vars.formatoptns["frmtrmspch"]):
        txt = utils.removespecialchars(txt, vars)
	# Single Line Mode
    if(vars.formatoptns["singleline"] or vars.chatmode):
        txt = utils.singlelineprocessing(txt, vars)
    
    return txt

#==================================================================#
# Sends the current story content to the Game Screen
#==================================================================#
def refresh_story():
    text_parts = ['<chunk n="0" id="n0" tabindex="-1">', vars.comregex_ui.sub(lambda m: '\n'.join('<comment>' + l + '</comment>' for l in m.group().split('\n')), html.escape(vars.prompt)), '</chunk>']
    for idx in vars.actions:
        item = vars.actions[idx]
        idx += 1
        item = html.escape(item)
        item = vars.comregex_ui.sub(lambda m: '\n'.join('<comment>' + l + '</comment>' for l in m.group().split('\n')), item)  # Add special formatting to comments
        item = vars.acregex_ui.sub('<action>\\1</action>', item)  # Add special formatting to adventure actions
        text_parts.extend(('<chunk n="', str(idx), '" id="n', str(idx), '" tabindex="-1">', item, '</chunk>'))
    emit('from_server', {'cmd': 'updatescreen', 'gamestarted': vars.gamestarted, 'data': formatforhtml(''.join(text_parts))}, broadcast=True)


#==================================================================#
# Signals the Game Screen to update one of the chunks
#==================================================================#
def update_story_chunk(idx: Union[int, str]):
    if idx == 'last':
        if len(vars.actions) <= 1:
            # In this case, we are better off just refreshing the whole thing as the
            # prompt might not have been shown yet (with a "Generating story..."
            # message instead).
            refresh_story()
            setgamesaved(False)
            return

        idx = (vars.actions.get_last_key() if len(vars.actions) else 0) + 1

    if idx == 0:
        text = vars.prompt
    else:
        # Actions are 0 based, but in chunks 0 is the prompt.
        # So the chunk index is one more than the corresponding action index.
        if(idx - 1 not in vars.actions):
            return
        text = vars.actions[idx - 1]

    item = html.escape(text)
    item = vars.comregex_ui.sub(lambda m: '\n'.join('<comment>' + l + '</comment>' for l in m.group().split('\n')), item)  # Add special formatting to comments
    item = vars.acregex_ui.sub('<action>\\1</action>', item)  # Add special formatting to adventure actions

    chunk_text = f'<chunk n="{idx}" id="n{idx}" tabindex="-1">{formatforhtml(item)}</chunk>'
    emit('from_server', {'cmd': 'updatechunk', 'data': {'index': idx, 'html': chunk_text}}, broadcast=True)

    setgamesaved(False)

    #If we've set the auto save flag, we'll now save the file
    if vars.autosave and (".json" in vars.savedir):
        save()


#==================================================================#
# Signals the Game Screen to remove one of the chunks
#==================================================================#
def remove_story_chunk(idx: int):
    emit('from_server', {'cmd': 'removechunk', 'data': idx}, broadcast=True)
    setgamesaved(False)


#==================================================================#
# Sends the current generator settings to the Game Menu
#==================================================================#
def refresh_settings():
    # Suppress toggle change events while loading state
    emit('from_server', {'cmd': 'allowtoggle', 'data': False}, broadcast=True)
    
    if(vars.model != "InferKit"):
        emit('from_server', {'cmd': 'updatetemp', 'data': vars.temp}, broadcast=True)
        emit('from_server', {'cmd': 'updatetopp', 'data': vars.top_p}, broadcast=True)
        emit('from_server', {'cmd': 'updatetopk', 'data': vars.top_k}, broadcast=True)
        emit('from_server', {'cmd': 'updatetfs', 'data': vars.tfs}, broadcast=True)
        emit('from_server', {'cmd': 'updatereppen', 'data': vars.rep_pen}, broadcast=True)
        emit('from_server', {'cmd': 'updateoutlen', 'data': vars.genamt}, broadcast=True)
        emit('from_server', {'cmd': 'updatetknmax', 'data': vars.max_length}, broadcast=True)
        emit('from_server', {'cmd': 'updatenumseq', 'data': vars.numseqs}, broadcast=True)
    else:
        emit('from_server', {'cmd': 'updatetemp', 'data': vars.temp}, broadcast=True)
        emit('from_server', {'cmd': 'updatetopp', 'data': vars.top_p}, broadcast=True)
        emit('from_server', {'cmd': 'updateikgen', 'data': vars.ikgen}, broadcast=True)
    
    emit('from_server', {'cmd': 'updateanotedepth', 'data': vars.andepth}, broadcast=True)
    emit('from_server', {'cmd': 'updatewidepth', 'data': vars.widepth}, broadcast=True)
    emit('from_server', {'cmd': 'updateuseprompt', 'data': vars.useprompt}, broadcast=True)
    emit('from_server', {'cmd': 'updateadventure', 'data': vars.adventure}, broadcast=True)
    emit('from_server', {'cmd': 'updatechatmode', 'data': vars.chatmode}, broadcast=True)
    emit('from_server', {'cmd': 'updatedynamicscan', 'data': vars.dynamicscan}, broadcast=True)
    emit('from_server', {'cmd': 'updatenopromptgen', 'data': vars.nopromptgen}, broadcast=True)
    emit('from_server', {'cmd': 'updaterngpersist', 'data': vars.rngpersist}, broadcast=True)
    emit('from_server', {'cmd': 'updatenogenmod', 'data': vars.nogenmod}, broadcast=True)
    
    emit('from_server', {'cmd': 'updatefrmttriminc', 'data': vars.formatoptns["frmttriminc"]}, broadcast=True)
    emit('from_server', {'cmd': 'updatefrmtrmblln', 'data': vars.formatoptns["frmtrmblln"]}, broadcast=True)
    emit('from_server', {'cmd': 'updatefrmtrmspch', 'data': vars.formatoptns["frmtrmspch"]}, broadcast=True)
    emit('from_server', {'cmd': 'updatefrmtadsnsp', 'data': vars.formatoptns["frmtadsnsp"]}, broadcast=True)
    emit('from_server', {'cmd': 'updatesingleline', 'data': vars.formatoptns["singleline"]}, broadcast=True)
    
    # Allow toggle events again
    emit('from_server', {'cmd': 'allowtoggle', 'data': True}, broadcast=True)

#==================================================================#
#  Sets the logical and display states for the AI Busy condition
#==================================================================#
def set_aibusy(state):
    if(state):
        vars.aibusy = True
        emit('from_server', {'cmd': 'setgamestate', 'data': 'wait'}, broadcast=True)
    else:
        vars.aibusy = False
        emit('from_server', {'cmd': 'setgamestate', 'data': 'ready'}, broadcast=True)

#==================================================================#
# 
#==================================================================#
def editrequest(n):
    if(n == 0):
        txt = vars.prompt
    else:
        txt = vars.actions[n-1]
    
    vars.editln = n
    emit('from_server', {'cmd': 'setinputtext', 'data': txt}, broadcast=True)
    emit('from_server', {'cmd': 'enablesubmit', 'data': ''}, broadcast=True)

#==================================================================#
# 
#==================================================================#
def editsubmit(data):
    vars.recentedit = True
    if(vars.editln == 0):
        vars.prompt = data
    else:
        vars.actions_metadata[vars.editln-1]['Alternative Text'] = vars.actions_metadata[vars.editln-1]['Alternative Text'] + [{"Text": vars.actions[vars.editln-1], "Pinned": False, 
                                                                         "Previous Selection": False, 
                                                                         "Edited": True}]
        vars.actions_metadata[vars.editln-1]['Selected Text'] = data
        vars.actions[vars.editln-1] = data
    
    vars.mode = "play"
    update_story_chunk(vars.editln)
    emit('from_server', {'cmd': 'texteffect', 'data': vars.editln}, broadcast=True)
    emit('from_server', {'cmd': 'editmode', 'data': 'false'})

#==================================================================#
#  
#==================================================================#
def deleterequest():
    vars.recentedit = True
    # Don't delete prompt
    if(vars.editln == 0):
        # Send error message
        pass
    else:
        vars.actions_metadata[vars.editln-1]['Alternative Text'] = [{"Text": vars.actions[vars.editln-1], "Pinned": False, 
                                                      "Previous Selection": True, "Edited": False}] + vars.actions_metadata[vars.editln-1]['Alternative Text']
        vars.actions_metadata[vars.editln-1]['Selected Text'] = ''
        vars.actions[vars.editln-1] = ''
        vars.mode = "play"
        remove_story_chunk(vars.editln)
        emit('from_server', {'cmd': 'editmode', 'data': 'false'})

#==================================================================#
# 
#==================================================================#
def inlineedit(chunk, data):
    vars.recentedit = True
    chunk = int(chunk)
    if(chunk == 0):
        if(len(data.strip()) == 0):
            return
        vars.prompt = data
    else:
        if(chunk-1 in vars.actions):
            vars.actions_metadata[chunk-1]['Alternative Text'] = vars.actions_metadata[chunk-1]['Alternative Text'] + [{"Text": vars.actions[chunk-1], "Pinned": False, 
                                                                             "Previous Selection": False, 
                                                                             "Edited": True}]
            vars.actions_metadata[chunk-1]['Selected Text'] = data
            vars.actions[chunk-1] = data
        else:
            print(f"WARNING: Attempted to edit non-existent chunk {chunk}")

    setgamesaved(False)
    update_story_chunk(chunk)
    emit('from_server', {'cmd': 'texteffect', 'data': chunk}, broadcast=True)
    emit('from_server', {'cmd': 'editmode', 'data': 'false'}, broadcast=True)

#==================================================================#
#  
#==================================================================#
def inlinedelete(chunk):
    vars.recentedit = True
    chunk = int(chunk)
    # Don't delete prompt
    if(chunk == 0):
        # Send error message
        update_story_chunk(chunk)
        emit('from_server', {'cmd': 'errmsg', 'data': "Cannot delete the prompt."})
        emit('from_server', {'cmd': 'editmode', 'data': 'false'}, broadcast=True)
    else:
        if(chunk-1 in vars.actions):
<<<<<<< HEAD
            vars.actions_metadata[chunk-1]['Alternative Text'] = [{"Text": vars.actions[chunk-1], "Pinned": False, 
                                                                             "Previous Selection": True, 
                                                                             "Edited": False}] + vars.actions_metadata[chunk-1]['Alternative Text']
            vars.actions_metadata[chunk-1]['Selected Text'] = ''
            vars.actions[chunk-1] = ''
=======
            del vars.actions[chunk-1]
        else:
            print(f"WARNING: Attempted to delete non-existent chunk {chunk}")
>>>>>>> f9a34951
        setgamesaved(False)
        remove_story_chunk(chunk)
        emit('from_server', {'cmd': 'editmode', 'data': 'false'}, broadcast=True)

#==================================================================#
#   Toggles the game mode for memory editing and sends UI commands
#==================================================================#
def togglememorymode():
    if(vars.mode == "play"):
        vars.mode = "memory"
        emit('from_server', {'cmd': 'memmode', 'data': 'true'}, broadcast=True)
        emit('from_server', {'cmd': 'setinputtext', 'data': vars.memory}, broadcast=True)
        emit('from_server', {'cmd': 'setanote', 'data': vars.authornote}, broadcast=True)
        emit('from_server', {'cmd': 'setanotetemplate', 'data': vars.authornotetemplate}, broadcast=True)
    elif(vars.mode == "memory"):
        vars.mode = "play"
        emit('from_server', {'cmd': 'memmode', 'data': 'false'}, broadcast=True)

#==================================================================#
#   Toggles the game mode for WI editing and sends UI commands
#==================================================================#
def togglewimode():
    if(vars.mode == "play"):
        vars.mode = "wi"
        emit('from_server', {'cmd': 'wimode', 'data': 'true'}, broadcast=True)
    elif(vars.mode == "wi"):
        # Commit WI fields first
        requestwi()
        # Then set UI state back to Play
        vars.mode = "play"
        emit('from_server', {'cmd': 'wimode', 'data': 'false'}, broadcast=True)
    sendwi()

#==================================================================#
#   
#==================================================================#
def addwiitem(folder_uid=None):
    assert folder_uid is None or folder_uid in vars.wifolders_d
    ob = {"key": "", "keysecondary": "", "content": "", "comment": "", "folder": folder_uid, "num": len(vars.worldinfo), "init": False, "selective": False, "constant": False}
    vars.worldinfo.append(ob)
    while(True):
        uid = int.from_bytes(os.urandom(4), "little", signed=True)
        if(uid not in vars.worldinfo_u):
            break
    vars.worldinfo_u[uid] = vars.worldinfo[-1]
    vars.worldinfo[-1]["uid"] = uid
    if(folder_uid is not None):
        vars.wifolders_u[folder_uid].append(vars.worldinfo[-1])
    emit('from_server', {'cmd': 'addwiitem', 'data': ob}, broadcast=True)

#==================================================================#
#   Creates a new WI folder with an unused cryptographically secure random UID
#==================================================================#
def addwifolder():
    while(True):
        uid = int.from_bytes(os.urandom(4), "little", signed=True)
        if(uid not in vars.wifolders_d):
            break
    ob = {"name": "", "collapsed": False}
    vars.wifolders_d[uid] = ob
    vars.wifolders_l.append(uid)
    vars.wifolders_u[uid] = []
    emit('from_server', {'cmd': 'addwifolder', 'uid': uid, 'data': ob}, broadcast=True)
    addwiitem(folder_uid=uid)

#==================================================================#
#   Move the WI entry with UID src so that it immediately precedes
#   the WI entry with UID dst
#==================================================================#
def movewiitem(dst, src):
    setgamesaved(False)
    if(vars.worldinfo_u[src]["folder"] is not None):
        for i, e in enumerate(vars.wifolders_u[vars.worldinfo_u[src]["folder"]]):
            if(e is vars.worldinfo_u[src]):
                vars.wifolders_u[vars.worldinfo_u[src]["folder"]].pop(i)
                break
    if(vars.worldinfo_u[dst]["folder"] is not None):
        vars.wifolders_u[vars.worldinfo_u[dst]["folder"]].append(vars.worldinfo_u[src])
    vars.worldinfo_u[src]["folder"] = vars.worldinfo_u[dst]["folder"]
    for i, e in enumerate(vars.worldinfo):
        if(e is vars.worldinfo_u[src]):
            _src = i
        elif(e is vars.worldinfo_u[dst]):
            _dst = i
    vars.worldinfo.insert(_dst - (_dst >= _src), vars.worldinfo.pop(_src))
    sendwi()

#==================================================================#
#   Move the WI folder with UID src so that it immediately precedes
#   the WI folder with UID dst
#==================================================================#
def movewifolder(dst, src):
    setgamesaved(False)
    vars.wifolders_l.remove(src)
    if(dst is None):
        # If dst is None, that means we should move src to be the last folder
        vars.wifolders_l.append(src)
    else:
        vars.wifolders_l.insert(vars.wifolders_l.index(dst), src)
    sendwi()

#==================================================================#
#   
#==================================================================#
def sendwi():
    # Cache len of WI
    ln = len(vars.worldinfo)

    # Clear contents of WI container
    emit('from_server', {'cmd': 'wistart', 'wifolders_d': vars.wifolders_d, 'wifolders_l': vars.wifolders_l, 'data': ''}, broadcast=True)

    # Stable-sort WI entries in order of folder
    stablesortwi()

    vars.worldinfo_i = [wi for wi in vars.worldinfo if wi["init"]]

    # If there are no WI entries, send an empty WI object
    if(ln == 0):
        addwiitem()
    else:
        # Send contents of WI array
        last_folder = ...
        for wi in vars.worldinfo:
            if(wi["folder"] != last_folder):
                emit('from_server', {'cmd': 'addwifolder', 'uid': wi["folder"], 'data': vars.wifolders_d[wi["folder"]] if wi["folder"] is not None else None}, broadcast=True)
                last_folder = wi["folder"]
            ob = wi
            emit('from_server', {'cmd': 'addwiitem', 'data': ob}, broadcast=True)
    
    emit('from_server', {'cmd': 'wifinish', 'data': ''}, broadcast=True)

#==================================================================#
#  Request current contents of all WI HTML elements
#==================================================================#
def requestwi():
    list = []
    for wi in vars.worldinfo:
        list.append(wi["num"])
    emit('from_server', {'cmd': 'requestwiitem', 'data': list})

#==================================================================#
#  Stable-sort WI items so that items in the same folder are adjacent,
#  and items in different folders are sorted based on the order of the folders
#==================================================================#
def stablesortwi():
    mapping = {uid: index for index, uid in enumerate(vars.wifolders_l)}
    vars.worldinfo.sort(key=lambda x: mapping[x["folder"]] if x["folder"] is not None else float("inf"))
    last_folder = ...
    last_wi = None
    for i, wi in enumerate(vars.worldinfo):
        wi["num"] = i
        wi["init"] = True
        if(wi["folder"] != last_folder):
            if(last_wi is not None and last_folder is not ...):
                last_wi["init"] = False
            last_folder = wi["folder"]
        last_wi = wi
    if(last_wi is not None):
        last_wi["init"] = False
    for folder in vars.wifolders_u:
        vars.wifolders_u[folder].sort(key=lambda x: x["num"])

#==================================================================#
#  Extract object from server and send it to WI objects
#==================================================================#
def commitwi(ar):
    for ob in ar:
        ob["uid"] = int(ob["uid"])
        vars.worldinfo_u[ob["uid"]]["key"]          = ob["key"]
        vars.worldinfo_u[ob["uid"]]["keysecondary"] = ob["keysecondary"]
        vars.worldinfo_u[ob["uid"]]["content"]      = ob["content"]
        vars.worldinfo_u[ob["uid"]]["comment"]      = ob.get("comment", "")
        vars.worldinfo_u[ob["uid"]]["folder"]       = ob.get("folder", None)
        vars.worldinfo_u[ob["uid"]]["selective"]    = ob["selective"]
        vars.worldinfo_u[ob["uid"]]["constant"]     = ob.get("constant", False)
    stablesortwi()
    vars.worldinfo_i = [wi for wi in vars.worldinfo if wi["init"]]

#==================================================================#
#  
#==================================================================#
def deletewi(uid):
    if(uid in vars.worldinfo_u):
        setgamesaved(False)
        # Store UID of deletion request
        vars.deletewi = uid
        if(vars.deletewi is not None):
            if(vars.worldinfo_u[vars.deletewi]["folder"] is not None):
                for i, e in enumerate(vars.wifolders_u[vars.worldinfo_u[vars.deletewi]["folder"]]):
                    if(e is vars.worldinfo_u[vars.deletewi]):
                        vars.wifolders_u[vars.worldinfo_u[vars.deletewi]["folder"]].pop(i)
            for i, e in enumerate(vars.worldinfo):
                if(e is vars.worldinfo_u[vars.deletewi]):
                    del vars.worldinfo[i]
                    break
            del vars.worldinfo_u[vars.deletewi]
            # Send the new WI array structure
            sendwi()
            # And reset deletewi
            vars.deletewi = None

#==================================================================#
#  
#==================================================================#
def deletewifolder(uid):
    uid = int(uid)
    del vars.wifolders_u[uid]
    del vars.wifolders_d[uid]
    del vars.wifolders_l[vars.wifolders_l.index(uid)]
    setgamesaved(False)
    # Delete uninitialized entries in the folder we're going to delete
    vars.worldinfo = [wi for wi in vars.worldinfo if wi["folder"] != uid or wi["init"]]
    vars.worldinfo_i = [wi for wi in vars.worldinfo if wi["init"]]
    # Move WI entries that are inside of the folder we're going to delete
    # so that they're outside of all folders
    for wi in vars.worldinfo:
        if(wi["folder"] == uid):
            wi["folder"] = None

    sendwi()

#==================================================================#
#  Look for WI keys in text to generator 
#==================================================================#
def checkworldinfo(txt, allowed_entries=None, allowed_folders=None, force_use_txt=False, scan_story=True, actions=None):
    original_txt = txt

    if(actions is None):
        actions = vars.actions

    # Dont go any further if WI is empty
    if(len(vars.worldinfo) == 0):
        return "", set()
    
    # Cache actions length
    ln = len(actions)
    
    # Don't bother calculating action history if widepth is 0
    if(vars.widepth > 0 and scan_story):
        depth = vars.widepth
        # If this is not a continue, add 1 to widepth since submitted
        # text is already in action history @ -1
        if(not force_use_txt and (txt != "" and vars.prompt != txt)):
            txt    = ""
            depth += 1
        
        if(ln > 0):
            chunks = collections.deque()
            i = 0
            for key in reversed(actions):
                chunk = actions[key]
                chunks.appendleft(chunk)
                i += 1
                if(i == depth):
                    break
        
        if(ln >= depth):
            txt = "".join(chunks)
        elif(ln > 0):
            txt = vars.comregex_ai.sub('', vars.prompt) + "".join(chunks)
        elif(ln == 0):
            txt = vars.comregex_ai.sub('', vars.prompt)

    if(force_use_txt):
        txt += original_txt

    # Scan text for matches on WI keys
    wimem = ""
    found_entries = set()
    for wi in vars.worldinfo:
        if(allowed_entries is not None and wi["uid"] not in allowed_entries):
            continue
        if(allowed_folders is not None and wi["folder"] not in allowed_folders):
            continue

        if(wi.get("constant", False)):
            wimem = wimem + wi["content"] + "\n"
            found_entries.add(id(wi))
            continue

        if(len(wi["key"].strip()) > 0 and (not wi.get("selective", False) or len(wi.get("keysecondary", "").strip()) > 0)):
            # Split comma-separated keys
            keys = wi["key"].split(",")
            keys_secondary = wi.get("keysecondary", "").split(",")

            for k in keys:
                ky = k
                # Remove leading/trailing spaces if the option is enabled
                if(vars.wirmvwhtsp):
                    ky = k.strip()
                if ky in txt:
                    if wi.get("selective", False) and len(keys_secondary):
                        found = False
                        for ks in keys_secondary:
                            ksy = ks
                            if(vars.wirmvwhtsp):
                                ksy = ks.strip()
                            if ksy in txt:
                                wimem = wimem + wi["content"] + "\n"
                                found_entries.add(id(wi))
                                found = True
                                break
                        if found:
                            break
                    else:
                        wimem = wimem + wi["content"] + "\n"
                        found_entries.add(id(wi))
                        break
    
    return wimem, found_entries
    
#==================================================================#
#  Commit changes to Memory storage
#==================================================================#
def memsubmit(data):
    emit('from_server', {'cmd': 'setinputtext', 'data': data}, broadcast=True)
    # Maybe check for length at some point
    # For now just send it to storage
    if(data != vars.memory):
        setgamesaved(False)
    vars.memory = data
    vars.mode = "play"
    emit('from_server', {'cmd': 'memmode', 'data': 'false'}, broadcast=True)
    
    # Ask for contents of Author's Note field
    emit('from_server', {'cmd': 'getanote', 'data': ''})

#==================================================================#
#  Commit changes to Author's Note
#==================================================================#
def anotesubmit(data, template=""):
    assert type(data) is str and type(template) is str
    # Maybe check for length at some point
    # For now just send it to storage
    if(data != vars.authornote):
        setgamesaved(False)
    vars.authornote = data

    if(vars.authornotetemplate != template):
        vars.setauthornotetemplate = template
        settingschanged()
    vars.authornotetemplate = template

    emit('from_server', {'cmd': 'setanote', 'data': vars.authornote}, broadcast=True)
    emit('from_server', {'cmd': 'setanotetemplate', 'data': vars.authornotetemplate}, broadcast=True)

#==================================================================#
#  Assembles game data into a request to InferKit API
#==================================================================#
def ikrequest(txt):
    # Log request to console
    if not vars.quiet:
        print("{0}Len:{1}, Txt:{2}{3}".format(colors.YELLOW, len(txt), txt, colors.END))
    
    # Build request JSON data
    reqdata = {
        'forceNoEnd': True,
        'length': vars.ikgen,
        'prompt': {
            'isContinuation': False,
            'text': txt
        },
        'startFromBeginning': False,
        'streamResponse': False,
        'temperature': vars.temp,
        'topP': vars.top_p
    }
    
    # Create request
    req = requests.post(
        vars.url, 
        json    = reqdata,
        headers = {
            'Authorization': 'Bearer '+vars.apikey
            }
        )
    
    # Deal with the response
    if(req.status_code == 200):
        genout = req.json()["data"]["text"]

        vars.lua_koboldbridge.outputs[1] = genout

        execute_outmod()
        if(vars.lua_koboldbridge.regeneration_required):
            vars.lua_koboldbridge.regeneration_required = False
            genout = vars.lua_koboldbridge.outputs[1]
            assert genout is str

        if not vars.quiet:
            print("{0}{1}{2}".format(colors.CYAN, genout, colors.END))
        vars.actions.append(genout)
        if len(vars.actions_metadata) < len(vars.actions):
            vars.actions_metadata.append({"Selected Text": genout, "Alternative Text": []})
        else:
        # 2. We've selected a chunk of text that is was presented previously
            alternatives = [item['Text'] for item in vars.actions_metadata[len(vars.actions)]["Alternative Text"]]
            if genout in alternatives:
                alternatives = [item for item in vars.actions_metadata[len(vars.actions)]["Alternative Text"] if item['Text'] != genout]
                vars.actions_metadata[len(vars.actions)]["Alternative Text"] = alternatives
            vars.actions_metadata[len(vars.actions)]["Selected Text"] = genout
        update_story_chunk('last')
        emit('from_server', {'cmd': 'texteffect', 'data': vars.actions.get_last_key() + 1 if len(vars.actions) else 0}, broadcast=True)
        
        set_aibusy(0)
    else:
        # Send error message to web client
        er = req.json()
        if("error" in er):
            code = er["error"]["extensions"]["code"]
        elif("errors" in er):
            code = er["errors"][0]["extensions"]["code"]
            
        errmsg = "InferKit API Error: {0} - {1}".format(req.status_code, code)
        emit('from_server', {'cmd': 'errmsg', 'data': errmsg}, broadcast=True)
        set_aibusy(0)

#==================================================================#
#  Assembles game data into a request to OpenAI API
#==================================================================#
def oairequest(txt, min, max):
    # Log request to console
    if not vars.quiet:
        print("{0}Len:{1}, Txt:{2}{3}".format(colors.YELLOW, len(txt), txt, colors.END))
    
    # Store context in memory to use it for comparison with generated content
    vars.lastctx = txt
    
    # Build request JSON data
    reqdata = {
        'prompt': txt,
        'max_tokens': max,
        'temperature': vars.temp,
        'top_p': vars.top_p,
        'n': 1,
        'stream': False
    }
    
    req = requests.post(
        vars.oaiurl, 
        json    = reqdata,
        headers = {
            'Authorization': 'Bearer '+vars.oaiapikey,
            'Content-Type': 'application/json'
            }
        )
    
    # Deal with the response
    if(req.status_code == 200):
        genout = req.json()["choices"][0]["text"]

        vars.lua_koboldbridge.outputs[1] = genout

        execute_outmod()
        if(vars.lua_koboldbridge.regeneration_required):
            vars.lua_koboldbridge.regeneration_required = False
            genout = vars.lua_koboldbridge.outputs[1]
            assert genout is str

        if not vars.quiet:
            print("{0}{1}{2}".format(colors.CYAN, genout, colors.END))
        vars.actions.append(genout)
        if len(vars.actions_metadata) < len(vars.actions):
            vars.actions_metadata.append({"Selected Text": genout, "Alternative Text": []})
        else:
        # 2. We've selected a chunk of text that is was presented previously
            alternatives = [item['Text'] for item in vars.actions_metadata[len(vars.actions)]["Alternative Text"]]
            if genout in alternatives:
                alternatives = [item for item in vars.actions_metadata[len(vars.actions)]["Alternative Text"] if item['Text'] != genout]
                vars.actions_metadata[len(vars.actions)]["Alternative Text"] = alternatives
            vars.actions_metadata[len(vars.actions)]["Selected Text"] = genout
        update_story_chunk('last')
        emit('from_server', {'cmd': 'texteffect', 'data': vars.actions.get_last_key() + 1 if len(vars.actions) else 0}, broadcast=True)
        
        set_aibusy(0)
    else:
        # Send error message to web client            
        er = req.json()
        if("error" in er):
            type    = er["error"]["type"]
            message = er["error"]["message"]
            
        errmsg = "OpenAI API Error: {0} - {1}".format(type, message)
        emit('from_server', {'cmd': 'errmsg', 'data': errmsg}, broadcast=True)
        set_aibusy(0)

#==================================================================#
#  Forces UI to Play mode
#==================================================================#
def exitModes():
    if(vars.mode == "edit"):
        emit('from_server', {'cmd': 'editmode', 'data': 'false'}, broadcast=True)
    elif(vars.mode == "memory"):
        emit('from_server', {'cmd': 'memmode', 'data': 'false'}, broadcast=True)
    elif(vars.mode == "wi"):
        emit('from_server', {'cmd': 'wimode', 'data': 'false'}, broadcast=True)
    vars.mode = "play"

#==================================================================#
#  Launch in-browser save prompt
#==================================================================#
def saveas(data):
    
    name = data['name']
    savepins = data['pins']
    # Check if filename exists already
    name = utils.cleanfilename(name)
    if(not fileops.saveexists(name) or (vars.saveow and vars.svowname == name)):
        # All clear to save
        e = saveRequest(fileops.storypath(name), savepins=savepins)
        vars.saveow = False
        vars.svowname = ""
        if(e is None):
            emit('from_server', {'cmd': 'hidesaveas', 'data': ''})
        else:
            print("{0}{1}{2}".format(colors.RED, str(e), colors.END))
            emit('from_server', {'cmd': 'popuperror', 'data': str(e)})
    else:
        # File exists, prompt for overwrite
        vars.saveow   = True
        vars.svowname = name
        emit('from_server', {'cmd': 'askforoverwrite', 'data': ''})

#==================================================================#
#  Launch in-browser story-delete prompt
#==================================================================#
def deletesave(name):
    name = utils.cleanfilename(name)
    e = fileops.deletesave(name)
    if(e is None):
        if(vars.smandelete):
            emit('from_server', {'cmd': 'hidepopupdelete', 'data': ''})
            getloadlist()
        else:
            emit('from_server', {'cmd': 'popuperror', 'data': "The server denied your request to delete this story"})
    else:
        print("{0}{1}{2}".format(colors.RED, str(e), colors.END))
        emit('from_server', {'cmd': 'popuperror', 'data': str(e)})

#==================================================================#
#  Launch in-browser story-rename prompt
#==================================================================#
def renamesave(name, newname):
    # Check if filename exists already
    name = utils.cleanfilename(name)
    newname = utils.cleanfilename(newname)
    if(not fileops.saveexists(newname) or name == newname or (vars.saveow and vars.svowname == newname)):
        e = fileops.renamesave(name, newname)
        vars.saveow = False
        vars.svowname = ""
        if(e is None):
            if(vars.smanrename):
                emit('from_server', {'cmd': 'hidepopuprename', 'data': ''})
                getloadlist()
            else:
                emit('from_server', {'cmd': 'popuperror', 'data': "The server denied your request to rename this story"})
        else:
            print("{0}{1}{2}".format(colors.RED, str(e), colors.END))
            emit('from_server', {'cmd': 'popuperror', 'data': str(e)})
    else:
        # File exists, prompt for overwrite
        vars.saveow   = True
        vars.svowname = newname
        emit('from_server', {'cmd': 'askforoverwrite', 'data': ''})

#==================================================================#
#  Save the currently running story
#==================================================================#
def save():
    # Check if a file is currently open
    if(".json" in vars.savedir):
        saveRequest(vars.savedir)
    else:
        emit('from_server', {'cmd': 'saveas', 'data': ''})

#==================================================================#
#  Save the story via file browser
#==================================================================#
def savetofile():
    savpath = fileops.getsavepath(vars.savedir, "Save Story As", [("Json", "*.json")])
    saveRequest(savpath)

#==================================================================#
#  Save the story to specified path
#==================================================================#
def saveRequest(savpath, savepins=True):    
    if(savpath):
        # Leave Edit/Memory mode before continuing
        exitModes()
        
        # Save path for future saves
        vars.savedir = savpath
        txtpath = os.path.splitext(savpath)[0] + ".txt"
        # Build json to write
        js = {}
        js["gamestarted"] = vars.gamestarted
        js["prompt"]      = vars.prompt
        js["memory"]      = vars.memory
        js["authorsnote"] = vars.authornote
        js["anotetemplate"] = vars.authornotetemplate
        js["actions"]     = tuple(vars.actions.values())
        if savepins:
            js["actions_metadata"]     = vars.actions_metadata
        js["worldinfo"]   = []
        js["wifolders_d"] = vars.wifolders_d
        js["wifolders_l"] = vars.wifolders_l
		
        # Extract only the important bits of WI
        for wi in vars.worldinfo_i:
            if(True):
                js["worldinfo"].append({
                    "key": wi["key"],
                    "keysecondary": wi["keysecondary"],
                    "content": wi["content"],
                    "comment": wi["comment"],
                    "folder": wi["folder"],
                    "selective": wi["selective"],
                    "constant": wi["constant"]
                })
                
        txt = vars.prompt + "".join(vars.actions.values())

        # Write it
        try:
            file = open(savpath, "w")
        except Exception as e:
            return e
        try:
            file.write(json.dumps(js, indent=3))
        except Exception as e:
            file.close()
            return e
        file.close()
        
        try:
            file = open(txtpath, "w")
        except Exception as e:
            return e
        try:
            file.write(txt)
        except Exception as e:
            file.close()
            return e
        file.close()

        filename = path.basename(savpath)
        if(filename.endswith('.json')):
            filename = filename[:-5]
        vars.laststory = filename
        emit('from_server', {'cmd': 'setstoryname', 'data': vars.laststory}, broadcast=True)
        setgamesaved(True)
        print("{0}Story saved to {1}!{2}".format(colors.GREEN, path.basename(savpath), colors.END))

#==================================================================#
#  Show list of saved stories
#==================================================================#
def getloadlist():
    emit('from_server', {'cmd': 'buildload', 'data': fileops.getstoryfiles()})

#==================================================================#
#  Show list of soft prompts
#==================================================================#
def getsplist():
    if(vars.allowsp):
        emit('from_server', {'cmd': 'buildsp', 'data': fileops.getspfiles(vars.modeldim)})

#==================================================================#
#  Get list of userscripts
#==================================================================#
def getuslist():
    files = {i: v for i, v in enumerate(fileops.getusfiles())}
    loaded = []
    unloaded = []
    userscripts = set(vars.userscripts)
    for i in range(len(files)):
        if files[i]["filename"] not in userscripts:
            unloaded.append(files[i])
    files = {files[k]["filename"]: files[k] for k in files}
    userscripts = set(files.keys())
    for filename in vars.userscripts:
        if filename in userscripts:
            loaded.append(files[filename])
    return unloaded, loaded

#==================================================================#
#  Load a saved story via file browser
#==================================================================#
def loadfromfile():
    loadpath = fileops.getloadpath(vars.savedir, "Select Story File", [("Json", "*.json")])
    loadRequest(loadpath)

#==================================================================#
#  Load a stored story from a file
#==================================================================#
def loadRequest(loadpath, filename=None):
    if(loadpath):
        # Leave Edit/Memory mode before continuing
        exitModes()
        
        # Read file contents into JSON object
        if(isinstance(loadpath, str)):
            with open(loadpath, "r") as file:
                js = json.load(file)
            if(filename is None):
                filename = path.basename(loadpath)
        else:
            js = loadpath
            if(filename is None):
                filename = "untitled.json"
        
        # Copy file contents to vars
        vars.gamestarted = js["gamestarted"]
        vars.prompt      = js["prompt"]
        vars.memory      = js["memory"]
        vars.worldinfo   = []
        vars.worldinfo   = []
        vars.worldinfo_u = {}
        vars.wifolders_d = {int(k): v for k, v in js.get("wifolders_d", {}).items()}
        vars.wifolders_l = js.get("wifolders_l", [])
        vars.wifolders_u = {uid: [] for uid in vars.wifolders_d}
        vars.lastact     = ""
        vars.submission  = ""
        vars.lastctx     = ""

        del vars.actions
        vars.actions = structures.KoboldStoryRegister()
        actions = collections.deque(js["actions"])

        if "actions_metadata" in js:
            vars.actions_metadata = js["actions_metadata"]
        else:
            vars.actions_metadata = [{'Selected Text': text, 'Alternative Text': []} for text in js["actions"]]
                

        if(len(vars.prompt.strip()) == 0):
            while(len(actions)):
                action = actions.popleft()
                if(len(action.strip()) != 0):
                    vars.prompt = action
                    break
            else:
                vars.gamestarted = False
        if(vars.gamestarted):
            for s in actions:
                vars.actions.append(s)
        
        # Try not to break older save files
        if("authorsnote" in js):
            vars.authornote = js["authorsnote"]
        else:
            vars.authornote = ""
        if("anotetemplate" in js):
            vars.authornotetemplate = js["anotetemplate"]
        else:
            vars.authornotetemplate = "[Author's note: <|>]"
        
        if("worldinfo" in js):
            num = 0
            for wi in js["worldinfo"]:
                vars.worldinfo.append({
                    "key": wi["key"],
                    "keysecondary": wi.get("keysecondary", ""),
                    "content": wi["content"],
                    "comment": wi.get("comment", ""),
                    "folder": wi.get("folder", None),
                    "num": num,
                    "init": True,
                    "selective": wi.get("selective", False),
                    "constant": wi.get("constant", False),
                    "uid": None,
                })
                while(True):
                    uid = int.from_bytes(os.urandom(4), "little", signed=True)
                    if(uid not in vars.worldinfo_u):
                        break
                vars.worldinfo_u[uid] = vars.worldinfo[-1]
                vars.worldinfo[-1]["uid"] = uid
                if(vars.worldinfo[-1]["folder"] is not None):
                    vars.wifolders_u[vars.worldinfo[-1]["folder"]].append(vars.worldinfo[-1])
                num += 1

        for uid in vars.wifolders_l + [None]:
            vars.worldinfo.append({"key": "", "keysecondary": "", "content": "", "comment": "", "folder": uid, "num": None, "init": False, "selective": False, "constant": False, "uid": None})
            while(True):
                uid = int.from_bytes(os.urandom(4), "little", signed=True)
                if(uid not in vars.worldinfo_u):
                    break
            vars.worldinfo_u[uid] = vars.worldinfo[-1]
            vars.worldinfo[-1]["uid"] = uid
            if(vars.worldinfo[-1]["folder"] is not None):
                vars.wifolders_u[vars.worldinfo[-1]["folder"]].append(vars.worldinfo[-1])
        stablesortwi()
        vars.worldinfo_i = [wi for wi in vars.worldinfo if wi["init"]]

        # Save path for save button
        vars.savedir = loadpath
        
        # Clear loadselect var
        vars.loadselect = ""
        
        # Refresh game screen
        _filename = filename
        if(filename.endswith('.json')):
            _filename = filename[:-5]
        vars.laststory = _filename
        emit('from_server', {'cmd': 'setstoryname', 'data': vars.laststory}, broadcast=True)
        setgamesaved(True)
        sendwi()
        emit('from_server', {'cmd': 'setmemory', 'data': vars.memory}, broadcast=True)
        emit('from_server', {'cmd': 'setanote', 'data': vars.authornote}, broadcast=True)
        emit('from_server', {'cmd': 'setanotetemplate', 'data': vars.authornotetemplate}, broadcast=True)
        refresh_story()
        emit('from_server', {'cmd': 'setgamestate', 'data': 'ready'}, broadcast=True)
        emit('from_server', {'cmd': 'hidegenseqs', 'data': ''}, broadcast=True)
        print("{0}Story loaded from {1}!{2}".format(colors.GREEN, filename, colors.END))

#==================================================================#
#  Load a soft prompt from a file
#==================================================================#
def spRequest(filename):
    vars.spfilename = ""
    settingschanged()

    if(len(filename) == 0):
        vars.sp = None
        vars.sp_length = 0
        return

    global np
    if 'np' not in globals():
        import numpy as np

    z, version, shape, fortran_order, dtype = fileops.checksp(filename, vars.modeldim)
    assert isinstance(z, zipfile.ZipFile)
    with z.open('meta.json') as f:
        vars.spmeta = json.load(f)
    z.close()

    with np.load(fileops.sppath(filename), allow_pickle=False) as f:
        tensor = f['tensor.npy']

    # If the tensor is in bfloat16 format, convert it to float32
    if(tensor.dtype == 'V2'):
        tensor.dtype = np.uint16
        tensor = np.uint32(tensor) << 16
        tensor.dtype = np.float32

    if(tensor.dtype != np.float16):
        tensor = np.float32(tensor)
    assert not np.isinf(tensor).any() and not np.isnan(tensor).any()

    vars.sp_length = tensor.shape[-2]
    vars.spmeta["n_tokens"] = vars.sp_length

    if(vars.model in ("TPUMeshTransformerGPTJ",)):
        rows = tensor.shape[0]
        padding_amount = tpu_mtj_backend.params["seq"] - (tpu_mtj_backend.params["seq"] % -tpu_mtj_backend.params["cores_per_replica"]) - rows
        tensor = np.pad(tensor, ((0, padding_amount), (0, 0)))
        tensor = tensor.reshape(
            tpu_mtj_backend.params["cores_per_replica"],
            -1,
            tpu_mtj_backend.params["d_model"],
        )
        vars.sp = tpu_mtj_backend.shard_xmap(np.float32(tensor))
    else:
        vars.sp = torch.from_numpy(tensor)

    vars.spfilename = filename
    settingschanged()

#==================================================================#
# Import an AIDungon game exported with Mimi's tool
#==================================================================#
def importRequest():
    importpath = fileops.getloadpath(vars.savedir, "Select AID CAT File", [("Json", "*.json")])
    
    if(importpath):
        # Leave Edit/Memory mode before continuing
        exitModes()
        
        # Read file contents into JSON object
        file = open(importpath, "rb")
        vars.importjs = json.load(file)
        
        # If a bundle file is being imported, select just the Adventures object
        if type(vars.importjs) is dict and "stories" in vars.importjs:
            vars.importjs = vars.importjs["stories"]
        
        # Clear Popup Contents
        emit('from_server', {'cmd': 'clearpopup', 'data': ''}, broadcast=True)
        
        # Initialize vars
        num = 0
        vars.importnum = -1
        
        # Get list of stories
        for story in vars.importjs:
            ob = {}
            ob["num"]   = num
            if(story["title"] != "" and story["title"] != None):
                ob["title"] = story["title"]
            else:
                ob["title"] = "(No Title)"
            if(story["description"] != "" and story["description"] != None):
                ob["descr"] = story["description"]
            else:
                ob["descr"] = "(No Description)"
            if("actions" in story):
                ob["acts"]  = len(story["actions"])
            elif("actionWindow" in story):
                ob["acts"]  = len(story["actionWindow"])
            emit('from_server', {'cmd': 'addimportline', 'data': ob})
            num += 1
        
        # Show Popup
        emit('from_server', {'cmd': 'popupshow', 'data': True})

#==================================================================#
# Import an AIDungon game selected in popup
#==================================================================#
def importgame():
    if(vars.importnum >= 0):
        # Cache reference to selected game
        ref = vars.importjs[vars.importnum]
        
        # Copy game contents to vars
        vars.gamestarted = True
        
        # Support for different versions of export script
        if("actions" in ref):
            if(len(ref["actions"]) > 0):
                vars.prompt = ref["actions"][0]["text"]
            else:
                vars.prompt = ""
        elif("actionWindow" in ref):
            if(len(ref["actionWindow"]) > 0):
                vars.prompt = ref["actionWindow"][0]["text"]
            else:
                vars.prompt = ""
        else:
            vars.prompt = ""
        vars.memory      = ref["memory"]
        vars.authornote  = ref["authorsNote"] if type(ref["authorsNote"]) is str else ""
        vars.authornotetemplate = "[Author's note: <|>]"
        vars.actions     = structures.KoboldStoryRegister()
        vars.worldinfo   = []
        vars.worldinfo_i = []
        vars.worldinfo_u = {}
        vars.wifolders_d = {}
        vars.wifolders_l = []
        vars.wifolders_u = {uid: [] for uid in vars.wifolders_d}
        vars.lastact     = ""
        vars.submission  = ""
        vars.lastctx     = ""
        
        # Get all actions except for prompt
        if("actions" in ref):
            if(len(ref["actions"]) > 1):
                for act in ref["actions"][1:]:
                    vars.actions.append(act["text"])
        elif("actionWindow" in ref):
            if(len(ref["actionWindow"]) > 1):
                for act in ref["actionWindow"][1:]:
                    vars.actions.append(act["text"])
        
        # Get just the important parts of world info
        if(ref["worldInfo"] != None):
            if(len(ref["worldInfo"]) > 1):
                num = 0
                for wi in ref["worldInfo"]:
                    vars.worldinfo.append({
                        "key": wi["keys"],
                        "keysecondary": wi.get("keysecondary", ""),
                        "content": wi["entry"],
                        "comment": wi.get("comment", ""),
                        "folder": wi.get("folder", None),
                        "num": num,
                        "init": True,
                        "selective": wi.get("selective", False),
                        "constant": wi.get("constant", False),
                        "uid": None,
                    })
                    while(True):
                        uid = int.from_bytes(os.urandom(4), "little", signed=True)
                        if(uid not in vars.worldinfo_u):
                            break
                    vars.worldinfo_u[uid] = vars.worldinfo[-1]
                    vars.worldinfo[-1]["uid"] = uid
                    if(vars.worldinfo[-1]["folder"]) is not None:
                        vars.wifolders_u[vars.worldinfo[-1]["folder"]].append(vars.worldinfo[-1])
                    num += 1

        for uid in vars.wifolders_l + [None]:
            vars.worldinfo.append({"key": "", "keysecondary": "", "content": "", "comment": "", "folder": uid, "num": None, "init": False, "selective": False, "constant": False, "uid": None})
            while(True):
                uid = int.from_bytes(os.urandom(4), "little", signed=True)
                if(uid not in vars.worldinfo_u):
                    break
            vars.worldinfo_u[uid] = vars.worldinfo[-1]
            vars.worldinfo[-1]["uid"] = uid
            if(vars.worldinfo[-1]["folder"] is not None):
                vars.wifolders_u[vars.worldinfo[-1]["folder"]].append(vars.worldinfo[-1])
        stablesortwi()
        vars.worldinfo_i = [wi for wi in vars.worldinfo if wi["init"]]
        
        # Clear import data
        vars.importjs = {}
        
        # Reset current save
        vars.savedir = getcwd()+"\stories"
        
        # Refresh game screen
        vars.laststory = None
        emit('from_server', {'cmd': 'setstoryname', 'data': vars.laststory}, broadcast=True)
        setgamesaved(False)
        sendwi()
        emit('from_server', {'cmd': 'setmemory', 'data': vars.memory}, broadcast=True)
        emit('from_server', {'cmd': 'setanote', 'data': vars.authornote}, broadcast=True)
        emit('from_server', {'cmd': 'setanotetemplate', 'data': vars.authornotetemplate}, broadcast=True)
        refresh_story()
        emit('from_server', {'cmd': 'setgamestate', 'data': 'ready'}, broadcast=True)
        emit('from_server', {'cmd': 'hidegenseqs', 'data': ''}, broadcast=True)

#==================================================================#
# Import an aidg.club prompt and start a new game with it.
#==================================================================#
def importAidgRequest(id):    
    exitModes()
    
    urlformat = "https://prompts.aidg.club/api/"
    req = requests.get(urlformat+id)

    if(req.status_code == 200):
        js = req.json()
        
        # Import game state
        vars.gamestarted = True
        vars.prompt      = js["promptContent"]
        vars.memory      = js["memory"]
        vars.authornote  = js["authorsNote"]
        vars.authornotetemplate = "[Author's note: <|>]"
        vars.actions     = structures.KoboldStoryRegister()
        vars.worldinfo   = []
        vars.worldinfo_i = []
        vars.worldinfo_u = {}
        vars.wifolders_d = {}
        vars.wifolders_l = []
        vars.wifolders_u = {uid: [] for uid in vars.wifolders_d}
        vars.lastact     = ""
        vars.submission  = ""
        vars.lastctx     = ""
        
        num = 0
        for wi in js["worldInfos"]:
            vars.worldinfo.append({
                "key": wi["keys"],
                "keysecondary": wi.get("keysecondary", ""),
                "content": wi["entry"],
                "comment": wi.get("comment", ""),
                "folder": wi.get("folder", None),
                "num": num,
                "init": True,
                "selective": wi.get("selective", False),
                "constant": wi.get("constant", False),
                "uid": None,
            })
            while(True):
                uid = int.from_bytes(os.urandom(4), "little", signed=True)
                if(uid not in vars.worldinfo_u):
                    break
            vars.worldinfo_u[uid] = vars.worldinfo[-1]
            vars.worldinfo[-1]["uid"] = uid
            if(vars.worldinfo[-1]["folder"]) is not None:
                vars.wifolders_u[vars.worldinfo[-1]["folder"]].append(vars.worldinfo[-1])
            num += 1

        for uid in vars.wifolders_l + [None]:
            vars.worldinfo.append({"key": "", "keysecondary": "", "content": "", "comment": "", "folder": uid, "num": None, "init": False, "selective": False, "constant": False, "uid": None})
            while(True):
                uid = int.from_bytes(os.urandom(4), "little", signed=True)
                if(uid not in vars.worldinfo_u):
                    break
            vars.worldinfo_u[uid] = vars.worldinfo[-1]
            vars.worldinfo[-1]["uid"] = uid
            if(vars.worldinfo[-1]["folder"] is not None):
                vars.wifolders_u[vars.worldinfo[-1]["folder"]].append(vars.worldinfo[-1])
        stablesortwi()
        vars.worldinfo_i = [wi for wi in vars.worldinfo if wi["init"]]

        # Reset current save
        vars.savedir = getcwd()+"\stories"
        
        # Refresh game screen
        vars.laststory = None
        emit('from_server', {'cmd': 'setstoryname', 'data': vars.laststory}, broadcast=True)
        setgamesaved(False)
        sendwi()
        emit('from_server', {'cmd': 'setmemory', 'data': vars.memory}, broadcast=True)
        emit('from_server', {'cmd': 'setanote', 'data': vars.authornote}, broadcast=True)
        emit('from_server', {'cmd': 'setanotetemplate', 'data': vars.authornotetemplate}, broadcast=True)
        refresh_story()
        emit('from_server', {'cmd': 'setgamestate', 'data': 'ready'}, broadcast=True)

#==================================================================#
#  Import World Info JSON file
#==================================================================#
def wiimportrequest():
    importpath = fileops.getloadpath(vars.savedir, "Select World Info File", [("Json", "*.json")])
    if(importpath):
        file = open(importpath, "rb")
        js = json.load(file)
        if(len(js) > 0):
            # If the most recent WI entry is blank, remove it.
            if(not vars.worldinfo[-1]["init"]):
                del vars.worldinfo[-1]
            # Now grab the new stuff
            num = len(vars.worldinfo)
            for wi in js:
                vars.worldinfo.append({
                    "key": wi["keys"],
                    "keysecondary": wi.get("keysecondary", ""),
                    "content": wi["entry"],
                    "comment": wi.get("comment", ""),
                    "folder": wi.get("folder", None),
                    "num": num,
                    "init": True,
                    "selective": wi.get("selective", False),
                    "constant": wi.get("constant", False),
                    "uid": None,
                })
                while(True):
                    uid = int.from_bytes(os.urandom(4), "little", signed=True)
                    if(uid not in vars.worldinfo_u):
                        break
                vars.worldinfo_u[uid] = vars.worldinfo[-1]
                vars.worldinfo[-1]["uid"] = uid
                if(vars.worldinfo[-1]["folder"]) is not None:
                    vars.wifolders_u[vars.worldinfo[-1]["folder"]].append(vars.worldinfo[-1])
                num += 1
            for uid in [None]:
                vars.worldinfo.append({"key": "", "keysecondary": "", "content": "", "comment": "", "folder": uid, "num": None, "init": False, "selective": False, "constant": False, "uid": None})
                while(True):
                    uid = int.from_bytes(os.urandom(4), "little", signed=True)
                    if(uid not in vars.worldinfo_u):
                        break
                vars.worldinfo_u[uid] = vars.worldinfo[-1]
                vars.worldinfo[-1]["uid"] = uid
                if(vars.worldinfo[-1]["folder"] is not None):
                    vars.wifolders_u[vars.worldinfo[-1]["folder"]].append(vars.worldinfo[-1])
        
        if not vars.quiet:
            print("{0}".format(vars.worldinfo[0]))
                
        # Refresh game screen
        setgamesaved(False)
        sendwi()

#==================================================================#
#  Starts a new story
#==================================================================#
def newGameRequest(): 
    # Leave Edit/Memory mode before continuing
    exitModes()
    
    # Clear vars values
    vars.gamestarted = False
    vars.prompt      = ""
    vars.memory      = ""
    vars.actions     = structures.KoboldStoryRegister()
    
    vars.authornote  = ""
    vars.authornotetemplate = vars.setauthornotetemplate
    vars.worldinfo   = []
    vars.worldinfo_i = []
    vars.worldinfo_u = {}
    vars.wifolders_d = {}
    vars.wifolders_l = []
    vars.lastact     = ""
    vars.submission  = ""
    vars.lastctx     = ""
    
    # Reset current save
    vars.savedir = getcwd()+"\stories"
    
    # Refresh game screen
    vars.laststory = None
    emit('from_server', {'cmd': 'setstoryname', 'data': vars.laststory}, broadcast=True)
    setgamesaved(True)
    sendwi()
    emit('from_server', {'cmd': 'setmemory', 'data': vars.memory}, broadcast=True)
    emit('from_server', {'cmd': 'setanote', 'data': vars.authornote}, broadcast=True)
    emit('from_server', {'cmd': 'setanotetemplate', 'data': vars.authornotetemplate}, broadcast=True)
    setStartState()

def randomGameRequest(topic, memory=""): 
    if(vars.noai):
        newGameRequest()
        vars.memory = memory
        emit('from_server', {'cmd': 'setmemory', 'data': vars.memory}, broadcast=True)
        return
    vars.recentrng = topic
    vars.recentrngm = memory
    newGameRequest()
    setgamesaved(False)
    _memory = memory
    if(len(memory) > 0):
        _memory = memory.rstrip() + "\n\n"
    vars.memory      = _memory + "You generate the following " + topic + " story concept :"
    vars.lua_koboldbridge.feedback = None
    actionsubmit("", force_submit=True, force_prompt_gen=True)
    vars.memory      = memory
    emit('from_server', {'cmd': 'setmemory', 'data': vars.memory}, broadcast=True)

# Load desired settings from both the model and the users config file
if(not vars.model in ["InferKit", "Colab", "OAI", "ReadOnly", "TPUMeshTransformerGPTJ"]):
    loadmodelsettings()
loadsettings()

# Prevent tokenizer from taking extra time the first time it's used
def __preempt_tokenizer():
    if("tokenizer" not in globals()):
        return
    tokenizer.decode([25678, 559])
    tokenizer.encode("eunoia")
threading.Thread(target=__preempt_tokenizer).start()

# Precompile TPU backend if required
if(vars.model in ("TPUMeshTransformerGPTJ",)):
    soft_tokens = tpumtjgetsofttokens()
    if(vars.dynamicscan or (not vars.nogenmod and vars.has_genmod)):
        threading.Thread(
            target=tpu_mtj_backend.infer_dynamic,
            args=(np.tile(np.uint32((23403, 727, 20185)), (vars.numseqs, 1)),),
            kwargs={
                "soft_embeddings": vars.sp,
                "soft_tokens": soft_tokens,
                "gen_len": 1,
                "use_callback": False,
                "numseqs": vars.numseqs,
                "excluded_world_info": list(set() for _ in range(vars.numseqs)),
            },
        ).start()
    else:
        threading.Thread(
            target=tpu_mtj_backend.infer_static,
            args=(np.uint32((23403, 727, 20185)),),
            kwargs={
                "soft_embeddings": vars.sp,
                "soft_tokens": soft_tokens,
                "gen_len": 1,
                "numseqs": vars.numseqs,
            },
        ).start()

@app.route('/action_metadata')
def show_action_metadata():
    return "{}".format(vars.actions_metadata)
    
#==================================================================#
#  Final startup commands to launch Flask app
#==================================================================#
print("", end="", flush=True)
if __name__ == "__main__":
    print("{0}\nStarting webserver...{1}".format(colors.GREEN, colors.END), flush=True)

    # Start Flask/SocketIO (Blocking, so this must be last method!)
    
    #socketio.run(app, host='0.0.0.0', port=5000)
    if(vars.remote):
        if(args.ngrok):
            from flask_ngrok import _run_ngrok
            cloudflare = _run_ngrok()
        else:
           from flask_cloudflared import _run_cloudflared
           cloudflare = _run_cloudflared(5000)
        with open('cloudflare.log', 'w') as cloudflarelog:
            cloudflarelog.write("KoboldAI has finished loading and is available at the following link : " + cloudflare)
            print(format(colors.GREEN) + "KoboldAI has finished loading and is available at the following link : " + cloudflare + format(colors.END))
        vars.serverstarted = True
        socketio.run(app, host='0.0.0.0', port=5000)
    else:
        import webbrowser
        webbrowser.open_new('http://localhost:5000')
        print("{0}Server started!\nYou may now connect with a browser at http://127.0.0.1:5000/{1}".format(colors.GREEN, colors.END))
        vars.serverstarted = True
        if args.share:
            socketio.run(app, port=5000, host='0.0.0.0')
        else:
            socketio.run(app, port=5000)

else:
    print("{0}\nServer started in WSGI mode!{1}".format(colors.GREEN, colors.END), flush=True)<|MERGE_RESOLUTION|>--- conflicted
+++ resolved
@@ -3520,17 +3520,13 @@
         emit('from_server', {'cmd': 'editmode', 'data': 'false'}, broadcast=True)
     else:
         if(chunk-1 in vars.actions):
-<<<<<<< HEAD
             vars.actions_metadata[chunk-1]['Alternative Text'] = [{"Text": vars.actions[chunk-1], "Pinned": False, 
                                                                              "Previous Selection": True, 
                                                                              "Edited": False}] + vars.actions_metadata[chunk-1]['Alternative Text']
             vars.actions_metadata[chunk-1]['Selected Text'] = ''
             vars.actions[chunk-1] = ''
-=======
-            del vars.actions[chunk-1]
         else:
             print(f"WARNING: Attempted to delete non-existent chunk {chunk}")
->>>>>>> f9a34951
         setgamesaved(False)
         remove_story_chunk(chunk)
         emit('from_server', {'cmd': 'editmode', 'data': 'false'}, broadcast=True)
