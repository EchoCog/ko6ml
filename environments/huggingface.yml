name: koboldai
channels:
  - pytorch
  - conda-forge
  - defaults
dependencies:
  - colorama
  - flask-socketio
  - flask-session
  - pytorch=1.11.*
  - python=3.8.*
  - cudatoolkit=11.1
  - eventlet
  - markdown
  - bleach=4.1.0
  - pip
  - git=2.35.1
  - sentencepiece
  - protobuf
  - marshmallow>=3.13
  - apispec-webframeworks
  - pip:
    - flask-cloudflared
    - flask-ngrok
    - lupa==1.10
<<<<<<< HEAD
    - transformers>=4.20.1
    - accelerate
=======
    - transformers==4.21.3
    - accelerate
    - loguru
>>>>>>> 8c934b44
<|MERGE_RESOLUTION|>--- conflicted
+++ resolved
@@ -23,11 +23,6 @@
     - flask-cloudflared
     - flask-ngrok
     - lupa==1.10
-<<<<<<< HEAD
     - transformers>=4.20.1
     - accelerate
-=======
-    - transformers==4.21.3
-    - accelerate
-    - loguru
->>>>>>> 8c934b44
+    - loguru