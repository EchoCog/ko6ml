--- conflicted
+++ resolved
@@ -351,11 +351,8 @@
     lazy_load   = True  # Whether or not to use torch_lazy_loader.py for transformers models in order to reduce CPU memory usage
     use_colab_tpu = os.environ.get("COLAB_TPU_ADDR", "") != "" or os.environ.get("TPU_NAME", "") != ""  # Whether or not we're in a Colab TPU instance or Kaggle TPU instance and are going to use the TPU rather than the CPU
     revision    = None
-<<<<<<< HEAD
-=======
     output_streaming = False
     token_stream_queue = [] # Queue for the token streaming
->>>>>>> 050e1954
 
 utils.vars = vars
 
@@ -805,10 +802,7 @@
     js["fulldeterminism"] = vars.full_determinism
     js["autosave"]    = vars.autosave
     js["welcome"]     = vars.welcome
-<<<<<<< HEAD
-=======
     js["output_streaming"] = vars.output_streaming
->>>>>>> 050e1954
 
     if(vars.seed_specified):
         js["seed"]    = vars.seed
@@ -920,11 +914,8 @@
         vars.newlinemode = js["newlinemode"]
     if("welcome" in js):
         vars.welcome = js["welcome"]
-<<<<<<< HEAD
-=======
     if("output_streaming" in js):
         vars.output_streaming = js["output_streaming"]
->>>>>>> 050e1954
     
     if("seed" in js):
         vars.seed = js["seed"]
@@ -964,8 +955,6 @@
                 emit('from_server', {'cmd': 'spstatitems', 'data': {vars.spfilename: vars.spmeta} if vars.allowsp and len(vars.spfilename) else {}}, namespace=None, broadcast=True)
             vars.sp_changed = False
 
-<<<<<<< HEAD
-=======
         if(vars.output_streaming and vars.token_stream_queue):
             # If emit blocks, waiting for it to complete before clearing could
             # introduce a race condition that drops tokens.
@@ -973,7 +962,6 @@
             vars.token_stream_queue.clear()
             socketio.emit("from_server", {"cmd": "streamtoken", "data": queued_tokens}, namespace=None, broadcast=True)
 
->>>>>>> 050e1954
 socketio.start_background_task(check_for_sp_change)
 
 def spRequest(filename):
@@ -1090,7 +1078,6 @@
             if importedsettings[items] is not None:
                 setattr(args, items, importedsettings[items])            
         f.close()
-<<<<<<< HEAD
 
     vars.model = args.model;
     vars.revision = args.revision
@@ -1345,794 +1332,6 @@
     import copy, requests, tqdm, time
     class Send_to_socketio(object):
         def write(self, bar):
-            bar = bar.replace("\r", "")
-            try:
-                print(bar, end="\r")
-                emit('from_server', {'cmd': 'model_load_status', 'data': bar.replace(" ", "&nbsp;")}, broadcast=True)
-                eventlet.sleep(seconds=0)
-            except:
-                pass
-    def http_get(
-        url: str,
-        temp_file: transformers.utils.hub.BinaryIO,
-        proxies=None,
-        resume_size=0,
-        headers: transformers.utils.hub.Optional[transformers.utils.hub.Dict[str, str]] = None,
-        file_name: transformers.utils.hub.Optional[str] = None,
-    ):
-        """
-        Download remote file. Do not gobble up errors.
-        """
-        headers = copy.deepcopy(headers)
-        if resume_size > 0:
-            headers["Range"] = f"bytes={resume_size}-"
-        r = requests.get(url, stream=True, proxies=proxies, headers=headers)
-        transformers.utils.hub._raise_for_status(r)
-        content_length = r.headers.get("Content-Length")
-        total = resume_size + int(content_length) if content_length is not None else None
-        # `tqdm` behavior is determined by `utils.logging.is_progress_bar_enabled()`
-        # and can be set using `utils.logging.enable/disable_progress_bar()`
-        if url[-11:] != 'config.json':
-            progress = tqdm.tqdm(
-                unit="B",
-                unit_scale=True,
-                unit_divisor=1024,
-                total=total,
-                initial=resume_size,
-                desc=f"Downloading {file_name}" if file_name is not None else "Downloading",
-                file=Send_to_socketio(),
-            )
-        for chunk in r.iter_content(chunk_size=1024):
-            if chunk:  # filter out keep-alive new chunks
-                if url[-11:] != 'config.json':
-                    progress.update(len(chunk))
-                temp_file.write(chunk)
-        if url[-11:] != 'config.json':
-            progress.close()
-
-    transformers.utils.hub.http_get = http_get
-    
-
-def patch_transformers():
-    global transformers
-    
-    patch_transformers_download()
-    
-    old_from_pretrained = PreTrainedModel.from_pretrained.__func__
-    @classmethod
-    def new_from_pretrained(cls, pretrained_model_name_or_path, *model_args, **kwargs):
-        vars.fp32_model = False
-        utils.num_shards = None
-        utils.current_shard = 0
-        utils.from_pretrained_model_name = pretrained_model_name_or_path
-        utils.from_pretrained_index_filename = None
-        utils.from_pretrained_kwargs = kwargs
-        utils.bar = None
-        if not args.no_aria2:
-            utils.aria2_hook(pretrained_model_name_or_path, **kwargs)
-        return old_from_pretrained(cls, pretrained_model_name_or_path, *model_args, **kwargs)
-    PreTrainedModel.from_pretrained = new_from_pretrained
-    if(hasattr(modeling_utils, "get_checkpoint_shard_files")):
-        old_get_checkpoint_shard_files = modeling_utils.get_checkpoint_shard_files
-        def new_get_checkpoint_shard_files(pretrained_model_name_or_path, index_filename, *args, **kwargs):
-            utils.num_shards = utils.get_num_shards(index_filename)
-            utils.from_pretrained_index_filename = index_filename
-            return old_get_checkpoint_shard_files(pretrained_model_name_or_path, index_filename, *args, **kwargs)
-        modeling_utils.get_checkpoint_shard_files = new_get_checkpoint_shard_files
-        
-    # Some versions of transformers 4.17.0.dev0 are affected by
-    # https://github.com/huggingface/transformers/issues/15736
-    # This is a workaround for those versions of transformers.
-    if(transformers_version == "4.17.0.dev0"):
-        try:
-            from transformers.models.xglm.modeling_xglm import XGLMSinusoidalPositionalEmbedding
-        except ImportError:
-            pass
-        else:
-            @torch.no_grad()
-            def new_forward(self, input_ids: torch.Tensor = None, inputs_embeds: torch.Tensor = None, past_key_values_length: int = 0):
-                bsz, seq_len = inputs_embeds.size()[:-1]
-                input_shape = inputs_embeds.size()[:-1]
-                sequence_length = input_shape[1]
-                position_ids = torch.arange(
-                    past_key_values_length + self.padding_idx + 1, past_key_values_length + sequence_length + self.padding_idx + 1, dtype=torch.long, device=inputs_embeds.device
-                ).unsqueeze(0).expand(input_shape).contiguous()
-                max_pos = self.padding_idx + 1 + seq_len + past_key_values_length
-                if max_pos > self.weights.size(0):
-                    self.make_weights(max_pos + self.offset, self.embedding_dim, self.padding_idx)
-                return self.weights.index_select(0, position_ids.view(-1)).view(bsz, seq_len, -1).detach()
-            XGLMSinusoidalPositionalEmbedding.forward = new_forward
-
-
-    # Fix a bug in OPTForCausalLM where self.lm_head is the wrong size
-    if(packaging.version.parse("4.19.0.dev0") <= packaging.version.parse(transformers_version) < packaging.version.parse("4.20.0")):
-        try:
-            from transformers import OPTForCausalLM, OPTModel
-        except ImportError:
-            pass
-        else:
-            # This is the same as the original __init__ but with
-            # config.hidden_size
-            # replaced with
-            # config.word_embed_proj_dim
-            def new_init(self, config):
-                super(OPTForCausalLM, self).__init__(config)
-                self.model = OPTModel(config)
-                self.lm_head = torch.nn.Linear(config.word_embed_proj_dim, config.vocab_size, bias=False)
-                self.post_init()
-            OPTForCausalLM.__init__ = new_init
-
-
-    # Patch transformers to use our custom logit warpers
-    from transformers import LogitsProcessorList, LogitsWarper, LogitsProcessor, TopKLogitsWarper, TopPLogitsWarper, TemperatureLogitsWarper, RepetitionPenaltyLogitsProcessor
-    from warpers import AdvancedRepetitionPenaltyLogitsProcessor, TailFreeLogitsWarper, TypicalLogitsWarper, TopALogitsWarper
-
-    def dynamic_processor_wrap(cls, field_name, var_name, cond=None):
-        old_call = cls.__call__
-        def new_call(self, *args, **kwargs):
-            if(not isinstance(field_name, str) and isinstance(field_name, Iterable)):
-                conds = []
-                for f, v in zip(field_name, var_name):
-                    conds.append(getattr(vars, v))
-                    setattr(self, f, conds[-1])
-            else:
-                conds = getattr(vars, var_name)
-                setattr(self, field_name, conds)
-            assert len(args) == 2
-            if(cond is None or cond(conds)):
-                return old_call(self, *args, **kwargs)
-            return args[1]
-        cls.__call__ = new_call
-    dynamic_processor_wrap(AdvancedRepetitionPenaltyLogitsProcessor, ("penalty", "penalty_slope", "penalty_range"), ("rep_pen", "rep_pen_slope", "rep_pen_range"), cond=lambda x: x[0] != 1.0)
-    dynamic_processor_wrap(TopKLogitsWarper, "top_k", "top_k", cond=lambda x: x > 0)
-    dynamic_processor_wrap(TopALogitsWarper, "top_a", "top_a", cond=lambda x: x > 0.0)
-    dynamic_processor_wrap(TopPLogitsWarper, "top_p", "top_p", cond=lambda x: x < 1.0)
-    dynamic_processor_wrap(TailFreeLogitsWarper, "tfs", "tfs", cond=lambda x: x < 1.0)
-    dynamic_processor_wrap(TypicalLogitsWarper, "typical", "typical", cond=lambda x: x < 1.0)
-    dynamic_processor_wrap(TemperatureLogitsWarper, "temperature", "temp", cond=lambda x: x != 1.0)
-    RepetitionPenaltyLogitsProcessor.__init__ = AdvancedRepetitionPenaltyLogitsProcessor.__init__
-    RepetitionPenaltyLogitsProcessor.__call__ = AdvancedRepetitionPenaltyLogitsProcessor.__call__
-
-    class LuaLogitsProcessor(LogitsProcessor):
-
-        def __init__(self):
-            pass
-
-        def __call__(self, input_ids: torch.LongTensor, scores: torch.FloatTensor) -> torch.FloatTensor:
-            assert scores.ndim == 2
-            assert input_ids.ndim == 2
-            self.regeneration_required = False
-            self.halt = False
-
-            scores_shape = scores.shape
-            scores_list = scores.tolist()
-            vars.lua_koboldbridge.logits = vars.lua_state.table()
-            for r, row in enumerate(scores_list):
-                vars.lua_koboldbridge.logits[r+1] = vars.lua_state.table(*row)
-            vars.lua_koboldbridge.vocab_size = scores_shape[-1]
-
-            execute_genmod()
-
-            scores = torch.tensor(
-                tuple(tuple(row.values()) for row in vars.lua_koboldbridge.logits.values()),
-                device=scores.device,
-                dtype=scores.dtype,
-            )
-            assert scores.shape == scores_shape
-
-            return scores
-    
-    def new_get_logits_processor(*args, **kwargs) -> LogitsProcessorList:
-        processors = new_get_logits_processor.old_get_logits_processor(*args, **kwargs)
-        processors.insert(0, LuaLogitsProcessor())
-        return processors
-    new_get_logits_processor.old_get_logits_processor = transformers.generation_utils.GenerationMixin._get_logits_processor
-    transformers.generation_utils.GenerationMixin._get_logits_processor = new_get_logits_processor
-
-    class KoboldLogitsWarperList(LogitsProcessorList):
-        def __init__(self, beams: int = 1, **kwargs):
-            self.__warper_list: List[LogitsWarper] = []
-            self.__warper_list.append(TopKLogitsWarper(top_k=1, min_tokens_to_keep=1 + (beams > 1)))
-            self.__warper_list.append(TopALogitsWarper(top_a=0.5, min_tokens_to_keep=1 + (beams > 1)))
-            self.__warper_list.append(TopPLogitsWarper(top_p=0.5, min_tokens_to_keep=1 + (beams > 1)))
-            self.__warper_list.append(TailFreeLogitsWarper(tfs=0.5, min_tokens_to_keep=1 + (beams > 1)))
-            self.__warper_list.append(TypicalLogitsWarper(typical=0.5, min_tokens_to_keep=1 + (beams > 1)))
-            self.__warper_list.append(TemperatureLogitsWarper(temperature=0.5))
-
-        def __call__(self, input_ids: torch.LongTensor, scores: torch.FloatTensor, *args, **kwargs):
-            for k in vars.sampler_order:
-                scores = self.__warper_list[k](input_ids, scores, *args, **kwargs)
-            return scores
-
-    def new_get_logits_warper(beams: int = 1,) -> LogitsProcessorList:
-        return KoboldLogitsWarperList(beams=beams)
-    
-    def new_sample(self, *args, **kwargs):
-        assert kwargs.pop("logits_warper", None) is not None
-        kwargs["logits_warper"] = new_get_logits_warper(
-            beams=1,
-        )
-        if(vars.newlinemode == "s") or (vars.newlinemode == "ns"):
-            kwargs["eos_token_id"] = -1
-            kwargs.setdefault("pad_token_id", 2)
-        return new_sample.old_sample(self, *args, **kwargs)
-    new_sample.old_sample = transformers.generation_utils.GenerationMixin.sample
-    transformers.generation_utils.GenerationMixin.sample = new_sample
-
-
-    # Allow bad words filter to ban <|endoftext|> token
-    import transformers.generation_logits_process
-    def new_init(self, bad_words_ids: List[List[int]], eos_token_id: int):
-        return new_init.old_init(self, bad_words_ids, -1)
-    new_init.old_init = transformers.generation_logits_process.NoBadWordsLogitsProcessor.__init__
-    transformers.generation_logits_process.NoBadWordsLogitsProcessor.__init__ = new_init
-
-
-    # Sets up dynamic world info scanner
-    class DynamicWorldInfoScanCriteria(StoppingCriteria):
-        def __init__(
-            self,
-            tokenizer,
-            excluded_world_info: List[Set],
-        ):
-            self.regeneration_required = False
-            self.halt = False
-            self.tokenizer = tokenizer
-            self.excluded_world_info = excluded_world_info
-        def __call__(
-            self,
-            input_ids: torch.LongTensor,
-            scores: torch.FloatTensor,
-            **kwargs,
-        ) -> bool:
-            vars.generated_tkns += 1
-            if(vars.lua_koboldbridge.generated_cols and vars.generated_tkns != vars.lua_koboldbridge.generated_cols):
-                raise RuntimeError(f"Inconsistency detected between KoboldAI Python and Lua backends ({vars.generated_tkns} != {vars.lua_koboldbridge.generated_cols})")
-            if(vars.abort or vars.generated_tkns >= vars.genamt):
-                self.regeneration_required = False
-                self.halt = False
-                return True
-
-            assert input_ids.ndim == 2
-            assert len(self.excluded_world_info) == input_ids.shape[0]
-            self.regeneration_required = vars.lua_koboldbridge.regeneration_required
-            self.halt = not vars.lua_koboldbridge.generating
-            vars.lua_koboldbridge.regeneration_required = False
-
-            for i in range(vars.numseqs):
-                vars.lua_koboldbridge.generated[i+1][vars.generated_tkns] = int(input_ids[i, -1].item())
-
-            if(not vars.dynamicscan):
-                return self.regeneration_required or self.halt
-            tail = input_ids[..., -vars.generated_tkns:]
-            for i, t in enumerate(tail):
-                decoded = utils.decodenewlines(tokenizer.decode(t))
-                _, found = checkworldinfo(decoded, force_use_txt=True, actions=vars._actions)
-                found -= self.excluded_world_info[i]
-                if(len(found) != 0):
-                    self.regeneration_required = True
-                    break
-            return self.regeneration_required or self.halt
-    old_get_stopping_criteria = transformers.generation_utils.GenerationMixin._get_stopping_criteria
-    def new_get_stopping_criteria(self, *args, **kwargs):
-        stopping_criteria = old_get_stopping_criteria(self, *args, **kwargs)
-        global tokenizer
-        self.kai_scanner = DynamicWorldInfoScanCriteria(
-            tokenizer=tokenizer,
-            excluded_world_info=self.kai_scanner_excluded_world_info,
-        )
-        stopping_criteria.insert(0, self.kai_scanner)
-        return stopping_criteria
-    transformers.generation_utils.GenerationMixin._get_stopping_criteria = new_get_stopping_criteria
-
-def load_model(use_gpu=True, gpu_layers=None, disk_layers=None, initial_load=False, online_model=""):
-    global model
-    global generator
-    global torch
-    global model_config
-    global GPT2TokenizerFast
-    global tokenizer
-    if not utils.HAS_ACCELERATE:
-        disk_layers = None
-    vars.noai = False
-    if not initial_load:
-        set_aibusy(True)
-        if vars.model != 'ReadOnly':
-            emit('from_server', {'cmd': 'model_load_status', 'data': "Loading {}".format(vars.model)}, broadcast=True)
-            #Have to add a sleep so the server will send the emit for some reason
-            time.sleep(0.1)
-    if gpu_layers is not None:
-        args.breakmodel_gpulayers = gpu_layers
-    if disk_layers is not None:
-        args.breakmodel_disklayers = int(disk_layers)
-    
-    #We need to wipe out the existing model and refresh the cuda cache
-    model = None
-    generator = None
-    model_config = None
-    for tensor in gc.get_objects():
-        try:
-            if torch.is_tensor(tensor):
-                with torch.no_grad():
-                    tensor.set_(torch.tensor((), device=tensor.device, dtype=tensor.dtype))
-        except:
-            pass
-    gc.collect()
-    try:
-        torch.cuda.empty_cache()
-    except:
-        pass
-        
-    #Reload our badwords
-    vars.badwordsids = vars.badwordsids_default
-    
-    #Let's set the GooseAI or OpenAI server URLs if that's applicable
-    if online_model != "":
-        if path.exists("settings/{}.settings".format(vars.model)):
-            changed=False
-            with open("settings/{}.settings".format(vars.model), "r") as file:
-                # Check if API key exists
-                js = json.load(file)
-                if 'online_model' in js:
-                    if js['online_model'] != online_model:
-                        changed=True
-                        js['online_model'] = online_model
-                else:
-                    changed=True
-                    js['online_model'] = online_model
-            if changed:
-                with open("settings/{}.settings".format(vars.model), "w") as file:
-                    file.write(json.dumps(js, indent=3))
-        # Swap OAI Server if GooseAI was selected
-        if(vars.model == "GooseAI"):
-            vars.oaiengines = "https://api.goose.ai/v1/engines"
-            vars.model = "OAI"
-            args.configname = "GooseAI" + "/" + online_model
-        else:
-            args.configname = vars.model + "/" + online_model
-        vars.oaiurl = vars.oaiengines + "/{0}/completions".format(online_model)
-    
-    
-    # If transformers model was selected & GPU available, ask to use CPU or GPU
-    if(vars.model not in ["InferKit", "Colab", "OAI", "GooseAI" , "ReadOnly", "TPUMeshTransformerGPTJ", "TPUMeshTransformerGPTNeoX"]):
-        vars.allowsp = True
-        # Test for GPU support
-        
-        # Make model path the same as the model name to make this consistent with the other loading method if it isn't a known model type
-        # This code is not just a workaround for below, it is also used to make the behavior consistent with other loading methods - Henk717
-        if(not vars.model in ["NeoCustom", "GPT2Custom"]):
-            vars.custmodpth = vars.model
-        elif(vars.model == "NeoCustom"):
-            vars.model = os.path.basename(os.path.normpath(vars.custmodpth))
-
-        # Get the model_type from the config or assume a model type if it isn't present
-        from transformers import AutoConfig
-        if(os.path.isdir(vars.custmodpth.replace('/', '_'))):
-            try:
-                model_config = AutoConfig.from_pretrained(vars.custmodpth.replace('/', '_'), revision=vars.revision, cache_dir="cache")
-                vars.model_type = model_config.model_type
-            except ValueError as e:
-                vars.model_type = "not_found"
-        elif(os.path.isdir("models/{}".format(vars.custmodpth.replace('/', '_')))):
-            try:
-                model_config = AutoConfig.from_pretrained("models/{}".format(vars.custmodpth.replace('/', '_')), revision=vars.revision, cache_dir="cache")
-                vars.model_type = model_config.model_type
-            except ValueError as e:
-                vars.model_type = "not_found"
-        else:
-            try:
-                model_config = AutoConfig.from_pretrained(vars.custmodpth, revision=vars.revision, cache_dir="cache")
-                vars.model_type = model_config.model_type
-            except ValueError as e:
-                vars.model_type = "not_found"
-        if(vars.model_type == "not_found" and vars.model == "NeoCustom"):
-            vars.model_type = "gpt_neo"
-        elif(vars.model_type == "not_found" and vars.model == "GPT2Custom"):
-            vars.model_type = "gpt2"
-        elif(vars.model_type == "not_found"):
-            print("WARNING: No model type detected, assuming Neo (If this is a GPT2 model use the other menu option or --model GPT2Custom)")
-            vars.model_type = "gpt_neo"
-
-    if(not vars.use_colab_tpu and vars.model not in ["InferKit", "Colab", "OAI", "GooseAI" , "ReadOnly", "TPUMeshTransformerGPTJ", "TPUMeshTransformerGPTNeoX"]):
-        loadmodelsettings()
-        loadsettings()
-        print("{0}Looking for GPU support...{1}".format(colors.PURPLE, colors.END), end="")
-        vars.hascuda = torch.cuda.is_available()
-        vars.bmsupported = (utils.HAS_ACCELERATE or vars.model_type in ("gpt_neo", "gptj", "xglm", "opt")) and not vars.nobreakmodel
-        if(args.breakmodel is not None and args.breakmodel):
-            print("WARNING: --breakmodel is no longer supported. Breakmodel mode is now automatically enabled when --breakmodel_gpulayers is used (see --help for details).", file=sys.stderr)
-        if(args.breakmodel_layers is not None):
-            print("WARNING: --breakmodel_layers is deprecated. Use --breakmodel_gpulayers instead (see --help for details).", file=sys.stderr)
-        if(args.model and vars.bmsupported and not args.breakmodel_gpulayers and not args.breakmodel_layers and (not utils.HAS_ACCELERATE or not args.breakmodel_disklayers)):
-            print("WARNING: Model launched without the --breakmodel_gpulayers argument, defaulting to GPU only mode.", file=sys.stderr)
-            vars.bmsupported = False
-        if(not vars.bmsupported and (args.breakmodel_gpulayers is not None or args.breakmodel_layers is not None or args.breakmodel_disklayers is not None)):
-            print("WARNING: This model does not support hybrid generation. --breakmodel_gpulayers will be ignored.", file=sys.stderr)
-        if(vars.hascuda):
-            print("{0}FOUND!{1}".format(colors.GREEN, colors.END))
-        else:
-            print("{0}NOT FOUND!{1}".format(colors.YELLOW, colors.END))
-        
-        if args.model:
-            if(vars.hascuda):
-                genselected = True
-                vars.usegpu = True
-                vars.breakmodel = utils.HAS_ACCELERATE
-            if(vars.bmsupported):
-                vars.usegpu = False
-                vars.breakmodel = True
-            if(args.cpu):
-                vars.usegpu = False
-                vars.breakmodel = utils.HAS_ACCELERATE
-        elif(vars.hascuda):    
-            if(vars.bmsupported):
-                genselected = True
-                vars.usegpu = False
-                vars.breakmodel = True
-            else:
-                genselected = False
-        else:
-            genselected = False
-
-        if(vars.hascuda):
-            if(use_gpu):
-                if(vars.bmsupported):
-                    vars.breakmodel = True
-                    vars.usegpu = False
-                    genselected = True
-                else:
-                    vars.breakmodel = False
-                    vars.usegpu = True
-                    genselected = True
-            else:
-                vars.breakmodel = utils.HAS_ACCELERATE
-                vars.usegpu = False
-                genselected = True
-
-    # Ask for API key if InferKit was selected
-    if(vars.model == "InferKit"):
-        vars.apikey = vars.oaiapikey
-                    
-    # Swap OAI Server if GooseAI was selected
-    if(vars.model == "GooseAI"):
-        vars.oaiengines = "https://api.goose.ai/v1/engines"
-        vars.model = "OAI"
-        args.configname = "GooseAI"
-
-    # Ask for API key if OpenAI was selected
-    if(vars.model == "OAI"):
-        if not args.configname:
-            args.configname = "OAI"
-        
-    if(vars.model == "ReadOnly"):
-        vars.noai = True
-
-    # Start transformers and create pipeline
-    if(not vars.use_colab_tpu and vars.model not in ["InferKit", "Colab", "OAI", "GooseAI" , "ReadOnly", "TPUMeshTransformerGPTJ", "TPUMeshTransformerGPTNeoX"]):
-        if(not vars.noai):
-            print("{0}Initializing transformers, please wait...{1}".format(colors.PURPLE, colors.END))
-            for m in ("GPTJModel", "XGLMModel"):
-                try:
-                    globals()[m] = getattr(__import__("transformers"), m)
-                except:
-                    pass
-
-            # Lazy loader
-            import torch_lazy_loader
-            def get_lazy_load_callback(n_layers, convert_to_float16=True):
-                if not vars.lazy_load:
-                    return
-
-                from tqdm.auto import tqdm
-
-                global breakmodel
-                import breakmodel
-
-                if utils.HAS_ACCELERATE:
-                    import accelerate.utils
-
-                if args.breakmodel_disklayers is not None:
-                    breakmodel.disk_blocks = args.breakmodel_disklayers
-
-                disk_blocks = breakmodel.disk_blocks
-                gpu_blocks = breakmodel.gpu_blocks
-                ram_blocks = ram_blocks = n_layers - sum(gpu_blocks)
-                cumulative_gpu_blocks = tuple(itertools.accumulate(gpu_blocks))
-
-                def lazy_load_callback(model_dict: Dict[str, Union[torch_lazy_loader.LazyTensor, torch.Tensor]], f, **_):
-                    if lazy_load_callback.nested:
-                        return
-                    lazy_load_callback.nested = True
-
-                    device_map: Dict[str, Union[str, int]] = {}
-
-                    @functools.lru_cache(maxsize=None)
-                    def get_original_key(key):
-                        return max((original_key for original_key in utils.module_names if original_key.endswith(key)), key=len)
-
-                    for key, value in model_dict.items():
-                        original_key = get_original_key(key)
-                        if isinstance(value, torch_lazy_loader.LazyTensor) and not any(original_key.startswith(n) for n in utils.layers_module_names):
-                            device_map[key] = vars.gpu_device if vars.hascuda and vars.usegpu else "cpu" if not vars.hascuda or not vars.breakmodel else breakmodel.primary_device
-                        else:
-                            layer = int(max((n for n in utils.layers_module_names if original_key.startswith(n)), key=len).rsplit(".", 1)[1])
-                            device = vars.gpu_device if vars.hascuda and vars.usegpu else "disk" if layer < disk_blocks and layer < ram_blocks else "cpu" if not vars.hascuda or not vars.breakmodel else "shared" if layer < ram_blocks else bisect.bisect_right(cumulative_gpu_blocks, layer - ram_blocks)
-                            device_map[key] = device
-
-                    if utils.num_shards is None or utils.current_shard == 0:
-                        utils.offload_index = {}
-                        if utils.HAS_ACCELERATE:
-                            if os.path.isdir("accelerate-disk-cache"):
-                                # Delete all of the files in the disk cache folder without deleting the folder itself to allow people to create symbolic links for this folder
-                                # (the folder doesn't contain any subfolders so os.remove will do just fine)
-                                for filename in os.listdir("accelerate-disk-cache"):
-                                    try:
-                                        os.remove(os.path.join("accelerate-disk-cache", filename))
-                                    except OSError:
-                                        pass
-                            os.makedirs("accelerate-disk-cache", exist_ok=True)
-                        if utils.num_shards is not None:
-                            num_tensors = len(utils.get_sharded_checkpoint_num_tensors(utils.from_pretrained_model_name, utils.from_pretrained_index_filename, **utils.from_pretrained_kwargs))
-                        else:
-                            num_tensors = len(device_map)
-                        print(flush=True)
-                        utils.bar = tqdm(total=num_tensors, desc="Loading model tensors", file=Send_to_socketio())
-
-=======
-
-    vars.model = args.model;
-    vars.revision = args.revision
-
-    if args.colab:
-        args.remote = True;
-        args.override_rename = True;
-        args.override_delete = True;
-        args.nobreakmodel = True;
-        args.quiet = True;
-        args.lowmem = True;
-        args.noaimenu = True;
-
-    if args.quiet:
-        vars.quiet = True
-
-    if args.nobreakmodel:
-        vars.nobreakmodel = True;
-
-    if args.remote:
-        vars.host = True;
-
-    if args.ngrok:
-        vars.host = True;
-
-    if args.localtunnel:
-        vars.host = True;
-
-    if args.host:
-        vars.host = True;
-
-    if args.cpu:
-        vars.use_colab_tpu = False
-
-    vars.smandelete = vars.host == args.override_delete
-    vars.smanrename = vars.host == args.override_rename
-
-    vars.aria2_port = args.aria2_port or 6799
-    
-    #Now let's look to see if we are going to force a load of a model from a user selected folder
-    if(vars.model == "selectfolder"):
-        print("{0}Please choose the folder where pytorch_model.bin is located:{1}\n".format(colors.CYAN, colors.END))
-        modpath = fileops.getdirpath(getcwd() + "/models", "Select Model Folder")
-    
-        if(modpath):
-            # Save directory to vars
-            vars.model = "NeoCustom"
-            vars.custmodpth = modpath
-    elif args.model:
-        print("Welcome to KoboldAI!\nYou have selected the following Model:", vars.model)
-        if args.path:
-            print("You have selected the following path for your Model :", args.path)
-            vars.custmodpth = args.path;
-            vars.colaburl = args.path + "/request"; # Lets just use the same parameter to keep it simple
-#==================================================================#
-# Load Model
-#==================================================================# 
-
-def tpumtjgetsofttokens():
-    soft_tokens = None
-    if(vars.sp is None):
-        global np
-        if 'np' not in globals():
-            import numpy as np
-        tensor = np.zeros((1, tpu_mtj_backend.params.get("d_embed", tpu_mtj_backend.params["d_model"])), dtype=np.float32)
-        rows = tensor.shape[0]
-        padding_amount = tpu_mtj_backend.params["seq"] - (tpu_mtj_backend.params["seq"] % -tpu_mtj_backend.params["cores_per_replica"]) - rows
-        tensor = np.pad(tensor, ((0, padding_amount), (0, 0)))
-        tensor = tensor.reshape(
-            tpu_mtj_backend.params["cores_per_replica"],
-            -1,
-            tpu_mtj_backend.params.get("d_embed", tpu_mtj_backend.params["d_model"]),
-        )
-        vars.sp = tpu_mtj_backend.shard_xmap(tensor)
-    soft_tokens = np.arange(
-        tpu_mtj_backend.params["n_vocab"] + tpu_mtj_backend.params["n_vocab_padding"],
-        tpu_mtj_backend.params["n_vocab"] + tpu_mtj_backend.params["n_vocab_padding"] + vars.sp_length,
-        dtype=np.uint32
-    )
-    return soft_tokens
- 
-def get_model_info(model, directory=""):
-    # if the model is in the api list
-    disk_blocks = 0
-    key = False
-    breakmodel = False
-    gpu = False
-    layer_count = None
-    key_value = ""
-    break_values = []
-    url = False
-    gpu_count = torch.cuda.device_count()
-    gpu_names = []
-    for i in range(gpu_count):
-        gpu_names.append(torch.cuda.get_device_name(i))
-    if model in [x[1] for x in model_menu['apilist']]:
-        if path.exists("settings/{}.settings".format(model)):
-            with open("settings/{}.settings".format(model), "r") as file:
-                # Check if API key exists
-                js = json.load(file)
-                if("apikey" in js and js["apikey"] != ""):
-                    # API key exists, grab it and close the file
-                    key_value = js["apikey"]
-                elif 'oaiapikey' in js and js['oaiapikey'] != "":
-                    key_value = js["oaiapikey"]
-        key = True
-    elif model == 'ReadOnly':
-        pass
-    elif model == 'Colab':
-        url = True
-    elif not utils.HAS_ACCELERATE and not torch.cuda.is_available():
-        pass
-    else:
-        layer_count = get_layer_count(model, directory=directory)
-        if layer_count is None:
-            breakmodel = False
-        else:
-            breakmodel = True
-            if model in ["NeoCustom", "GPT2Custom"]:
-                filename = "settings/{}.breakmodel".format(os.path.basename(os.path.normpath(directory)))
-            else:
-                filename = "settings/{}.breakmodel".format(model.replace("/", "_"))
-            if path.exists(filename):
-                with open(filename, "r") as file:
-                    data = file.read().split("\n")[:2]
-                    if len(data) < 2:
-                        data.append("0")
-                    break_values, disk_blocks = data
-                    break_values = break_values.split(",")
-            else:
-                break_values = [layer_count]
-            break_values += [0] * (gpu_count - len(break_values))
-    #print("Model_info: {}".format({'cmd': 'selected_model_info', 'key_value': key_value, 'key':key, 
-    #                     'gpu':gpu, 'layer_count':layer_count, 'breakmodel':breakmodel, 
-    #                     'break_values': break_values, 'gpu_count': gpu_count,
-    #                     'url': url, 'gpu_names': gpu_names}))
-    emit('from_server', {'cmd': 'selected_model_info', 'key_value': key_value, 'key':key, 
-                         'gpu':gpu, 'layer_count':layer_count, 'breakmodel':breakmodel, 
-                         'disk_break_value': disk_blocks, 'accelerate': utils.HAS_ACCELERATE,
-                         'break_values': break_values, 'gpu_count': gpu_count,
-                         'url': url, 'gpu_names': gpu_names}, broadcast=True)
-    if key_value != "":
-        get_oai_models(key_value)
-    
-
-def get_layer_count(model, directory=""):
-    if(model not in ["InferKit", "Colab", "OAI", "GooseAI" , "ReadOnly", "TPUMeshTransformerGPTJ"]):
-        if(vars.model == "GPT2Custom"):
-            model_config = open(vars.custmodpth + "/config.json", "r")
-        # Get the model_type from the config or assume a model type if it isn't present
-        else:
-            from transformers import AutoConfig
-            if directory == "":
-                model_config = AutoConfig.from_pretrained(vars.model, revision=vars.revision, cache_dir="cache")
-            elif(os.path.isdir(vars.custmodpth.replace('/', '_'))):
-                model_config = AutoConfig.from_pretrained(vars.custmodpth.replace('/', '_'), revision=vars.revision, cache_dir="cache")
-            elif(os.path.isdir(directory)):
-                model_config = AutoConfig.from_pretrained(directory, revision=vars.revision, cache_dir="cache")
-            else:
-                model_config = AutoConfig.from_pretrained(vars.custmodpth, revision=vars.revision, cache_dir="cache")
-        
-        
-        
-        return utils.num_layers(model_config)
-    else:
-        return None
-
-
-def get_oai_models(key):
-    vars.oaiapikey = key
-    if vars.model == 'OAI':
-        url = "https://api.openai.com/v1/engines"
-    elif vars.model == 'GooseAI':
-        url = "https://api.goose.ai/v1/engines"
-    else:
-        return
-        
-    # Get list of models from OAI
-    print("{0}Retrieving engine list...{1}".format(colors.PURPLE, colors.END), end="")
-    req = requests.get(
-        url, 
-        headers = {
-            'Authorization': 'Bearer '+key
-            }
-        )
-    if(req.status_code == 200):
-        engines = req.json()["data"]
-        try:
-            engines = [[en["id"], "{} ({})".format(en['id'], "Ready" if en["ready"] == True else "Not Ready")] for en in engines]
-        except:
-            print(engines)
-            raise
-        
-        online_model = ""
-        changed=False
-        
-        #Save the key
-        if not path.exists("settings"):
-            # If the client settings file doesn't exist, create it
-            # Write API key to file
-            os.makedirs('settings', exist_ok=True)
-        if path.exists("settings/{}.settings".format(vars.model)):
-            with open("settings/{}.settings".format(vars.model), "r") as file:
-                js = json.load(file)
-                if 'online_model' in js:
-                    online_model = js['online_model']
-                if "apikey" in js:
-                    if js['apikey'] != key:
-                        changed=True
-        if changed:
-            with open("settings/{}.settings".format(vars.model), "w") as file:
-                js["apikey"] = key
-                file.write(json.dumps(js, indent=3))
-            
-        emit('from_server', {'cmd': 'oai_engines', 'data': engines, 'online_model': online_model}, broadcast=True)
-    else:
-        # Something went wrong, print the message and quit since we can't initialize an engine
-        print("{0}ERROR!{1}".format(colors.RED, colors.END))
-        print(req.json())
-        emit('from_server', {'cmd': 'errmsg', 'data': req.json()})
-
-
-# Function to patch transformers to use our soft prompt
-def patch_causallm(model):
-    from torch.nn import Embedding
-    if(getattr(Embedding, "_koboldai_patch_causallm_model", None)):
-        Embedding._koboldai_patch_causallm_model = model
-        return model
-    old_embedding_call = Embedding.__call__
-    def new_embedding_call(self, input_ids, *args, **kwargs):
-        if(Embedding._koboldai_patch_causallm_model.get_input_embeddings() is not self):
-            return old_embedding_call(self, input_ids, *args, **kwargs)
-        assert input_ids is not None
-        if(vars.sp is not None):
-            shifted_input_ids = input_ids - model.config.vocab_size
-        input_ids.clamp_(max=model.config.vocab_size-1)
-        inputs_embeds = old_embedding_call(self, input_ids, *args, **kwargs)
-        if(vars.sp is not None):
-            vars.sp = vars.sp.to(inputs_embeds.dtype).to(inputs_embeds.device)
-            inputs_embeds = torch.where(
-                (shifted_input_ids >= 0)[..., None],
-                vars.sp[shifted_input_ids.clamp(min=0)],
-                inputs_embeds,
-            )
-        return inputs_embeds
-    Embedding.__call__ = new_embedding_call
-    Embedding._koboldai_patch_causallm_model = model
-    return model
-
-def patch_transformers_download():
-    global transformers
-    import copy, requests, tqdm, time
-    class Send_to_socketio(object):
-        def write(self, bar):
             bar = bar.replace("\r", "").replace("\n", "")
             if bar != "":
                 try:
@@ -2691,7 +1890,6 @@
                         print(flush=True)
                         utils.bar = tqdm(total=num_tensors, desc="Loading model tensors", file=Send_to_socketio())
 
->>>>>>> 050e1954
                     with zipfile.ZipFile(f, "r") as z:
                         try:
                             last_storage_key = None
@@ -4319,13 +3517,10 @@
         vars.full_determinism = msg['data']
         settingschanged()
         refresh_settings()
-<<<<<<< HEAD
-=======
     elif(msg['cmd'] == 'setoutputstreaming'):
         vars.output_streaming = msg['data']
         settingschanged()
         refresh_settings()
->>>>>>> 050e1954
     elif(not vars.host and msg['cmd'] == 'importwi'):
         wiimportrequest()
     elif(msg['cmd'] == 'debug'):
