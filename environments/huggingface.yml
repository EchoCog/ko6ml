name: koboldai
channels:
  - pytorch
  - conda-forge
  - defaults
dependencies:
  - colorama
  - flask-socketio
  - flask-session
  - pytorch=1.11.*
  - python=3.8.*
  - cudatoolkit=11.1
  - eventlet
  - markdown
  - bleach=4.1.0
  - pip
  - git=2.35.1
  - sentencepiece
  - protobuf
  - marshmallow>=3.13
  - apispec-webframeworks
  - loguru
  - termcolor
  - pip:
    - flask-cloudflared
    - flask-ngrok
    - lupa==1.10
    - transformers>=4.20.1
<<<<<<< HEAD
    - accelerate
    - git+https://github.com/VE-FORBRYDERNE/mkultra
=======
    - huggingface_hub>=0.10.1
    - accelerate
>>>>>>> 8ee79505
<|MERGE_RESOLUTION|>--- conflicted
+++ resolved
@@ -26,10 +26,6 @@
     - flask-ngrok
     - lupa==1.10
     - transformers>=4.20.1
-<<<<<<< HEAD
-    - accelerate
-    - git+https://github.com/VE-FORBRYDERNE/mkultra
-=======
     - huggingface_hub>=0.10.1
     - accelerate
->>>>>>> 8ee79505
+    - git+https://github.com/VE-FORBRYDERNE/mkultra