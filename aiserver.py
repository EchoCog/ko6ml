--- conflicted
+++ resolved
@@ -5331,11 +5331,11 @@
 
     # Start Flask/SocketIO (Blocking, so this must be last method!)
 
-    #socketio.run(app, host='0.0.0.0', port=5000)
+    #socketio.run(app, host='0.0.0.0', port=port)
     if(vars.host):
         if(args.localtunnel):
             import subprocess, shutil
-            localtunnel = subprocess.Popen([shutil.which('lt'), '-p', '5000', 'http'], stdout=subprocess.PIPE)
+            localtunnel = subprocess.Popen([shutil.which('lt'), '-p', str(port), 'http'], stdout=subprocess.PIPE)
             attempts = 0
             while attempts < 10:
                 try:
@@ -5349,25 +5349,20 @@
             if attempts == 10:
                 print("LocalTunnel could not be created, falling back to cloudflare...")
                 from flask_cloudflared import _run_cloudflared
-                cloudflare = _run_cloudflared(5000)
+                cloudflare = _run_cloudflared(port)
         elif(args.ngrok):
             from flask_ngrok import _run_ngrok
             cloudflare = _run_ngrok()
         elif(args.remote):
            from flask_cloudflared import _run_cloudflared
-<<<<<<< HEAD
            cloudflare = _run_cloudflared(port)
-        if(args.ngrok or args.remote):
-=======
-           cloudflare = _run_cloudflared(5000)
         if(args.localtunnel or args.ngrok or args.remote):
->>>>>>> 4ce9a5fe
             with open('cloudflare.log', 'w') as cloudflarelog:
                 cloudflarelog.write("KoboldAI has finished loading and is available at the following link : " + cloudflare)
                 print(format(colors.GREEN) + "KoboldAI has finished loading and is available at the following link : " + cloudflare + format(colors.END))
         else:
-            print("{0}Webserver has started, you can now connect to this machine at port 5000{1}"
-                  .format(colors.GREEN, colors.END))
+            print("{0}Webserver has started, you can now connect to this machine at port {1}{2}"
+                  .format(colors.GREEN, port, colors.END))
         vars.serverstarted = True
         socketio.run(app, host='0.0.0.0', port=port)
     else:
