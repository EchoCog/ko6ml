//=================================================================//
//  VARIABLES
//=================================================================//

// Socket IO Object
var socket;

// UI references for jQuery
var connect_status;
var button_loadmodel;
var button_newgame;
var button_rndgame;
var button_save;
var button_saveas;
var button_savetofile;
var button_load;
var button_import;
var button_importwi;
var button_impaidg;
var button_settings;
var button_format;
var button_softprompt;
var button_userscripts;
var button_samplers;
var button_mode;
var button_mode_label;
var button_send;
var button_actmem;
var button_actback;
var button_actfwd;
var button_actretry;
var button_actwi;
var game_text;
var input_text;
var message_text;
var chat_name;
var settings_menu;
var format_menu;
var wi_menu;
var anote_menu;
var anote_input;
var anote_labelcur;
var anote_slider;
var debug_area;
var popup;
var popup_title;
var popup_content;
var popup_accept;
var popup_close;
var aidgpopup;
var aidgpromptnum;
var aidg_accept;
var aidg_close;
var saveaspopup;
var saveasinput;
var savepins;
var topic;
var saveas_accept;
var saveas_close;
var loadmodelpopup;
var loadpopup;
var	loadcontent;
var	load_accept;
var	load_close;
var sppopup;
var	spcontent;
var	sp_accept;
var	sp_close;
var uspopup;
var	uscontent;
var	us_accept;
var	us_close;
var nspopup;
var ns_accept;
var ns_close;
var rspopup;
var rs_accept;
var rs_close;
var seqselmenu;
var seqselcontents;
var stream_preview;

var storyname = null;
var memorymode = false;
var memorytext = "";
var gamestarted = false;
var wiscroll = 0;
var editmode = false;
var connected = false;
var newly_loaded = true;
var all_modified_chunks = new Set();
var modified_chunks = new Set();
var empty_chunks = new Set();
var gametext_bound = false;
var saved_prompt = "...";
var wifolders_d = {};
var wifolders_l = [];
var override_focusout = false;
var sman_allow_delete = false;
var sman_allow_rename = false;
var allowsp = false;
var remote = false;
var gamestate = "";
var gamesaved = true;
var modelname = null;
var model = "";
<<<<<<< HEAD
=======
var ignore_stream = false;
>>>>>>> 050e1954

// This is true iff [we're in macOS and the browser is Safari] or [we're in iOS]
var using_webkit_patch = true;

// Key states
var shift_down   = false;
var do_clear_ent = false;

// Whether or not an entry in the Userscripts menu is being dragged
var us_dragging = false;

// Whether or not an entry in the Samplers menu is being dragged
var samplers_dragging = false;

// Display vars
var allowtoggle = false;
var formatcount = 0;
var allowedit   = true;  // Whether clicking on chunks will edit them

// Adventure
var action_mode = 0;  // 0: story, 1: action
var adventure = false;

// Chatmode
var chatmode = false;

var sliders_throttle = getThrottle(200);
var submit_throttle = null;

//=================================================================//
//  METHODS
//=================================================================//

/**
 * Returns a function that will automatically wait for X ms before executing the callback
 * The timer is reset each time the returned function is called
 * Useful for methods where something is overridden too fast
 * @param ms milliseconds to wait before executing the callback
 * @return {(function(*): void)|*} function that takes the ms to wait and a callback to execute after the timer
 */
function getThrottle(ms) {
    var timer = {};

    return function (id, callback) {
        if (timer[id]) {
            clearTimeout(timer[id]);
        }
        timer[id] = setTimeout(function () {
            callback();
            delete timer[id];
        }, ms);
    }
}

function reset_menus() {
	settings_menu.html("");
	format_menu.html("");
	wi_menu.html("");
}

function addSetting(ob) {	
	// Add setting block to Settings Menu
	if(ob.uitype == "slider"){
		settings_menu.append("<div class=\"settingitem\">\
		<div class=\"settinglabel\">\
			<div class=\"justifyleft\">\
				"+ob.label+" <span class=\"helpicon\">?<span class=\"helptext\">"+ob.tooltip+"</span></span>\
			</div>\
			<input inputmode=\""+(ob.unit === "float" ? "decimal" : "numeric")+"\" class=\"justifyright flex-push-right\" id=\""+ob.id+"cur\" value=\""+ob.default+"\">\
		</div>\
		<div>\
			<input type=\"range\" class=\"form-range airange\" min=\""+ob.min+"\" max=\""+ob.max+"\" step=\""+ob.step+"\" id=\""+ob.id+"\">\
		</div>\
		<div class=\"settingminmax\">\
			<div class=\"justifyleft\">\
				"+ob.min+"\
			</div>\
			<div class=\"justifyright\">\
				"+ob.max+"\
			</div>\
		</div>\
		</div>");
		// Set references to HTML objects
		var refin = $("#"+ob.id);
		var reflb = $("#"+ob.id+"cur");
		window["setting_"+ob.id] = refin;  // Is this still needed?
		window["label_"+ob.id]   = reflb;  // Is this still needed?
		// Add event function to input
		var updateLabelColor = function () {
			var value = (ob.unit === "float" ? parseFloat : parseInt)(reflb.val());
			if(value > ob.max || value < ob.min) {
				reflb.addClass("setting-value-warning");
			} else {
				reflb.removeClass("setting-value-warning");
			}
		}
		var send = function () {
			sliders_throttle(ob.id, function () {
			    socket.send({'cmd': $(refin).attr('id'), 'data': $(reflb).val()});
			});
		}
		refin.on("input", function (event) {
			reflb.val(refin.val());
			updateLabelColor();
			send();
		}).on("change", updateLabelColor);
		reflb.on("change", function (event) {
			var value = (ob.unit === "float" ? parseFloat : parseInt)(event.target.value);
			if(Number.isNaN(value) || (ob.min >= 0 && value < 0)) {
				event.target.value = refin.val();
				return;
			}
			if (ob.unit === "float") {
				value = parseFloat(value.toFixed(3));  // Round to 3 decimal places to help avoid the number being too long to fit in the box
			}
			refin.val(value);
			reflb.val(value);
			updateLabelColor();
			send();
		});
	} else if(ob.uitype == "toggle"){
		settings_menu.append("<div class=\"settingitem\">\
			<input type=\"checkbox\" data-toggle=\"toggle\" data-onstyle=\"success\" id=\""+ob.id+"\">\
			<span class=\"formatlabel\">"+ob.label+" </span>\
			<span class=\"helpicon\">?<span class=\"helptext\">"+ob.tooltip+"</span></span>\
		</div>");
		// Tell Bootstrap-Toggle to render the new checkbox
		$("input[type=checkbox]").bootstrapToggle();
		$("#"+ob.id).on("change", function () {
			if(allowtoggle) {
				socket.send({'cmd': $(this).attr('id'), 'data': $(this).prop('checked')});
			}
			if(ob.id == "setadventure"){
				setadventure($(this).prop('checked'));
			}
		});
	}
}

function refreshTitle() {
	var title = gamesaved ? "" : "\u2731 ";
	if(storyname !== null) {
		title += storyname + " \u2014 ";
	}
	title += "KoboldAI Client";
	if(modelname !== null) {
		title += " (" + modelname + ")";
	}
	document.title = title;
}

function setGameSaved(state) {
	gamesaved = !!state;
	refreshTitle();
}

function addFormat(ob) {
	// Check if we need to make a new column for this button
	if(formatcount == 0) {
		format_menu.append("<div class=\"formatcolumn\"></div>");
	}
	// Get reference to the last child column
	var ref = $("#formatmenu > div").last();
	// Add format block to Format Menu
	ref.append("<div class=\"formatrow\">\
		<input type=\"checkbox\" data-toggle=\"toggle\" data-onstyle=\"success\" id=\""+ob.id+"\">\
		<span class=\"formatlabel\">"+ob.label+" </span>\
		<span class=\"helpicon\">?<span class=\"helptext\">"+ob.tooltip+"</span></span>\
	</div>");
	// Tell Bootstrap-Toggle to render the new checkbox
	$("input[type=checkbox]").bootstrapToggle();
	// Add event to input
	$("#"+ob.id).on("change", function () {
		if(allowtoggle) {
			socket.send({'cmd': $(this).attr('id'), 'data': $(this).prop('checked')});
		}
	});
	// Increment display variable
	formatcount++;
	if(formatcount == 2) {
		formatcount = 0;
	}
}

function addImportLine(ob) {
	popup_content.append("<div class=\"popuplistitem\" id=\"import"+ob.num+"\">\
		<div>"+ob.title+"</div>\
		<div>"+ob.acts+"</div>\
		<div>"+ob.descr+"</div>\
	</div>");
	$("#import"+ob.num).on("click", function () {
		socket.send({'cmd': 'importselect', 'data': $(this).attr('id')});
		highlightImportLine($(this));
	});
}

function adjustWiCommentHeight(element) {
	element.style.height = "0px";
	element.style.height = element.scrollHeight + "px";
	element.parentNode.parentNode.style.height = element.scrollHeight + 90 + "px";
}

function adjustWiFolderNameHeight(element) {
	element.style.height = "0px";
	element.style.height = element.scrollHeight + "px";
	element.parentNode.parentNode.parentNode.style.height = element.scrollHeight + 19 + "px";
}

function addWiLine(ob) {
	var current_wifolder_element = ob.folder === null ? $(".wisortable-body:not([folder-uid])").last() : $(".wisortable-body[folder-uid="+ob.folder+"]");
	if(ob.init) {
		if(ob.selective){
			current_wifolder_element.append("<div class=\"wilistitem wilistitem-selective "+(ob.constant ? "wilistitem-constant" : "")+"\" num=\""+ob.num+"\" uid=\""+ob.uid+"\" id=\"wilistitem"+ob.num+"\">\
				<div class=\"wicomment\">\
					<textarea class=\"form-control\" placeholder=\"Comment\" id=\"wicomment"+ob.num+"\">"+ob.comment+"</textarea>\
				</div>\
				<div class=\"wihandle\" id=\"wihandle"+ob.num+"\">\
					<div class=\"wicentered\">\
						<span class=\"oi oi-grid-two-up\" aria-hidden=\"true\"></span>\
						<br/>\
						<span class=\"oi oi-grid-two-up\" aria-hidden=\"true\"></span>\
						<br/>\
						<span class=\"oi oi-grid-two-up\" aria-hidden=\"true\"></span>\
						<br/>\
						<span class=\"oi oi-grid-two-up\" aria-hidden=\"true\"></span>\
						<br/>\
						<span class=\"oi oi-grid-two-up\" aria-hidden=\"true\"></span>\
						<br/>\
						<span class=\"oi oi-grid-two-up\" aria-hidden=\"true\"></span>\
						<br/>\
						<span class=\"oi oi-grid-two-up\" aria-hidden=\"true\"></span>\
					</div>\
				</div>\
				<div class=\"wiremove\">\
					<button type=\"button\" class=\"btn btn-primary heightfull\" id=\"btn_wi"+ob.num+"\">X</button>\
					<button type=\"button\" class=\"btn btn-success heighthalf hidden\" id=\"btn_widel"+ob.num+"\">✓</button>\
					<button type=\"button\" class=\"btn btn-danger heighthalf hidden\" id=\"btn_wican"+ob.num+"\">⮌</button>\
				</div>\
				<div class=\"icon-container wikey\">\
					<input class=\"form-control wiheightfull hidden\" type=\"text\" placeholder=\"Key(s)\" id=\"wikey"+ob.num+"\">\
					<input class=\"form-control wiheighthalf\" type=\"text\" placeholder=\"Primary Key(s)\" id=\"wikeyprimary"+ob.num+"\">\
					<input class=\"form-control wiheighthalf\" type=\"text\" placeholder=\"Secondary Key(s)\" id=\"wikeysecondary"+ob.num+"\">\
					<span class=\"selective-key-icon "+(ob.selective ? "selective-key-icon-enabled" : "")+" oi oi-layers\" id=\"selective-key-"+ob.num+"\" title=\"Toggle Selective Key mode (if enabled, this world info entry will be included in memory only if at least one PRIMARY KEY and at least one SECONDARY KEY are both present in the story)\" aria-hidden=\"true\"></span>\
					<span class=\"constant-key-icon "+(ob.constant ? "constant-key-icon-enabled" : "")+" oi oi-pin\" id=\"constant-key-"+ob.num+"\" title=\"Toggle Constant Key mode (if enabled, this world info entry will always be included in memory)\" aria-hidden=\"true\"></span>\
				</div>\
				<div class=\"wientry\">\
					<textarea class=\"layer-bottom form-control\" id=\"wientry"+ob.num+"\" placeholder=\"What To Remember\">"+ob.content+"</textarea>\
				</div>\
			</div>");
		} else {
			current_wifolder_element.append("<div class=\"wilistitem "+(ob.constant ? "wilistitem-constant" : "")+"\" num=\""+ob.num+"\" uid=\""+ob.uid+"\" id=\"wilistitem"+ob.num+"\">\
				<div class=\"wicomment\">\
					<textarea class=\"form-control\" placeholder=\"Comment\" id=\"wicomment"+ob.num+"\">"+ob.comment+"</textarea>\
				</div>\
				<div class=\"wihandle\" id=\"wihandle"+ob.num+"\">\
					<div class=\"wicentered\">\
						<span class=\"oi oi-grid-two-up\" aria-hidden=\"true\"></span>\
						<br/>\
						<span class=\"oi oi-grid-two-up\" aria-hidden=\"true\"></span>\
						<br/>\
						<span class=\"oi oi-grid-two-up\" aria-hidden=\"true\"></span>\
						<br/>\
						<span class=\"oi oi-grid-two-up\" aria-hidden=\"true\"></span>\
						<br/>\
						<span class=\"oi oi-grid-two-up\" aria-hidden=\"true\"></span>\
						<br/>\
						<span class=\"oi oi-grid-two-up\" aria-hidden=\"true\"></span>\
						<br/>\
						<span class=\"oi oi-grid-two-up\" aria-hidden=\"true\"></span>\
					</div>\
				</div>\
				<div class=\"wiremove\">\
					<button type=\"button\" class=\"btn btn-primary heightfull\" id=\"btn_wi"+ob.num+"\">X</button>\
					<button type=\"button\" class=\"btn btn-success heighthalf hidden\" id=\"btn_widel"+ob.num+"\">✓</button>\
					<button type=\"button\" class=\"btn btn-danger heighthalf hidden\" id=\"btn_wican"+ob.num+"\">⮌</button>\
				</div>\
				<div class=\"icon-container wikey\">\
					<input class=\"form-control wiheightfull\" type=\"text\" placeholder=\"Key(s)\" id=\"wikey"+ob.num+"\">\
					<input class=\"form-control wiheighthalf hidden\" type=\"text\" placeholder=\"Primary Key(s)\" id=\"wikeyprimary"+ob.num+"\">\
					<input class=\"form-control wiheighthalf hidden\" type=\"text\" placeholder=\"Secondary Key(s)\" id=\"wikeysecondary"+ob.num+"\">\
					<span class=\"selective-key-icon "+(ob.selective ? "selective-key-icon-enabled" : "")+" oi oi-layers\" id=\"selective-key-"+ob.num+"\" title=\"Toggle Selective Key mode (if enabled, this world info entry will be included in memory only if at least one PRIMARY KEY and at least one SECONDARY KEY are both present in the story)\" aria-hidden=\"true\"></span>\
					<span class=\"constant-key-icon "+(ob.constant ? "constant-key-icon-enabled" : "")+" oi oi-pin\" id=\"constant-key-"+ob.num+"\" title=\"Toggle Constant Key mode (if enabled, this world info entry will always be included in memory)\" aria-hidden=\"true\"></span>\
				</div>\
				<div class=\"wientry\">\
					<textarea class=\"form-control\" id=\"wientry"+ob.num+"\" placeholder=\"What To Remember\">"+ob.content+"</textarea>\
				</div>\
			</div>");
		}
		adjustWiCommentHeight($("#wicomment"+ob.num)[0]);
		// Send key value to text input
		$("#wikey"+ob.num).val(ob.key);
		$("#wikeyprimary"+ob.num).val(ob.key);
		$("#wikeysecondary"+ob.num).val(ob.keysecondary);
		// Assign delete event to button
		$("#btn_wi"+ob.num).on("click", function () {
			showWiDeleteConfirm(ob.num);
		});
	} else {
		// Show WI line item with form fields hidden (uninitialized)
		current_wifolder_element.append("<div class=\"wilistitem wilistitem-uninitialized wisortable-excluded\" num=\""+ob.num+"\" uid=\""+ob.uid+"\" id=\"wilistitem"+ob.num+"\">\
			<div class=\"wicomment\">\
				<textarea class=\"form-control hidden\" placeholder=\"Comment\" id=\"wicomment"+ob.num+"\">"+ob.comment+"</textarea>\
			</div>\
			<div class=\"wihandle-inactive hidden\" id=\"wihandle"+ob.num+"\">\
				<div class=\"wicentered\">\
					<span class=\"oi oi-grid-two-up\" aria-hidden=\"true\"></span>\
					<br/>\
					<span class=\"oi oi-grid-two-up\" aria-hidden=\"true\"></span>\
					<br/>\
					<span class=\"oi oi-grid-two-up\" aria-hidden=\"true\"></span>\
					<br/>\
					<span class=\"oi oi-grid-two-up\" aria-hidden=\"true\"></span>\
					<br/>\
					<span class=\"oi oi-grid-two-up\" aria-hidden=\"true\"></span>\
					<br/>\
					<span class=\"oi oi-grid-two-up\" aria-hidden=\"true\"></span>\
					<br/>\
					<span class=\"oi oi-grid-two-up\" aria-hidden=\"true\"></span>\
				</div>\
			</div>\
			<div class=\"wiremove\">\
				<button type=\"button\" class=\"btn btn-primary heightfull\" id=\"btn_wi"+ob.num+"\">+</button>\
				<button type=\"button\" class=\"btn btn-success heighthalf hidden\" id=\"btn_widel"+ob.num+"\">✓</button>\
				<button type=\"button\" class=\"btn btn-danger heighthalf hidden\" id=\"btn_wican"+ob.num+"\">X</button>\
			</div>\
			<div class=\"icon-container wikey\">\
				<input class=\"form-control wiheightfull hidden\" type=\"text\" placeholder=\"Key(s)\" id=\"wikey"+ob.num+"\">\
				<input class=\"form-control wiheighthalf hidden\" type=\"text\" placeholder=\"Primary Key(s)\" id=\"wikeyprimary"+ob.num+"\">\
				<input class=\"form-control wiheighthalf hidden\" type=\"text\" placeholder=\"Secondary Key(s)\" id=\"wikeysecondary"+ob.num+"\">\
				<span class=\"selective-key-icon oi oi-layers hidden\" id=\"selective-key-"+ob.num+"\" title=\"Toggle Selective Key mode (if enabled, this world info entry will be included in memory only if at least one PRIMARY KEY and at least one SECONDARY KEY are both present in the story)\" aria-hidden=\"true\"></span>\
				<span class=\"constant-key-icon oi oi-pin hidden\" id=\"constant-key-"+ob.num+"\" title=\"Toggle Constant Key mode (if enabled, this world info entry will always be included in memory)\" aria-hidden=\"true\"></span>\
			</div>\
			<div class=\"wientry\">\
				<textarea class=\"layer-bottom form-control hidden\" id=\"wientry"+ob.num+"\" placeholder=\"What To Remember\">"+ob.content+"</textarea>\
			</div>\
		</div>");
		// Assign function to expand WI item to button
		$("#btn_wi"+ob.num).on("click", function () {
			var folder = $("#wilistitem"+ob.num).parent().attr("folder-uid");
			if(folder === undefined) {
				folder = null;
			} else {
				folder = parseInt(folder);
			}
			socket.send({'cmd': 'wiexpand', 'data': ob.num});
			socket.send({'cmd': 'wiinit', 'folder': folder, 'data': ob.num});
		});
	}
	// Assign actions to other elements
	wientry_onfocus = function () {
		$("#selective-key-"+ob.num).addClass("selective-key-icon-clickthrough");
		$("#constant-key-"+ob.num).addClass("constant-key-icon-clickthrough");
	}
	wientry_onfocusout = function () {
		$("#selective-key-"+ob.num).removeClass("selective-key-icon-clickthrough");
		$("#constant-key-"+ob.num).removeClass("constant-key-icon-clickthrough");
		// Tell server about updated WI fields
		var selective = $("#wilistitem"+ob.num)[0].classList.contains("wilistitem-selective");
		socket.send({'cmd': 'wiupdate', 'num': ob.num, 'data': {
			key: selective ? $("#wikeyprimary"+ob.num).val() : $("#wikey"+ob.num).val(),
			keysecondary: $("#wikeysecondary"+ob.num).val(),
			content: $("#wientry"+ob.num).val(),
			comment: $("#wicomment"+ob.num).val(),
		}});
	}
	$("#wikey"+ob.num).on("focus", wientry_onfocus);
	$("#wikeyprimary"+ob.num).on("focus", wientry_onfocus);
	$("#wikeysecondary"+ob.num).on("focus", wientry_onfocus);
	$("#wientry"+ob.num).on("focus", wientry_onfocus);
	$("#wicomment"+ob.num).on("focus", wientry_onfocus);
	$("#wikey"+ob.num).on("focusout", wientry_onfocusout);
	$("#wikeyprimary"+ob.num).on("focusout", wientry_onfocusout);
	$("#wikeysecondary"+ob.num).on("focusout", wientry_onfocusout);
	$("#wientry"+ob.num).on("focusout", wientry_onfocusout);
	$("#wicomment"+ob.num).on("focusout", wientry_onfocusout);
	$("#btn_wican"+ob.num).on("click", function () {
		hideWiDeleteConfirm(ob.num);
	});
	$("#btn_widel"+ob.num).on("click", function () {
		socket.send({'cmd': 'widelete', 'data': ob.uid});
	});
	$("#selective-key-"+ob.num).on("click", function () {
		var element = $("#selective-key-"+ob.num);
		if(element.hasClass("selective-key-icon-enabled")) {
			socket.send({'cmd': 'wiseloff', 'data': ob.num});
		} else {
			socket.send({'cmd': 'wiselon', 'data': ob.num});
		}
	});
	$("#constant-key-"+ob.num).on("click", function () {
		var element = $("#constant-key-"+ob.num);
		if(element.hasClass("constant-key-icon-enabled")) {
			socket.send({'cmd': 'wiconstantoff', 'data': ob.num});
		} else {
			socket.send({'cmd': 'wiconstanton', 'data': ob.num});
		}
	});
	$("#wihandle"+ob.num).off().on("mousedown", function () {
		wientry_onfocusout()
		$(".wisortable-container").addClass("wisortable-excluded");
		// Prevent WI entries with extremely long comments from filling the screen and preventing scrolling
		$(this).parent().css("max-height", "200px").find(".wicomment").find(".form-control").css("max-height", "110px");
	}).on("mouseup", function () {
		$(".wisortable-excluded-dynamic").removeClass("wisortable-excluded-dynamic");
		$(this).parent().css("max-height", "").find(".wicomment").find(".form-control").css("max-height", "");
	});
}

function addWiFolder(uid, ob) {
	if(uid !== null) {
		var uninitialized = $("#wilistfoldercontainer"+null);
		var html = "<div class=\"wisortable-container "+(ob.collapsed ? "" : "folder-expanded")+"\" id=\"wilistfoldercontainer"+uid+"\" folder-uid=\""+uid+"\">\
			<div class=\"wilistfolder\" id=\"wilistfolder"+uid+"\">\
				<div class=\"wiremove\">\
					<button type=\"button\" class=\"btn btn-primary heightfull\" id=\"btn_wifolder"+uid+"\">X</button>\
					<button type=\"button\" class=\"btn btn-success heighthalf hidden\" id=\"btn_wifolderdel"+uid+"\">✓</button>\
					<button type=\"button\" class=\"btn btn-danger heighthalf hidden\" id=\"btn_wifoldercan"+uid+"\">⮌</button>\
				</div>\
				<div class=\"wifoldericon\">\
					<div class=\"wicentered\">\
						<span class=\"oi oi-folder folder-expand "+(ob.collapsed ? "" : "folder-expanded")+"\" id=\"btn_wifolderexpand"+uid+"\" aria-hidden=\"true\"></span>\
					</div>\
				</div>\
				<div class=\"wifoldername\">\
					<div class=\"wicentered-vertical\">\
						<textarea class=\"form-control\" placeholder=\"Untitled Folder\" id=\"wifoldername"+uid+"\">"+ob.name+"</textarea>\
					</div>\
				</div>\
				<div class=\"wihandle wifolderhandle\" id=\"wifolderhandle"+uid+"\">\
					<div class=\"wicentered\">\
						<span class=\"oi oi-grid-two-up\" aria-hidden=\"true\"></span>\
						<br/>\
						<span class=\"oi oi-grid-two-up\" aria-hidden=\"true\"></span>\
						<br/>\
						<span class=\"oi oi-grid-two-up\" aria-hidden=\"true\"></span>\
					</div>\
				</div>\
			</div>\
			<div class=\"wifoldergutter-container\" id=\"wifoldergutter"+uid+"\">\
				<div class=\"wifoldergutter\"></div>\
			</div>\
			<div class=\"wisortable-body\" folder-uid=\""+uid+"\">\
				<div class=\"wisortable-dummy\"></div>\
			</div>\
		</div>";
		if(uninitialized.length) {
			$(html).insertBefore(uninitialized);
		} else {
			wi_menu.append(html);
		}
		var onfocusout = function () {
			socket.send({'cmd': 'wifolderupdate', 'uid': uid, 'data': {
				name: $("#wifoldername"+uid).val(),
				collapsed: !$("#btn_wifolderexpand"+uid).hasClass("folder-expanded"),
			}});
		};
		$("#wifoldergutter"+uid).on("click", function () {
			$(this).siblings(".wilistfolder")[0].scrollIntoView();
		});
		$("#btn_wifolder"+uid).on("click", function () {
			showWiFolderDeleteConfirm(uid);
		});
		$("#btn_wifolderdel"+uid).on("click", function () {
			socket.send({'cmd': 'wifolderdelete', 'data': uid});
		});
		$("#btn_wifoldercan"+uid).on("click", function () {
			hideWiFolderDeleteConfirm(uid);
		})
		$("#wifoldername"+uid).on("focusout", onfocusout);
		$("#wifolderhandle"+uid).off().on("mousedown", function () {
			onfocusout();
			$(".wilistitem, .wisortable-dummy").addClass("wisortable-excluded-dynamic");
			// Prevent WI folders with extremely long names from filling the screen and preventing scrolling
			$(this).parent().parent().find(".wisortable-body").addClass("hidden");
			$(this).parent().css("max-height", "200px").find(".wifoldername").find(".form-control").css("max-height", "181px");
		}).on("mouseup", function () {
			$(".wisortable-excluded-dynamic").removeClass("wisortable-excluded-dynamic");
			$(this).parent().parent().find(".wisortable-body").removeClass("hidden");
			$(this).parent().css("max-height", "").find(".wifoldername").find(".form-control").css("max-height", "");
		});
		$("#btn_wifolderexpand"+uid).on("click", function () {
			if($(this).hasClass("folder-expanded")) {
				socket.send({'cmd': 'wifoldercollapsecontent', 'data': uid});
			} else {
				socket.send({'cmd': 'wifolderexpandcontent', 'data': uid});
			}
		})
		adjustWiFolderNameHeight($("#wifoldername"+uid)[0]);
		if(ob.collapsed) {
			setTimeout(function() {
				var container = $("#wilistfoldercontainer"+uid);
				hide([container.find(".wifoldergutter-container"), container.find(".wisortable-body")]);
			}, 2);
		}
	} else {
		wi_menu.append("<div class=\"wisortable-container folder-expanded\" id=\"wilistfoldercontainer"+uid+"\">\
			<div class=\"wilistfolder\" id=\"wilistfolder"+uid+"\">\
				<div class=\"wiremove\">\
					<button type=\"button\" class=\"btn btn-primary heightfull\" id=\"btn_wifolder"+uid+"\">+</button>\
					<button type=\"button\" class=\"btn btn-success heighthalf hidden\" id=\"btn_wifolderdel"+uid+"\">✓</button>\
					<button type=\"button\" class=\"btn btn-danger heighthalf hidden\" id=\"btn_wifoldercan"+uid+"\">⮌</button>\
				</div>\
				<div class=\"wifoldericon\">\
					<div class=\"wicentered\">\
						<span class=\"oi oi-folder folder-expand folder-expanded\" id=\"btn_wifolderexpand"+uid+"\" aria-hidden=\"true\"></span>\
					</div>\
				</div>\
				<div class=\"wifoldername\">\
					<div class=\"wicentered-vertical\">\
						<textarea class=\"form-control hidden\" placeholder=\"Untitled Folder\" id=\"wifoldername"+uid+"\"></textarea>\
					</div>\
				</div>\
				<div class=\"wihandle-inactive wifolderhandle hidden\" id=\"wifolderhandle"+uid+"\">\
					<div class=\"wicentered\">\
						<span class=\"oi oi-grid-two-up\" aria-hidden=\"true\"></span>\
						<br/>\
						<span class=\"oi oi-grid-two-up\" aria-hidden=\"true\"></span>\
						<br/>\
						<span class=\"oi oi-grid-two-up\" aria-hidden=\"true\"></span>\
					</div>\
				</div>\
			</div>\
			<div class=\"wisortable-body\">\
				<div class=\"wisortable-dummy\"></div>\
			</div>\
		</div>");
		$("#btn_wifolder"+uid).on("click", function () {
			expandWiFolderLine(uid);
		});
	}
}

function expandWiLine(num) {
	show([$("#wikey"+num), $("#wientry"+num), $("#wihandle"+num), $("#selective-key-"+num), $("#constant-key-"+num), $("#btn_wiselon"+num), $("#wicomment"+num)]);
	$("#wihandle"+num).removeClass("wihandle-inactive").addClass("wihandle");
	$("#btn_wi"+num).html("X");
	$("#btn_wi"+num).off();
	$("#wilistitem"+num).removeClass("wilistitem-uninitialized").removeClass("wisortable-excluded");
	$("#btn_wi"+num).on("click", function () {
		showWiDeleteConfirm(num);
	});

	adjustWiCommentHeight($("#wicomment"+num)[0]);
}

function expandWiFolderLine(num) {
	socket.send({'cmd': 'wifolderinit', 'data': ''});
}

function showWiDeleteConfirm(num) {
	hide([$("#btn_wi"+num)]);
	show([$("#btn_widel"+num), $("#btn_wican"+num)]);
}

function showWiFolderDeleteConfirm(num) {
	hide([$("#btn_wifolder"+num)]);
	show([$("#btn_wifolderdel"+num), $("#btn_wifoldercan"+num)]);
}

function hideWiDeleteConfirm(num) {
	show([$("#btn_wi"+num)]);
	hide([$("#btn_widel"+num), $("#btn_wican"+num)]);
}

function hideWiFolderDeleteConfirm(num) {
	show([$("#btn_wifolder"+num)]);
	hide([$("#btn_wifolderdel"+num), $("#btn_wifoldercan"+num)]);
}

function collapseWiFolderContent(uid) {
	hide([$("#wifoldergutter"+uid), $(".wisortable-body[folder-uid="+uid+"]")]);
	$("#btn_wifolderexpand"+uid).removeClass("folder-expanded");
	$("#wilistfoldercontainer"+uid).removeClass("folder-expanded");
}

function expandWiFolderContent(uid) {
	show([$("#wifoldergutter"+uid), $(".wisortable-body[folder-uid="+uid+"]")]);
	$("#btn_wifolderexpand"+uid).addClass("folder-expanded");
	$("#wilistfoldercontainer"+uid).addClass("folder-expanded");
}

function enableWiSelective(num) {
	hide([$("#wikey"+num)]);
	$("#wikeyprimary"+num).val($("#wikey"+num).val());
	show([$("#wikeyprimary"+num), $("#wikeysecondary"+num)]);

	var element = $("#selective-key-"+num);
	element.addClass("selective-key-icon-enabled");
	$("#wikey"+num).addClass("wilistitem-selective");
}

function disableWiSelective(num) {
	hide([$("#wikeyprimary"+num), $("#wikeysecondary"+num)]);
	$("#wikey"+num).val($("#wikeyprimary"+num).val());
	show([$("#wikey"+num)]);

	var element = $("#selective-key-"+num);
	element.removeClass("selective-key-icon-enabled");
	$("#wikey"+num).removeClass("wilistitem-selective");
}

function enableWiConstant(num) {
	var element = $("#constant-key-"+num);
	element.addClass("constant-key-icon-enabled");
	$("#wikey"+num).addClass("wilistitem-constant");
}

function disableWiConstant(num) {
	var element = $("#constant-key-"+num);
	element.removeClass("constant-key-icon-enabled");
	$("#wikey"+num).removeClass("wilistitem-constant");
}

function highlightImportLine(ref) {
	$("#popupcontent > div").removeClass("popuplistselected");
	ref.addClass("popuplistselected");
	enableButtons([popup_accept]);
}

function enableButtons(refs) {
	for(i=0; i<refs.length; i++) {
		refs[i].prop("disabled",false);
		refs[i].removeClass("btn-secondary");
		refs[i].addClass("btn-primary");
	}
}

function disableButtons(refs) {
	for(i=0; i<refs.length; i++) {
		refs[i].prop("disabled",true);
		refs[i].removeClass("btn-primary");
		refs[i].addClass("btn-secondary");
	}
}

function enableSendBtn() {
	button_send.removeClass("wait");
	button_send.addClass("btn-primary");
	button_send.html("Submit");
}

function disableSendBtn() {
	button_send.removeClass("btn-primary");
	button_send.addClass("wait");
	button_send.html("");
}

function showMessage(msg) {
	message_text.removeClass();
	message_text.addClass("color_green");
	message_text.html(msg);
}

function errMessage(msg, type="error") {
	message_text.removeClass();
	message_text.addClass(type == "warn" ? "color_orange" : "color_red");
	message_text.html(msg);
}

function hideMessage() {
	message_text.html("");
	message_text.removeClass();
}

function showWaitAnimation() {
	hideWaitAnimation();
	$("#inputrowright").append("<img id=\"waitanim\" src=\"static/thinking.gif\"/>");
}

function hideWaitAnimation() {
	$('#waitanim').remove();
}

function scrollToBottom() {
	setTimeout(function () {
		game_text.stop(true).animate({scrollTop: game_text.prop('scrollHeight')}, 500);
	}, 5);
}

function hide(refs) {
	for(i=0; i<refs.length; i++) {
		refs[i].addClass("hidden");
	}
}

function show(refs) {
	for(i=0; i<refs.length; i++) {
		refs[i].removeClass("hidden");
	}
}

function popupShow(state) {
	if(state) {
		popup.removeClass("hidden");
		popup.addClass("flex");
		disableButtons([popup_accept]);
	} else {
		popup.removeClass("flex");
		popup.addClass("hidden");
	}
}

function enterEditMode() {
	editmode = true;
}

function exitEditMode() {
	editmode = false;
}

function enterMemoryMode() {
	memorymode = true;
	setmodevisibility(false);
	setchatnamevisibility(false);
	showMessage("Edit the memory to be sent with each request to the AI.");
	button_actmem.html("Cancel");
	hide([button_actback, button_actfwd, button_actretry, button_actwi]);
	// Display Author's Note field
	anote_menu.slideDown("fast");
}

function exitMemoryMode() {
	memorymode = false;
	setmodevisibility(adventure);
	setchatnamevisibility(chatmode);
	hideMessage();
	button_actmem.html("Memory");
	show([button_actback, button_actfwd, button_actretry, button_actwi]);
	input_text.val("");
	// Hide Author's Note field
	anote_menu.slideUp("fast");
}

function enterWiMode() {
	showMessage("World Info will be added to memory only when the key appears in submitted text or the last action.");
	button_actwi.html("Accept");
	hide([button_actback, button_actfwd, button_actmem, button_actretry, game_text]);
	setchatnamevisibility(false);
	show([wi_menu]);
	disableSendBtn();
	$("#gamescreen").addClass("wigamescreen");
}

function exitWiMode() {
	hideMessage();
	button_actwi.html("W Info");
	hide([wi_menu]);
	setchatnamevisibility(chatmode);
	show([button_actback, button_actfwd, button_actmem, button_actretry, game_text]);
	enableSendBtn();
	$("#gamescreen").removeClass("wigamescreen");
}

function returnWiList(ar) {
	var list = [];
	var i;
	for(i=0; i<ar.length; i++) {
		var folder = $("#wilistitem"+ar[i]).parent().attr("folder-uid");
		if(folder === undefined) {
			folder = null;
		} else {
			folder = parseInt(folder);
		}
		var ob          = {"key": "", "keysecondary": "", "content": "", "comment": "", "folder": null, "uid": parseInt($("#wilistitem"+ar[i]).attr("uid")), "selective": false, "constant": false};
		ob.selective    = $("#wikeyprimary"+ar[i]).css("display") != "none"
		ob.key          = ob.selective ? $("#wikeyprimary"+ar[i]).val() : $("#wikey"+ar[i]).val();
		ob.keysecondary = $("#wikeysecondary"+ar[i]).val();
		ob.content      = $("#wientry"+ar[i]).val();
		ob.comment      = $("#wicomment"+i).val();
		ob.folder       = folder;
		ob.constant     = $("#constant-key-"+ar[i]).hasClass("constant-key-icon-enabled");
		list.push(ob);
	}
	socket.send({'cmd': 'sendwilist', 'data': list});
}

function formatChunkInnerText(chunk) {
	var text = chunk.innerText.replace(/\u00a0/g, " ");
	if((chunk.nextSibling === null || chunk.nextSibling.nodeType !== 1 || chunk.nextSibling.tagName !== "CHUNK") && text.slice(-1) === '\n') {
		return text.slice(0, -1);
	}
	return text;
}

function dosubmit(disallow_abort) {
<<<<<<< HEAD
=======
	ignore_stream = false;
>>>>>>> 050e1954
	submit_start = Date.now();
	var txt = input_text.val().replace(/\u00a0/g, " ");
	if((disallow_abort || gamestate !== "wait") && !memorymode && !gamestarted && ((!adventure || !action_mode) && txt.trim().length == 0)) {
		return;
	}
	chunkOnFocusOut("override");
	// Wait for editor changes to be applied before submitting
	submit_throttle = getThrottle(70);
	submit_throttle.txt = txt;
	submit_throttle.disallow_abort = disallow_abort;
	submit_throttle(0, _dosubmit);
}

function _dosubmit() {
	ignore_stream = false;
	var txt = submit_throttle.txt;
	var disallow_abort = submit_throttle.disallow_abort;
	submit_throttle = null;
	input_text.val("");
	hideMessage();
	hidegenseqs();
	socket.send({'cmd': 'submit', 'allowabort': !disallow_abort, 'actionmode': adventure ? action_mode : 0, 'chatname': chatmode ? chat_name.val() : undefined, 'data': txt});
}

function changemode() {
	if(gamestarted) {
		action_mode += 1;
		action_mode %= 2;  // Total number of action modes (Story and Action)
	} else {
		action_mode = 0;  // Force "Story" mode if game is not started
	}

	switch (action_mode) {
		case 0: button_mode_label.html("Story"); break;
		case 1: button_mode_label.html("Action"); break;
	}
}

function newTextHighlight(ref) {
	ref.addClass("edit-flash");
	setTimeout(function () {
		ref.addClass("colorfade");
		ref.removeClass("edit-flash");
		setTimeout(function () {
			ref.removeClass("colorfade");
		}, 1000);
	}, 50);
}

function showAidgPopup() {
	aidgpopup.removeClass("hidden");
	aidgpopup.addClass("flex");
	aidgpromptnum.focus();
}

function hideAidgPopup() {
	aidgpopup.removeClass("flex");
	aidgpopup.addClass("hidden");
}

function sendAidgImportRequest() {
	socket.send({'cmd': 'aidgimport', 'data': aidgpromptnum.val()});
	hideAidgPopup();
	aidgpromptnum.val("");
}

function showSaveAsPopup() {
	disableButtons([saveas_accept]);
	saveaspopup.removeClass("hidden");
	saveaspopup.addClass("flex");
	saveasinput.focus();
}

function hideSaveAsPopup() {
	saveaspopup.removeClass("flex");
	saveaspopup.addClass("hidden");
	saveasinput.val("");
	hide([$(".saveasoverwrite"), $(".popuperror")]);
}

function sendSaveAsRequest() {
	socket.send({'cmd': 'saveasrequest', 'data': {"name": saveasinput.val(), "pins": savepins.val()}});
}

function showLoadModelPopup() {
	loadmodelpopup.removeClass("hidden");
	loadmodelpopup.addClass("flex");
}

function hideLoadModelPopup() {
	loadmodelpopup.removeClass("flex");
	loadmodelpopup.addClass("hidden");
	loadmodelcontent.html("");
}

function showLoadPopup() {
	loadpopup.removeClass("hidden");
	loadpopup.addClass("flex");
}

function hideLoadPopup() {
	loadpopup.removeClass("flex");
	loadpopup.addClass("hidden");
	loadcontent.html("");
}

function showSPPopup() {
	sppopup.removeClass("hidden");
	sppopup.addClass("flex");
}

function hideSPPopup() {
	sppopup.removeClass("flex");
	sppopup.addClass("hidden");
	spcontent.html("");
}

function showUSPopup() {
	uspopup.removeClass("hidden");
	uspopup.addClass("flex");
}

function hideUSPopup() {
	uspopup.removeClass("flex");
	uspopup.addClass("hidden");
	spcontent.html("");
}

function showSamplersPopup() {
	samplerspopup.removeClass("hidden");
	samplerspopup.addClass("flex");
}

function hideSamplersPopup() {
	samplerspopup.removeClass("flex");
	samplerspopup.addClass("hidden");
}


function buildLoadModelList(ar, menu, breadcrumbs, showdelete) {
	disableButtons([load_model_accept]);
	loadmodelcontent.html("");
	$("#loadmodellistbreadcrumbs").html("");
	$("#custommodelname").addClass("hidden");
	var i;
	for(i=0; i<breadcrumbs.length; i++) {
		$("#loadmodellistbreadcrumbs").append("<button class=\"breadcrumbitem\" id='model_breadcrumbs"+i+"' name='"+ar[0][1]+"' value='"+breadcrumbs[i][0]+"'>"+breadcrumbs[i][1]+"</button><font color=white>\\</font>");
		$("#model_breadcrumbs"+i).off("click").on("click", (function () {
				return function () {
					socket.send({'cmd': 'selectmodel', 'data': $(this).attr("name"), 'folder': $(this).attr("value")});
					disableButtons([load_model_accept]);
				}
			})(i));
	}
	if (breadcrumbs.length > 0) {
		$("#loadmodellistbreadcrumbs").append("<hr size='1'>")  
	}
	for(i=0; i<ar.length; i++) {
		if (Array.isArray(ar[i][0])) {
			full_path = ar[i][0][0];
			folder = ar[i][0][1];
		} else {
			full_path = "";
			folder = ar[i][0];
		}
		
		var html
		html = "<div class=\"flex\">\
			<div class=\"loadlistpadding\"></div>"
		//if the menu item is a link to another menu
		if(ar[i][3]) {
			html = html + "<span class=\"loadlisticon loadmodellisticon-folder oi oi-folder allowed\"  aria-hidden=\"true\"></span>"
		} else {
		//this is a model
			html = html + "<div class=\"loadlistpadding\"></div>"
		}
		
		//now let's do the delete icon if applicable
		if (['NeoCustom', 'GPT2Custom'].includes(menu) && !ar[i][3] && showdelete) {
			html = html + "<span class=\"loadlisticon loadmodellisticon-folder oi oi-x allowed\"  aria-hidden=\"true\" onclick='if(confirm(\"This will delete the selected folder with all contents. Are you sure?\")) { socket.send({\"cmd\": \"delete_model\", \"data\": \""+full_path.replaceAll("\\", "\\\\")+"\", \"menu\": \""+menu+"\"});}'></span>"
		} else {
			html = html + "<div class=\"loadlistpadding\"></div>"
		}
		
		html = html + "<div class=\"loadlistpadding\"></div>\
						<div class=\"loadlistitem\" id=\"loadmodel"+i+"\" name=\""+ar[i][1]+"\" pretty_name=\""+full_path+"\">\
							<div>"+folder+"</div>\
							<div class=\"flex-push-right\">"+ar[i][2]+"</div>\
						</div>\
					</div>"
		loadmodelcontent.append(html);
		//If this is a menu
		if(ar[i][3]) {
			$("#loadmodel"+i).off("click").on("click", (function () {
				return function () {
					socket.send({'cmd': 'list_model', 'data': $(this).attr("name"), 'pretty_name': $(this).attr("pretty_name")});
					disableButtons([load_model_accept]);
				}
			})(i));
		//If we're in the custom load menu (we need to send the path data back in that case)
		} else if(['NeoCustom', 'GPT2Custom'].includes(menu)) {
			$("#loadmodel"+i).off("click").on("click", (function () {
				return function () {
					socket.send({'cmd': 'selectmodel', 'data': $(this).attr("name"), 'path': $(this).attr("pretty_name")});
					highlightLoadLine($(this));
				}
			})(i));
			$("#custommodelname").removeClass("hidden");
			$("#custommodelname")[0].setAttribute("menu", menu);
		//Normal load
		} else {
			$("#loadmodel"+i).off("click").on("click", (function () {
				return function () {
					$("#use_gpu_div").addClass("hidden");
					$("#modelkey").addClass("hidden");
					$("#modellayers").addClass("hidden");
					socket.send({'cmd': 'selectmodel', 'data': $(this).attr("name")});
					highlightLoadLine($(this));
				}
			})(i));
		}
	}
}

function buildLoadList(ar) {
	disableButtons([load_accept]);
	loadcontent.html("");
	showLoadPopup();
	var i;
	for(i=0; i<ar.length; i++) {
		loadcontent.append("<div class=\"flex\">\
			<div class=\"loadlistpadding\"></div>\
			<span class=\"loadlisticon loadlisticon-delete oi oi-x "+(sman_allow_delete ? "allowed" : "")+"\" id=\"loaddelete"+i+"\" "+(sman_allow_delete ? "title=\"Delete story\"" : "")+" aria-hidden=\"true\"></span>\
			<div class=\"loadlistpadding\"></div>\
			<span class=\"loadlisticon loadlisticon-rename oi oi-pencil "+(sman_allow_rename ? "allowed" : "")+"\" id=\"loadrename"+i+"\" "+(sman_allow_rename ? "title=\"Rename story\"" : "")+" aria-hidden=\"true\"></span>\
			<div class=\"loadlistpadding\"></div>\
			<div class=\"loadlistitem\" id=\"load"+i+"\" name=\""+ar[i].name+"\">\
				<div>"+ar[i].name+"</div>\
				<div class=\"flex-push-right\">"+ar[i].actions+"</div>\
			</div>\
		</div>");
		$("#load"+i).on("click", function () {
			enableButtons([load_accept]);
			socket.send({'cmd': 'loadselect', 'data': $(this).attr("name")});
			highlightLoadLine($(this));
		});

		$("#loaddelete"+i).off("click").on("click", (function (name) {
			return function () {
				if(!sman_allow_delete) {
					return;
				}
				$("#loadcontainerdelete-storyname").text(name);
				$("#btn_dsaccept").off("click").on("click", (function (name) {
					return function () {
						hide([$(".saveasoverwrite"), $(".popuperror")]);
						socket.send({'cmd': 'deletestory', 'data': name});
					}
				})(name));
				$("#loadcontainerdelete").removeClass("hidden").addClass("flex");
			}
		})(ar[i].name));

		$("#loadrename"+i).off("click").on("click", (function (name) {
			return function () {
				if(!sman_allow_rename) {
					return;
				}
				$("#newsavename").val("")
				$("#loadcontainerrename-storyname").text(name);
				var submit = (function (name) {
					return function () {
						hide([$(".saveasoverwrite"), $(".popuperror")]);
						socket.send({'cmd': 'renamestory', 'data': name, 'newname': $("#newsavename").val()});
					}
				})(name);
				$("#btn_rensaccept").off("click").on("click", submit);
				$("#newsavename").off("keydown").on("keydown", function (ev) {
					if (ev.which == 13 && $(this).val() != "") {
						submit();
					}
				});
				$("#loadcontainerrename").removeClass("hidden").addClass("flex");
				$("#newsavename").val(name).select();
			}
		})(ar[i].name));
	}
}

function buildSPList(ar) {
	disableButtons([sp_accept]);
	spcontent.html("");
	showSPPopup();
	ar.push({filename: '', name: "[None]"})
	for(var i = 0; i < ar.length; i++) {
		var author = !ar[i].author
			? ''
			: ar[i].author.constructor === Array
			? ar[i].author.join(', ')
			: ar[i].author;
		var n_tokens = !ar[i].n_tokens || !Number.isSafeInteger(ar[i].n_tokens) || ar[i].n_tokens < 1
			? ''
			: "(" + ar[i].n_tokens + " tokens)";
		var filename = ar[i].filename.replace(/&/g, '&amp;').replace(/</g, '&lt;').replace(/>/g, '&gt;').replace(/"/g, '&quot;').replace(/'/g, '&#039;').replace(/(?=\r|\n)\r?\n?/g, '<br/>');
		var name = ar[i].name || ar[i].filename;
		name = name.length > 120 ? name.slice(0, 117) + '...' : name;
		name = name.replace(/&/g, '&amp;').replace(/</g, '&lt;').replace(/>/g, '&gt;').replace(/"/g, '&quot;').replace(/'/g, '&#039;').replace(/(?=\r|\n)\r?\n?/g, '<br/>');
		var desc = ar[i].description || '';
		desc = desc.length > 500 ? desc.slice(0, 497) + '...' : desc;
		desc = desc.replace(/&/g, '&amp;').replace(/</g, '&lt;').replace(/>/g, '&gt;').replace(/"/g, '&quot;').replace(/'/g, '&#039;').replace(/(?=\r|\n)\r?\n?/g, '<br/>');
		spcontent.append("<div class=\"flex\">\
			<div class=\"splistitem flex-row-container\" id=\"sp"+i+"\" name=\""+ar[i].filename+"\">\
				<div class=\"flex-row\">\
					<div>"+name+"</div>\
					<div class=\"flex-push-right splistitemsub\">"+filename+"</div>\
				</div>\
				<div class=\"flex-row\">\
					<div>"+desc+"</div>\
					<div class=\"flex-push-right splistitemsub\">" + author + "<br/>" + n_tokens + "</div>\
				</div>\
			</div>\
		</div>");
		$("#sp"+i).on("click", function () {
			enableButtons([sp_accept]);
			socket.send({'cmd': 'spselect', 'data': $(this).attr("name")});
			highlightSPLine($(this));
		});
	}
}

function buildUSList(unloaded, loaded) {
	usunloaded.html("");
	usloaded.html("");
	showUSPopup();
	var i;
	var j;
	var el = usunloaded;
	var ar = unloaded;
	for(j=0; j<2; j++) {
		for(i=0; i<ar.length; i++) {
			el.append("<div class=\"flex\">\
				<div class=\"uslistitem flex-row-container\" name=\""+ar[i].filename+"\">\
					<div class=\"flex-row\">\
						<div>"+ar[i].modulename+"</div>\
						<div class=\"flex-push-right uslistitemsub\">&lt;"+ar[i].filename+"&gt;</div>\
					</div>\
					<div class=\"flex-row\">\
						<div>"+ar[i].description+"</div>\
					</div>\
				</div>\
			</div>");
		}
		el = usloaded;
		ar = loaded;
	}
}

function buildSamplerList(samplers) {
	samplerslist.html("");
	showSamplersPopup();
	var i;
	var samplers_lookup_table = [
		"Top-k Sampling",
		"Top-a Sampling",
		"Top-p Sampling",
		"Tail-free Sampling",
		"Typical Sampling",
		"Temperature",
	]
	for(i=0; i<samplers.length; i++) {
		samplerslist.append("<div class=\"flex\">\
			<div class=\"samplerslistitem flex-row-container\" sid=\""+samplers[i]+"\">\
				<div class=\"flex-row\">\
					<div>"+samplers_lookup_table[samplers[i]]+"</div>\
				</div>\
			</div>\
		</div>");
	}
}

function highlightLoadLine(ref) {
	$("#loadlistcontent > div > div.popuplistselected").removeClass("popuplistselected");
	$("#loadmodellistcontent > div > div.popuplistselected").removeClass("popuplistselected");
	ref.addClass("popuplistselected");
}

function highlightSPLine(ref) {
	$("#splistcontent > div > div.popuplistselected").removeClass("popuplistselected");
	ref.addClass("popuplistselected");
}

function showNewStoryPopup() {
	nspopup.removeClass("hidden");
	nspopup.addClass("flex");
}

function hideNewStoryPopup() {
	nspopup.removeClass("flex");
	nspopup.addClass("hidden");
}

function showRandomStoryPopup() {
	rspopup.removeClass("hidden");
	rspopup.addClass("flex");
	if($("#setrngpersist").prop("checked")) {
		$("#rngmemory").val(memorytext);
	}
}

function hideRandomStoryPopup() {
	rspopup.removeClass("flex");
	rspopup.addClass("hidden");
}

function statFlash(ref) {
	ref.addClass("status-flash");
	setTimeout(function () {
		ref.addClass("colorfade");
		ref.removeClass("status-flash");
		setTimeout(function () {
			ref.removeClass("colorfade");
		}, 1000);
	}, 50);
}

function updateUSStatItems(items, flash) {
	var stat_us = $("#stat-us");
	var stat_usactive = $("#stat-usactive");
	if(flash || stat_usactive.find("li").length != items.length) {
		statFlash(stat_us.closest(".statusicon").add("#usiconlabel"));
	}
	stat_usactive.html("");
	if(items.length == 0) {
		stat_us.html("No userscripts active");
		$("#usiconlabel").html("");
		stat_us.closest(".statusicon").removeClass("active");
		return;
	}
	stat_us.html("Active userscripts:");
	stat_us.closest(".statusicon").addClass("active");
	var i;
	for(i = 0; i < items.length; i++) {
		stat_usactive.append($("<li filename=\""+items[i].filename+"\">"+items[i].modulename+" &lt;"+items[i].filename+"&gt;</li>"));
	}
	$("#usiconlabel").html(items.length);
}

function updateSPStatItems(items) {
	var stat_sp = $("#stat-sp");
	var stat_spactive = $("#stat-spactive");
	var key = null;
	var old_val = stat_spactive.html();
	Object.keys(items).forEach(function(k) {key = k;});
	if(key === null) {
		stat_sp.html("No soft prompt active");
		stat_sp.closest(".statusicon").removeClass("active");
		stat_spactive.html("");
	} else {
		stat_sp.html("Active soft prompt (" + items[key].n_tokens + " tokens):");
		stat_sp.closest(".statusicon").addClass("active");
		stat_spactive.html((items[key].name || key)+" &lt;"+key+"&gt;");
	}
	if(stat_spactive.html() !== old_val) {
		statFlash(stat_sp.closest(".statusicon"));
	}
}

function setStartState() {
	enableSendBtn();
	enableButtons([button_actmem, button_actwi]);
	disableButtons([button_actback, button_actfwd, button_actretry]);
	hide([wi_menu]);
	show([game_text, button_actmem, button_actwi, button_actback, button_actfwd, button_actretry]);
	hideMessage();
	hideWaitAnimation();
	button_actmem.html("Memory");
	button_actwi.html("W Info");
	hideAidgPopup();
	hideSaveAsPopup();
	hideLoadPopup();
	hideNewStoryPopup();
	hidegenseqs();
}

function parsegenseqs(seqs) {
	seqselcontents.html("");
	var i;
	for(i=0; i<seqs.length; i++) {
		//setup selection data
		text_data = "<table><tr><td width=100%><div class=\"seqselitem\" id=\"seqsel"+i+"\" n=\""+i+"\">"+seqs[i][0]+"</div></td><td width=10>"
		
		//Now do the icon (pin/redo)
		
		if (seqs[i][1] == "redo") {
			text_data = text_data + "<span style=\"color: white\" class=\"oi oi-loop-circular\" title=\"Redo\" aria-hidden=\"true\" id=\"seqselpin"+i+"\" n=\""+i+"\"></span>"
		} else if (seqs[i][1] == "pinned") {
			text_data = text_data + "<span style=\"color: white\" class=\"oi oi-pin\" title=\"Pin\" aria-hidden=\"true\" id=\"seqselpin"+i+"\" n=\""+i+"\"></span>"
		} else {
			text_data = text_data + "<span style=\"color: grey\" class=\"oi oi-pin\" title=\"Pin\" aria-hidden=\"true\" id=\"seqselpin"+i+"\" n=\""+i+"\"></span>"
		}
		text_data = text_data + "</td></tr></table>"
		seqselcontents.append(text_data);
		
		//setup on-click actions
		$("#seqsel"+i).on("click", function () {
			socket.send({'cmd': 'seqsel', 'data': $(this).attr("n")});
		});
		
		//onclick for pin only
		if (seqs[i][1] != "redo") {
			$("#seqselpin"+i).on("click", function () {
				socket.send({'cmd': 'seqpin', 'data': $(this).attr("n")});
				if ($(this).attr("style") == "color: grey") {
					console.log($(this).attr("style"));
					$(this).css({"color": "white"});
					console.log($(this).attr("style"));
				} else {
					console.log($(this).attr("style"));
					$(this).css({"color": "grey"});
					console.log($(this).attr("style"));
				}
			});
		}
	}
	$('#seqselmenu').slideDown("slow");
}

function hidegenseqs() {
	$('#seqselmenu').slideUp("slow", function() {
		seqselcontents.html("");
	});
	scrollToBottom();
}

function setmodevisibility(state) {
	if(state){  // Enabling
		show([button_mode]);
		$("#inputrow").addClass("show_mode");
	} else{  // Disabling
		hide([button_mode]);
		$("#inputrow").removeClass("show_mode");
	}
}

function setchatnamevisibility(state) {
	if(state){  // Enabling
		show([chat_name]);
	} else{  // Disabling
		hide([chat_name]);
	}
}

function setadventure(state) {
	adventure = state;
	if(state) {
		game_text.addClass("adventure");
	} else {
		game_text.removeClass("adventure");
	}
	if(!memorymode){
		setmodevisibility(state);
	}
}

function setchatmode(state) {
	chatmode = state;
	setchatnamevisibility(state);
}

function autofocus(event) {
	if(connected) {
		event.target.focus();
	} else {
		event.preventDefault();
	}
}

function sortableOnStart(event, ui) {
}

function sortableOnStop(event, ui) {
	if(ui.item.hasClass("wilistitem")) {
		// When a WI entry is dragged and dropped, tell the server which WI
		// entry was dropped and which WI entry comes immediately after the
		// dropped position so that the server can internally move around
		// the WI entries
		var next_sibling = ui.item.next(".wilistitem").attr("uid");
		if(next_sibling === undefined) {
			next_sibling = ui.item.next().next().attr("uid");
		}
		next_sibling = parseInt(next_sibling);
		if(Number.isNaN(next_sibling)) {
			$(this).sortable("cancel");
			return;
		}
		socket.send({'cmd': 'wimoveitem', 'destination': next_sibling, 'data': parseInt(ui.item.attr("uid"))});
	} else {
		// Do the same thing for WI folders
		var next_sibling = ui.item.next(".wisortable-container").attr("folder-uid");
		if(next_sibling === undefined) {
			next_sibling = null;
		} else {
			next_sibling = parseInt(next_sibling);
		}
		if(Number.isNaN(next_sibling)) {
			$(this).sortable("cancel");
			return;
		}
		socket.send({'cmd': 'wimovefolder', 'destination': next_sibling, 'data': parseInt(ui.item.attr("folder-uid"))});
	}
}

function chunkOnTextInput(event) {
	// The enter key does not behave correctly in almost all non-Firefox
	// browsers, so we (attempt to) shim all enter keystrokes here to behave the
	// same as in Firefox
	if(event.originalEvent.data.slice(-1) === '\n') {
		event.preventDefault();
		var s = getSelection();  // WARNING: Do not use rangy.getSelection() instead of getSelection()
		var r = s.getRangeAt(0);

		// We prefer using document.execCommand here because it works best on
		// mobile devices, but the other method is also here as
		// a fallback
		if(document.queryCommandSupported && document.execCommand && document.queryCommandSupported('insertHTML')) {
			document.execCommand('insertHTML', false, event.originalEvent.data.slice(0, -1).replace(/&/g, '&amp;').replace(/</g, '&lt;').replace(/>/g, '&gt;').replace(/"/g, '&quot;').replace(/'/g, '&#039;').replace(/(?=\r|\n)\r?\n?/g, '<br/>') + '<br id="_EDITOR_LINEBREAK_"/><span id="_EDITOR_SENTINEL_">|</span>');
			var t = $('#_EDITOR_SENTINEL_').contents().filter(function() { return this.nodeType === 3; })[0];
		} else {
			var t = document.createTextNode('|');
			var b = document.createElement('br');
			b.id = "_EDITOR_LINEBREAK_";
			r.insertNode(b);
			r.collapse(false);
			r.insertNode(t);
		}

		r.selectNodeContents(t);
		s.removeAllRanges();
		s.addRange(r);
		if(document.queryCommandSupported && document.execCommand && document.queryCommandSupported('forwardDelete')) {
			r.collapse(true);
			document.execCommand('forwardDelete');
		} else {
			// deleteContents() sometimes breaks using the left
			// arrow key in some browsers so we prefer the
			// document.execCommand method
			r.deleteContents();
		}

		// In Chrome and Safari the added <br/> will go outside of the chunks if we press
		// enter at the end of the story in the editor, so this is here
		// to put the <br/> back in the right place
		var br = $("#_EDITOR_LINEBREAK_")[0];
		if(br.parentNode === game_text[0]) {
			var parent = br.previousSibling;
			if(br.previousSibling.nodeType !== 1) {
				parent = br.previousSibling.previousSibling;
				br.previousSibling.previousSibling.appendChild(br.previousSibling);
			}
			if(parent.lastChild.tagName === "BR") {
				parent.lastChild.remove();  // Chrome and Safari also insert an extra <br/> in this case for some reason so we need to remove it
				if(using_webkit_patch) {
					// Safari on iOS has a bug where it selects all text in the last chunk of the story when this happens so we collapse the selection to the end of the chunk in that case
					setTimeout(function() {
						var s = getSelection();
						var r = s.getRangeAt(0);
						r.selectNodeContents(parent);
						r.collapse(false);
						s.removeAllRanges();
						s.addRange(r);
					}, 2);
				}
			}
			br.previousSibling.appendChild(br);
			r.selectNodeContents(br.parentNode);
			s.removeAllRanges();
			s.addRange(r);
			r.collapse(false);
		}
		br.id = "";
		if(game_text[0].lastChild.tagName === "BR") {
			br.parentNode.appendChild(game_text[0].lastChild);
		}
		return;
	}
}

// This gets run when one or more chunks are edited.  The event occurs before
// the actual edits are made by the browser, so we are free to check which
// nodes are selected or stop the event from occurring.
function chunkOnBeforeInput(event) {
	// Register all selected chunks as having been modified
	applyChunkDeltas(getSelectedNodes());

	// Fix editing across chunks and paragraphs in Firefox 93.0 and higher
	if(event.originalEvent.inputType === "deleteContentBackward" && document.queryCommandSupported && document.execCommand && document.queryCommandSupported('delete')) {
		event.preventDefault();
		document.execCommand('delete');
	}
	var s = rangy.getSelection();

	if(buildChunkSetFromNodeArray(getSelectedNodes()).size === 0) {
		var s = rangy.getSelection();
		var r = s.getRangeAt(0);
		if(document.queryCommandSupported && document.execCommand && document.queryCommandSupported('insertHTML')) {
			document.execCommand('insertHTML', false, '<span id="_EDITOR_SENTINEL_">|</span>');
		} else {
			var t = document.createTextNode('|');
			var b = document.createElement('span');
			b.id = "_EDITOR_SENTINEL_";
			b.insertNode(t);
			r.insertNode(b);
		}
		var sentinel = document.getElementById("_EDITOR_SENTINEL_");
		if(sentinel.nextSibling && sentinel.nextSibling.tagName === "CHUNK") {
			r.selectNodeContents(sentinel.nextSibling);
			r.collapse(true);
		} else if(sentinel.previousSibling && sentinel.previousSibling.tagName === "CHUNK") {
			r.selectNodeContents(sentinel.previousSibling);
			r.collapse(false);
		}
		s.removeAllRanges();
		s.addRange(r);
		sentinel.parentNode.removeChild(sentinel);
	}
}

function chunkOnKeyDown(event) {
	// Make escape commit the changes (Originally we had Enter here to but its not required and nicer for users if we let them type freely
	// You can add the following after 27 if you want it back to committing on enter : || (!event.shiftKey && event.keyCode == 13)
	if(event.keyCode == 27) {
		override_focusout = true;
		game_text.blur();
		event.preventDefault();
		return;
	}

	// Don't allow any edits if not connected to server
	if(!connected) {
		event.preventDefault();
		return;
	}

	// Prevent CTRL+B, CTRL+I and CTRL+U when editing chunks
	if(event.ctrlKey || event.metaKey) {  // metaKey is macOS's command key
		switch(event.keyCode) {
			case 66:
			case 98:
			case 73:
			case 105:
			case 85:
			case 117:
				event.preventDefault();
				return;
		}
	}
}

function downloadStory(format) {
	var filename_without_extension = storyname !== null ? storyname : "untitled";

	var anchor = document.createElement('a');

	var actionlist = $("chunk");
	var actionlist_compiled = [];
	for(var i = 0; i < actionlist.length; i++) {
		actionlist_compiled.push(actionlist[i].innerText.replace(/\u00a0/g, " "));
	}
	var last = actionlist_compiled[actionlist_compiled.length-1];
	if(last && last.slice(-1) === '\n') {
		actionlist_compiled[actionlist_compiled.length-1] = last.slice(0, -1);
	}

	if(format == "plaintext") {
		var objectURL = URL.createObjectURL(new Blob(actionlist_compiled, {type: "text/plain; charset=UTF-8"}));
		anchor.setAttribute('href', objectURL);
		anchor.setAttribute('download', filename_without_extension + ".txt");
		anchor.click();
		URL.revokeObjectURL(objectURL);
		return;
	}

	var wilist = $(".wilistitem");
	var wilist_compiled = [];
	for(var i = 0; i < wilist.length; i++) {
		if(wilist[i].classList.contains("wilistitem-uninitialized")) {
			continue;
		}
		var selective = wilist[i].classList.contains("wilistitem-selective");
		var folder = $("#wilistitem"+i).parent().attr("folder-uid");
		if(folder === undefined) {
			folder = null;
		} else {
			folder = parseInt(folder);
		}
		wilist_compiled.push({
			key: selective ? $("#wikeyprimary"+i).val() : $("#wikey"+i).val(),
			keysecondary: $("#wikeysecondary"+i).val(),
			content: $("#wientry"+i).val(),
			comment: $("#wicomment"+i).val(),
			folder: folder,
			selective: selective,
			constant: wilist[i].classList.contains("wilistitem-constant"),
		});
	}

	var prompt = actionlist_compiled.shift();
	if(prompt === undefined) {
		prompt = "";
	}
	var objectURL = URL.createObjectURL(new Blob([JSON.stringify({
		gamestarted: gamestarted,
		prompt: prompt,
		memory: memorytext,
		authorsnote: $("#anoteinput").val(),
		anotetemplate: $("#anotetemplate").val(),
		actions: actionlist_compiled,
		worldinfo: wilist_compiled,
		wifolders_d: wifolders_d,
		wifolders_l: wifolders_l,
	}, null, 3)], {type: "application/json; charset=UTF-8"}));
	anchor.setAttribute('href', objectURL);
	anchor.setAttribute('download', filename_without_extension + ".json");
	anchor.click();
	URL.revokeObjectURL(objectURL);
}

function buildChunkSetFromNodeArray(nodes) {
	var set = new Set();
	for(var i = 0; i < nodes.length; i++) {
		node = nodes[i];
		while(node !== null && node.tagName !== "CHUNK") {
			node = node.parentNode;
		}
		if(node === null) {
			continue;
		}
		set.add(node.getAttribute("n"));
	}
	return set;
}

function getSelectedNodes() {
	var range = rangy.getSelection().getRangeAt(0);  // rangy is not a typo
	var nodes = range.getNodes([1,3]);
	nodes.push(range.startContainer);
	nodes.push(range.endContainer);
	return nodes
}

function applyChunkDeltas(nodes) {
	var chunks = Array.from(buildChunkSetFromNodeArray(nodes));
	for(var i = 0; i < chunks.length; i++) {
		modified_chunks.add(chunks[i]);
		all_modified_chunks.add(chunks[i]);
	}
	setTimeout(function() {
		var chunks = Array.from(modified_chunks);
		var selected_chunks = buildChunkSetFromNodeArray(getSelectedNodes());
		for(var i = 0; i < chunks.length; i++) {
			var chunk = document.getElementById("n" + chunks[i]);
			if(chunk && formatChunkInnerText(chunk).trim().length != 0 && chunks[i] != '0') {
				if(!selected_chunks.has(chunks[i])) {
					modified_chunks.delete(chunks[i]);
					socket.send({'cmd': 'inlineedit', 'chunk': chunks[i], 'data': formatChunkInnerText(chunk)});
					if(submit_throttle !== null) {
						submit_throttle(0, _dosubmit);
					}
				}
				empty_chunks.delete(chunks[i]);
			} else {
				if(!selected_chunks.has(chunks[i])) {
					modified_chunks.delete(chunks[i]);
					socket.send({'cmd': 'inlineedit', 'chunk': chunks[i], 'data': formatChunkInnerText(chunk)});
					if(submit_throttle !== null) {
						submit_throttle(0, _dosubmit);
					}
				}
				empty_chunks.add(chunks[i]);
			}
		}
	}, 2);
}

function syncAllModifiedChunks(including_selected_chunks=false) {
	var chunks = Array.from(modified_chunks);
	var selected_chunks = buildChunkSetFromNodeArray(getSelectedNodes());
	for(var i = 0; i < chunks.length; i++) {
		if(including_selected_chunks || !selected_chunks.has(chunks[i])) {
			modified_chunks.delete(chunks[i]);
			var chunk = document.getElementById("n" + chunks[i]);
			var data = chunk ? formatChunkInnerText(document.getElementById("n" + chunks[i])) : "";
			if(data.length == 0) {
				empty_chunks.add(chunks[i]);
			} else {
				empty_chunks.delete(chunks[i]);
			}
			socket.send({'cmd': 'inlineedit', 'chunk': chunks[i], 'data': data});
			if(submit_throttle !== null) {
				submit_throttle(0, _dosubmit);
			}
		}
	}
}

function restorePrompt() {
	if($("#n0").length && formatChunkInnerText($("#n0")[0]).length === 0) {
		$("#n0").remove();
	}
	var shadow_text = $("<b>" + game_text.html() + "</b>");
	var detected = false;
	var ref = null;
	try {
		if(shadow_text.length && shadow_text[0].firstChild && (shadow_text[0].firstChild.nodeType === 3 || shadow_text[0].firstChild.tagName === "BR")) {
			detected = true;
			ref = shadow_text;
		} else if(game_text.length && game_text[0].firstChild && (game_text[0].firstChild.nodeType === 3 || game_text[0].firstChild.tagName === "BR")) {
			detected = true;
			ref = game_text;
		}
	} catch (e) {
		detected = false;
	}
	if(detected) {
		unbindGametext();
		var text = [];
		while(true) {
			if(ref.length && ref[0].firstChild && ref[0].firstChild.nodeType === 3) {
				text.push(ref[0].firstChild.textContent.replace(/\u00a0/g, " "));
			} else if(ref.length && ref[0].firstChild && ref[0].firstChild.tagName === "BR") {
				text.push("\n");
			} else {
				break;
			}
			ref[0].removeChild(ref[0].firstChild);
		}
		text = text.join("").trim();
		if(text.length) {
			saved_prompt = text;
		}
		game_text[0].innerHTML = "";
		bindGametext();
	}
	game_text.children().each(function() {
		if(this.tagName !== "CHUNK") {
			this.parentNode.removeChild(this);
		}
	});
	if(!detected) {
		game_text.children().each(function() {
			if(this.innerText.trim().length) {
				saved_prompt = this.innerText.trim();
				socket.send({'cmd': 'inlinedelete', 'data': this.getAttribute("n")});
				if(submit_throttle !== null) {
					submit_throttle(0, _dosubmit);
				}
				this.parentNode.removeChild(this);
				return false;
			}
			socket.send({'cmd': 'inlinedelete', 'data': this.getAttribute("n")});
			if(submit_throttle !== null) {
				submit_throttle(0, _dosubmit);
			}
			this.parentNode.removeChild(this);
		});
	}
	var prompt_chunk = document.createElement("chunk");
	prompt_chunk.setAttribute("n", "0");
	prompt_chunk.setAttribute("id", "n0");
	prompt_chunk.setAttribute("tabindex", "-1");
	prompt_chunk.innerText = saved_prompt;
	unbindGametext();
	game_text[0].prepend(prompt_chunk);
	bindGametext();
	modified_chunks.delete('0');
	empty_chunks.delete('0');
	socket.send({'cmd': 'inlineedit', 'chunk': '0', 'data': saved_prompt});
	if(submit_throttle !== null) {
		submit_throttle(0, _dosubmit);
	}
}

function deleteEmptyChunks() {
	var chunks = Array.from(empty_chunks);
	for(var i = 0; i < chunks.length; i++) {
		empty_chunks.delete(chunks[i]);
		if(chunks[i] === "0") {
			// Don't delete the prompt
			restorePrompt();
		} else {
			socket.send({'cmd': 'inlinedelete', 'data': chunks[i]});
			if(submit_throttle !== null) {
				submit_throttle(0, _dosubmit);
			}
		}
	}
	if(modified_chunks.has('0')) {
		modified_chunks.delete(chunks[i]);
		socket.send({'cmd': 'inlineedit', 'chunk': chunks[i], 'data': formatChunkInnerText(document.getElementById("n0"))});
		if(submit_throttle !== null) {
			submit_throttle(0, _dosubmit);
		}
	}
	if(gamestarted) {
		saved_prompt = formatChunkInnerText($("#n0")[0]);
	}
}

function highlightEditingChunks() {
	var chunks = $('chunk.editing').toArray();
	var selected_chunks = buildChunkSetFromNodeArray(getSelectedNodes());
	for(var i = 0; i < chunks.length; i++) {
		var chunk = chunks[i];
		if(!selected_chunks.has(chunks[i].getAttribute("n"))) {
			unbindGametext();
			$(chunk).removeClass('editing');
			bindGametext();
		}
	}
	chunks = Array.from(selected_chunks);
	for(var i = 0; i < chunks.length; i++) {
		var chunk = $("#n"+chunks[i]);
		unbindGametext();
		chunk.addClass('editing');
		bindGametext();
	}
}

function cleanupChunkWhitespace() {
	unbindGametext();

	var chunks = Array.from(all_modified_chunks);
	for(var i = 0; i < chunks.length; i++) {
		var original_chunk = document.getElementById("n" + chunks[i]);
		if(original_chunk === null || original_chunk.innerText.trim().length === 0) {
			all_modified_chunks.delete(chunks[i]);
			modified_chunks.delete(chunks[i]);
			empty_chunks.add(chunks[i]);
		}
	}

	// Merge empty chunks with the next chunk
	var chunks = Array.from(empty_chunks);
	chunks.sort(function(e) {parseInt(e)});
	for(var i = 0; i < chunks.length; i++) {
		if(chunks[i] == "0") {
			continue;
		}
		var original_chunk = document.getElementById("n" + chunks[i]);
		if(original_chunk === null) {
			continue;
		}
		var chunk = original_chunk.nextSibling;
		while(chunk) {
			if(chunk.tagName === "CHUNK") {
				break;
			}
			chunk = chunk.nextSibling;
		}
		if(chunk) {
			chunk.innerText = original_chunk.innerText + chunk.innerText;
			if(original_chunk.innerText.length != 0 && !modified_chunks.has(chunk.getAttribute("n"))) {
				modified_chunks.add(chunk.getAttribute("n"));
			}
		}
		original_chunk.innerText = "";
	}
	// Move whitespace at the end of non-empty chunks into the beginning of the next non-empty chunk
	var chunks = Array.from(all_modified_chunks);
	chunks.sort(function(e) {parseInt(e)});
	for(var i = 0; i < chunks.length; i++) {
		var original_chunk = document.getElementById("n" + chunks[i]);
		var chunk = original_chunk.nextSibling;
		while(chunk) {
			if(chunk.tagName === "CHUNK" && !empty_chunks.has(chunk.getAttribute("n"))) {
				break;
			}
			chunk = chunk.nextSibling;
		}
		var ln = original_chunk.innerText.trimEnd().length;
		if (chunk) {
			chunk.innerText = original_chunk.innerText.substring(ln) + chunk.innerText;
			if(ln != original_chunk.innerText.length && !modified_chunks.has(chunk.getAttribute("n"))) {
				modified_chunks.add(chunk.getAttribute("n"));
			}
		}
		original_chunk.innerText = original_chunk.innerText.substring(0, ln);
	}

	bindGametext();
}

// This gets run every time the text in a chunk is edited
// or a chunk is deleted
function chunkOnDOMMutate(mutations, observer) {
	if(!gametext_bound || !allowedit) {
		return;
	}
	var nodes = [];
	for(var i = 0; i < mutations.length; i++) {
		var mutation = mutations[i];
		nodes = nodes.concat(Array.from(mutation.addedNodes), Array.from(mutation.removedNodes));
		nodes.push(mutation.target);
	}
	applyChunkDeltas(nodes);
}

// This gets run every time you try to paste text into the editor
function chunkOnPaste(event) {
	// Register the chunk we're pasting in as having been modified
	applyChunkDeltas(getSelectedNodes());

	// If possible, intercept paste events into the editor in order to always
	// paste as plaintext
	if(event.originalEvent.clipboardData && document.queryCommandSupported && document.execCommand && document.queryCommandSupported('insertHTML')) {
		event.preventDefault();
        document.execCommand('insertHTML', false, event.originalEvent.clipboardData.getData('text/plain').replace(/&/g, '&amp;').replace(/</g, '&lt;').replace(/>/g, '&gt;').replace(/"/g, '&quot;').replace(/'/g, '&#039;').replace(/(?=\r|\n)\r?\n?/g, '<br/>'));
    } else if (event.originalEvent.clipboardData) {
		event.preventDefault();
		var s = getSelection();  // WARNING: Do not use rangy.getSelection() instead of getSelection()
		var r = s.getRangeAt(0);
		r.deleteContents();
		var nodes = Array.from($('<span>' + event.originalEvent.clipboardData.getData('text/plain').replace(/&/g, '&amp;').replace(/</g, '&lt;').replace(/>/g, '&gt;').replace(/"/g, '&quot;').replace(/'/g, '&#039;').replace(/(?=\r|\n)\r?\n?/g, '<br/>') + '</span>')[0].childNodes);
		for(var i = 0; i < nodes.length; i++) {
			r.insertNode(nodes[i]);
			r.collapse(false);
		}
	}
}

// This gets run every time the caret moves in the editor
function _chunkOnSelectionChange(event, do_blur_focus) {
	if(!gametext_bound || !allowedit || override_focusout) {
		override_focusout = false;
		return;
	}
	setTimeout(function() {
		syncAllModifiedChunks();
		setTimeout(function() {
			highlightEditingChunks();
			// Attempt to prevent Chromium-based browsers on Android from
			// scrolling away from the current selection
			if(do_blur_focus && !using_webkit_patch) {
				setTimeout(function() {
					game_text.blur();
					game_text.focus();
				}, 144);
			}
		}, 2);
	}, 2);
}

function chunkOnSelectionChange(event) {
	return _chunkOnSelectionChange(event, true);
}

function chunkOnKeyDownSelectionChange(event) {
	return _chunkOnSelectionChange(event, false);
}

// This gets run when you defocus the editor by clicking
// outside of the editor or by pressing escape or tab
function chunkOnFocusOut(event) {
	if(event !== "override" && (!gametext_bound || !allowedit || event.target !== game_text[0])) {
		return;
	}
	setTimeout(function() {
		if(document.activeElement === game_text[0] || game_text[0].contains(document.activeElement)) {
			return;
		}
		cleanupChunkWhitespace();
		all_modified_chunks = new Set();
		syncAllModifiedChunks(true);
		setTimeout(function() {
			var blurred = game_text[0] !== document.activeElement;
			if(blurred) {
				deleteEmptyChunks();
			}
			setTimeout(function() {
				$("chunk").removeClass('editing');
			}, 2);
		}, 2);
	}, 2);
}

function bindGametext() {
	mutation_observer.observe(game_text[0], {characterData: true, childList: true, subtree: true});
	gametext_bound = true;
}

function unbindGametext() {
	mutation_observer.disconnect();
	gametext_bound = false;
}

<<<<<<< HEAD
=======
function endStream() {
	// Clear stream, the real text is about to be displayed.
	ignore_stream = true;
	if (stream_preview) {
		stream_preview.remove();
		stream_preview = null;
	}
}

>>>>>>> 050e1954
function update_gpu_layers() {
	var gpu_layers
	gpu_layers = 0;
	for (let i=0; i < $("#gpu_count")[0].value; i++) {
		gpu_layers += parseInt($("#gpu_layers"+i)[0].value);
		$("#gpu_layers_box_"+i)[0].value=$("#gpu_layers"+i)[0].value;
	}
	if ($("#disk_layers").length > 0) {
		gpu_layers += parseInt($("#disk_layers")[0].value);
		$("#disk_layers_box")[0].value=$("#disk_layers")[0].value;
	}
	if (gpu_layers > parseInt(document.getElementById("gpu_layers_max").innerHTML)) {
		disableButtons([load_model_accept]);
		$("#gpu_layers_current").html("<span style='color: red'>"+gpu_layers+"/"+ document.getElementById("gpu_layers_max").innerHTML +"</span>");
	} else {
		enableButtons([load_model_accept]);
		$("#gpu_layers_current").html(gpu_layers+"/"+document.getElementById("gpu_layers_max").innerHTML);
	}
}


function RemoveAllButFirstOption(selectElement) {
   var i, L = selectElement.options.length - 1;
   for(i = L; i >= 1; i--) {
      selectElement.remove(i);
   }
}

//=================================================================//
//  READY/RUNTIME
//=================================================================//

$(document).ready(function(){
	
	// Bind UI references
	connect_status    = $('#connectstatus');
	button_loadmodel  = $('#btn_loadmodel');
	button_showmodel  = $('#btn_showmodel');
	button_newgame    = $('#btn_newgame');
	button_rndgame    = $('#btn_rndgame');
	button_save       = $('#btn_save');
	button_saveas     = $('#btn_saveas');
	button_savetofile = $('#btn_savetofile');
	button_download   = $('#btn_download');
	button_downloadtxt= $('#btn_downloadtxt');
	button_load       = $('#btn_load');
	button_loadfrfile = $('#btn_loadfromfile');
	button_import     = $("#btn_import");
	button_importwi   = $("#btn_importwi");
	button_impaidg    = $("#btn_impaidg");
	button_settings   = $('#btn_settings');
	button_format     = $('#btn_format');
	button_softprompt = $("#btn_softprompt");
	button_userscripts= $("#btn_userscripts");
	button_samplers   = $("#btn_samplers");
	button_mode       = $('#btnmode')
	button_mode_label = $('#btnmode_label')
	button_send       = $('#btnsend');
	button_actmem     = $('#btn_actmem');
	button_actback    = $('#btn_actundo');
	button_actfwd     = $('#btn_actredo');
	button_actretry   = $('#btn_actretry');
	button_actwi      = $('#btn_actwi');
	game_text         = $('#gametext');
	input_text        = $('#input_text');
	message_text      = $('#messagefield');
	chat_name         = $('#chatname');
	settings_menu     = $("#settingsmenu");
	format_menu       = $('#formatmenu');
	anote_menu        = $('#anoterowcontainer');
	debug_area        = $('#debugcontainer');
	wi_menu           = $('#wimenu');
	anote_input       = $('#anoteinput');
	anote_labelcur    = $('#anotecur');
	anote_slider      = $('#anotedepth');
	popup             = $("#popupcontainer");
	popup_title       = $("#popuptitletext");
	popup_content     = $("#popupcontent");
	popup_accept      = $("#btn_popupaccept");
	popup_close       = $("#btn_popupclose");
	aidgpopup         = $("#aidgpopupcontainer");
	aidgpromptnum     = $("#aidgpromptnum");
	aidg_accept       = $("#btn_aidgpopupaccept");
	aidg_close        = $("#btn_aidgpopupclose");
	saveaspopup       = $("#saveascontainer");
	saveasinput       = $("#savename");
	savepins          = $("#savepins");
	topic             = $("#topic");
	saveas_accept     = $("#btn_saveasaccept");
	saveas_close      = $("#btn_saveasclose");
	loadpopup         = $("#loadcontainer");
	loadmodelpopup    = $("#loadmodelcontainer");
	loadcontent       = $("#loadlistcontent");
	loadmodelcontent  = $("#loadmodellistcontent");
	load_accept       = $("#btn_loadaccept");
	load_close        = $("#btn_loadclose");
	load_model_accept = $("#btn_loadmodelaccept");
	load_model_close  = $("#btn_loadmodelclose");
	sppopup           = $("#spcontainer");
	spcontent         = $("#splistcontent");
	sp_accept         = $("#btn_spaccept");
	sp_close          = $("#btn_spclose");
	uspopup           = $("#uscontainer");
	usunloaded        = $("#uslistunloaded");
	usloaded          = $("#uslistloaded");
	us_accept         = $("#btn_usaccept");
	us_close          = $("#btn_usclose");
	samplerspopup     = $("#samplerscontainer");
	samplerslist      = $("#samplerslist");
	samplers_accept   = $("#btn_samplersaccept");
	samplers_close    = $("#btn_samplersclose");
	nspopup           = $("#newgamecontainer");
	ns_accept         = $("#btn_nsaccept");
	ns_close          = $("#btn_nsclose");
	rspopup           = $("#rndgamecontainer");
	rs_accept         = $("#btn_rsaccept");
	rs_close          = $("#btn_rsclose");
	seqselmenu        = $("#seqselmenu");
	seqselcontents    = $("#seqselcontents");

	// Connect to SocketIO server
	socket = io.connect(window.document.origin, {transports: ['polling', 'websocket'], closeOnBeforeunload: false});
	socket.on('load_popup', function(data){load_popup(data);});
	socket.on('popup_items', function(data){popup_items(data);});
	socket.on('popup_breadcrumbs', function(data){popup_breadcrumbs(data);});
	socket.on('popup_edit_file', function(data){popup_edit_file(data);});
	socket.on('error_popup', function(data){error_popup(data);});

	socket.on('from_server', function(msg) {
		//console.log(msg);
		if(msg.cmd == "connected") {
			// Connected to Server Actions
			sman_allow_delete = msg.hasOwnProperty("smandelete") && msg.smandelete;
			sman_allow_rename = msg.hasOwnProperty("smanrename") && msg.smanrename;
			connected = true;
			if(msg.hasOwnProperty("modelname")) {
				modelname = msg.modelname;
			}
			refreshTitle();
			connect_status.html("<b>Connected to KoboldAI!</b>");
			connect_status.removeClass("color_orange");
			connect_status.addClass("color_green");
			// Reset Menus
			reset_menus();
			// Set up "Allow Editing"
			$('body').on('input', autofocus);
			$('#allowediting').prop('checked', allowedit).prop('disabled', false).change().off('change').on('change', function () {
				if(allowtoggle) {
					allowedit = gamestarted && $(this).prop('checked');
					game_text.attr('contenteditable', allowedit);
				}
			});
			// A simple feature detection test to determine whether the user interface
			// is using WebKit (Safari browser's rendering engine) because WebKit
			// requires special treatment to work correctly with the KoboldAI editor
			(function() {
				var active_element = document.activeElement;
				var c = document.createElement("chunk");
				var t = document.createTextNode("KoboldAI");
				c.appendChild(t);
				game_text[0].appendChild(c);
				var r = rangy.createRange();
				r.setStart(t, 6);
				r.collapse(true);
				var s = rangy.getSelection();
				s.removeAllRanges();
				s.addRange(r);
				game_text.blur();
				game_text.focus();
				using_webkit_patch = rangy.getSelection().focusOffset !== 6;
				c.removeChild(t);
				game_text[0].removeChild(c);
				document.activeElement.blur();
				active_element.focus();
			})();
			$("body").addClass("connected");
		} else if (msg.cmd == "streamtoken") {
			// Sometimes the stream_token messages will come in too late, after
			// we have recieved the full text. This leads to some stray tokens
			// appearing after the output. To combat this, we only allow tokens
			// to be displayed after requesting and before recieving text.
			if (ignore_stream) return;
			if (!$("#setoutputstreaming")[0].checked) return;

			if (!stream_preview) {
				stream_preview = document.createElement("span");
				game_text.append(stream_preview);
			}

			stream_preview.innerText += msg.data.join("");
			scrollToBottom();
		} else if(msg.cmd == "updatescreen") {
			var _gamestarted = gamestarted;
			gamestarted = msg.gamestarted;
			if(_gamestarted != gamestarted) {
				action_mode = 0;
				changemode();
			}
			unbindGametext();
			allowedit = gamestarted && $("#allowediting").prop('checked');
			game_text.attr('contenteditable', allowedit);
			all_modified_chunks = new Set();
			modified_chunks = new Set();
			empty_chunks = new Set();
			game_text.html(msg.data);
			if(game_text[0].lastChild !== null && game_text[0].lastChild.tagName === "CHUNK") {
				game_text[0].lastChild.appendChild(document.createElement("br"));
			}
			bindGametext();
			if(gamestarted) {
				saved_prompt = formatChunkInnerText($("#n0")[0]);
			}
			// Scroll to bottom of text
			if(newly_loaded) {
				scrollToBottom();
			}
			newly_loaded = false;
		} else if(msg.cmd == "scrolldown") {
			scrollToBottom();
		} else if(msg.cmd == "updatechunk") {
			hideMessage();
			if (typeof submit_start !== 'undefined') {
				$("#runtime")[0].innerHTML = `Generation time: ${Math.round((Date.now() - submit_start)/1000)} sec`;
				delete submit_start;
			}
			var index = msg.data.index;
			var html = msg.data.html;
			var existingChunk = game_text.children('#n' + index);
			var newChunk = $(html);
			unbindGametext();
			if (existingChunk.length > 0) {
				// Update existing chunk
				if(existingChunk[0].nextSibling === null || existingChunk[0].nextSibling.nodeType !== 1 || existingChunk[0].nextSibling.tagName !== "CHUNK") {
					newChunk[0].appendChild(document.createElement("br"));
				}
				existingChunk.before(newChunk);
				existingChunk.remove();
			} else if (!empty_chunks.has(index.toString())) {
				// Append at the end
				unbindGametext();
				var lc = game_text[0].lastChild;
				if(lc.tagName === "CHUNK" && lc.lastChild !== null && lc.lastChild.tagName === "BR") {
					lc.removeChild(lc.lastChild);
				}
				newChunk[0].appendChild(document.createElement("br"));
				game_text.append(newChunk);
				bindGametext();
			}
			bindGametext();
			hide([$('#curtain')]);
		} else if(msg.cmd == "removechunk") {
			hideMessage();
			var index = msg.data;
			var element = game_text.children('#n' + index);
			if(element.length) {
				unbindGametext();
				if((element[0].nextSibling === null || element[0].nextSibling.nodeType !== 1 || element[0].nextSibling.tagName !== "CHUNK") && element[0].previousSibling !== null && element[0].previousSibling.tagName === "CHUNK") {
					element[0].previousSibling.appendChild(document.createElement("br"));
				}
				element.remove();  // Remove the chunk
				bindGametext();
			}
			hide([$('#curtain')]);
		} else if(msg.cmd == "setgamestate") {
			// Enable or Disable buttons
			if(msg.data == "ready") {
				endStream();
				enableSendBtn();
				enableButtons([button_actmem, button_actwi, button_actback, button_actfwd, button_actretry]);
				hideWaitAnimation();
				gamestate = "ready";
				favicon.stop_swap();
			} else if(msg.data == "wait") {
				gamestate = "wait";
				disableSendBtn();
				disableButtons([button_actmem, button_actwi, button_actback, button_actfwd, button_actretry]);
				showWaitAnimation();
				favicon.start_swap();
			} else if(msg.data == "start") {
				setStartState();
				gamestate = "ready";
				favicon.stop_swap();
			}
		} else if(msg.cmd == "allowsp") {
			allowsp = !!msg.data;
			if(allowsp) {
				button_softprompt.removeClass("hidden");
			} else {
				button_softprompt.addClass("hidden");
			}
		} else if(msg.cmd == "setstoryname") {
			storyname = msg.data;
			refreshTitle();
		} else if(msg.cmd == "editmode") {
			// Enable or Disable edit mode
			if(msg.data == "true") {
				enterEditMode();
			} else {
				exitEditMode();
			}
		} else if(msg.cmd == "setinputtext") {
			// Set input box text for memory mode
			if(memorymode) {
				memorytext = msg.data;
				input_text.val(msg.data);
			}
		} else if(msg.cmd == "setmemory") {
			memorytext = msg.data;
			if(memorymode) {
				input_text.val(msg.data);
			}
		} else if(msg.cmd == "memmode") {
			// Enable or Disable memory edit mode
			if(msg.data == "true") {
				enterMemoryMode();
			} else {
				exitMemoryMode();
			}
		} else if(msg.cmd == "errmsg") {
			// Send error message
			errMessage(msg.data, "error");
		} else if(msg.cmd == "warnmsg") {
			// Send warning message
			errMessage(msg.data, "warn");
		} else if(msg.cmd == "hidemsg") {
			hideMessage();
		} else if(msg.cmd == "texteffect") {
			// Apply color highlight to line of text
			newTextHighlight($("#n"+msg.data))
		} else if(msg.cmd == "updatetemp") {
			// Send current temp value to input
			$("#settempcur").val(msg.data);
			$("#settemp").val(parseFloat(msg.data)).trigger("change");
		} else if(msg.cmd == "updatetopp") {
			// Send current top p value to input
			$("#settoppcur").val(msg.data);
			$("#settopp").val(parseFloat(msg.data)).trigger("change");
		} else if(msg.cmd == "updatetopk") {
			// Send current top k value to input
			$("#settopkcur").val(msg.data);
			$("#settopk").val(parseFloat(msg.data)).trigger("change");
		} else if(msg.cmd == "updatetfs") {
			// Send current tfs value to input
			$("#settfscur").val(msg.data);
			$("#settfs").val(parseFloat(msg.data)).trigger("change");
		} else if(msg.cmd == "updatetypical") {
			// Send current typical value to input
			$("#settypicalcur").val(msg.data);
			$("#settypical").val(parseFloat(msg.data)).trigger("change");
		} else if(msg.cmd == "updatetopa") {
			// Send current top a value to input
			$("#settopacur").val(msg.data);
			$("#settopa").val(parseFloat(msg.data)).trigger("change");
		} else if(msg.cmd == "updatereppen") {
			// Send current rep pen value to input
			$("#setreppencur").val(msg.data);
			$("#setreppen").val(parseFloat(msg.data)).trigger("change");
		} else if(msg.cmd == "updatereppenslope") {
			// Send current rep pen value to input
			$("#setreppenslopecur").val(msg.data);
			$("#setreppenslope").val(parseFloat(msg.data)).trigger("change");
		} else if(msg.cmd == "updatereppenrange") {
			// Send current rep pen value to input
			$("#setreppenrangecur").val(msg.data);
			$("#setreppenrange").val(parseFloat(msg.data)).trigger("change");
		} else if(msg.cmd == "updateoutlen") {
			// Send current output amt value to input
			$("#setoutputcur").val(msg.data);
			$("#setoutput").val(parseInt(msg.data)).trigger("change");
		} else if(msg.cmd == "updatetknmax") {
			// Send current max tokens value to input
			$("#settknmaxcur").val(msg.data);
			$("#settknmax").val(parseInt(msg.data)).trigger("change");
		} else if(msg.cmd == "updateikgen") {
			// Send current max tokens value to input
			$("#setikgencur").val(msg.data);
			$("#setikgen").val(parseInt(msg.data)).trigger("change");
		} else if(msg.cmd == "setlabeltemp") {
			// Update setting label with value from server
			$("#settempcur").val(msg.data);
		} else if(msg.cmd == "setlabeltopp") {
			// Update setting label with value from server
			$("#settoppcur").val(msg.data);
		} else if(msg.cmd == "setlabeltopk") {
			// Update setting label with value from server
			$("#settopkcur").val(msg.data);
		} else if(msg.cmd == "setlabeltfs") {
			// Update setting label with value from server
			$("#settfscur").val(msg.data);
		} else if(msg.cmd == "setlabeltypical") {
			// Update setting label with value from server
			$("#settypicalcur").val(msg.data);
		} else if(msg.cmd == "setlabeltypical") {
			// Update setting label with value from server
			$("#settopa").val(msg.data);
		} else if(msg.cmd == "setlabelreppen") {
			// Update setting label with value from server
			$("#setreppencur").val(msg.data);
		} else if(msg.cmd == "setlabelreppenslope") {
			// Update setting label with value from server
			$("#setreppenslopecur").val(msg.data);
		} else if(msg.cmd == "setlabelreppenrange") {
			// Update setting label with value from server
			$("#setreppenrangecur").val(msg.data);
		} else if(msg.cmd == "setlabeloutput") {
			// Update setting label with value from server
			$("#setoutputcur").val(msg.data);
		} else if(msg.cmd == "setlabeltknmax") {
			// Update setting label with value from server
			$("#settknmaxcur").val(msg.data);
		} else if(msg.cmd == "setlabelikgen") {
			// Update setting label with value from server
			$("#setikgencur").val(msg.data);
		} else if(msg.cmd == "updateanotedepth") {
			// Send current Author's Note depth value to input
			anote_slider.val(parseInt(msg.data));
			anote_labelcur.html(msg.data);
		} else if(msg.cmd == "setlabelanotedepth") {
			// Update setting label with value from server
			anote_labelcur.html(msg.data);
		} else if(msg.cmd == "getanote") {
			// Request contents of Author's Note field
			var txt = anote_input.val();
			socket.send({'cmd': 'anote', 'template': $("#anotetemplate").val(), 'data': txt});
		} else if(msg.cmd == "setanote") {
			// Set contents of Author's Note field
			anote_input.val(msg.data);
		} else if(msg.cmd == "setanotetemplate") {
			// Set contents of Author's Note Template field
			$("#anotetemplate").val(msg.data);
		} else if(msg.cmd == "reset_menus") {
			reset_menus();
		} else if(msg.cmd == "addsetting") {
			// Add setting controls
			addSetting(msg.data);
		} else if(msg.cmd == "addformat") {
			// Add setting controls
			addFormat(msg.data);
		} else if(msg.cmd == "updatefrmttriminc") {
			// Update toggle state
			$("#frmttriminc").prop('checked', msg.data).change();
		} else if(msg.cmd == "updatefrmtrmblln") {
			// Update toggle state
			$("#frmtrmblln").prop('checked', msg.data).change();
		} else if(msg.cmd == "updatefrmtrmspch") {
			// Update toggle state
			$("#frmtrmspch").prop('checked', msg.data).change();
		} else if(msg.cmd == "updatefrmtadsnsp") {
			// Update toggle state
			$("#frmtadsnsp").prop('checked', msg.data).change();
		} else if(msg.cmd == "updatesingleline") {
			// Update toggle state
			$("#singleline").prop('checked', msg.data).change();
		} else if(msg.cmd == "updateoutputstreaming") {
			// Update toggle state
			$("#setoutputstreaming").prop('checked', msg.data).change();
		} else if(msg.cmd == "allowtoggle") {
			// Allow toggle change states to propagate
			allowtoggle = msg.data;
		} else if(msg.cmd == "usstatitems") {
			updateUSStatItems(msg.data, msg.flash);
		} else if(msg.cmd == "spstatitems") {
			updateSPStatItems(msg.data);
		} else if(msg.cmd == "popupshow") {
			// Show/Hide Popup
			popupShow(msg.data);
		} else if(msg.cmd == "hidepopupdelete") {
			// Hide the dialog box that asks you to confirm deletion of a story
			$("#loadcontainerdelete").removeClass("flex").addClass("hidden");
			hide([$(".saveasoverwrite"), $(".popuperror")]);
		} else if(msg.cmd == "hidepopuprename") {
			// Hide the story renaming dialog box
			$("#loadcontainerrename").removeClass("flex").addClass("hidden");
			hide([$(".saveasoverwrite"), $(".popuperror")]);
		} else if(msg.cmd == "addimportline") {
			// Add import popup entry
			addImportLine(msg.data);
		} else if(msg.cmd == "clearpopup") {
			// Clear previous contents of popup
			popup_content.html("");
		} else if(msg.cmd == "wimode") {
			// Enable or Disable WI edit mode
			if(msg.data == "true") {
				enterWiMode();
			} else {
				exitWiMode();
			}
		} else if(msg.cmd == "wiupdate") {
			var selective = $("#wilistitem"+msg.num)[0].classList.contains("wilistitem-selective");
			if(selective) {
				$("#wikeyprimary"+msg.num).val(msg.data.key);
			} else {
				$("#wikey"+msg.num).val(msg.data.key);
			}
			$("#wikeysecondary"+msg.num).val(msg.data.keysecondary);
			$("#wientry"+msg.num).val(msg.data.content);
			$("#wicomment"+msg.num).val(msg.data.comment);
			adjustWiCommentHeight($("#wicomment"+msg.num)[0]);
		} else if(msg.cmd == "wifolderupdate") {
			$("#wifoldername"+msg.uid).val(msg.data.name);
			adjustWiFolderNameHeight($("#wifoldername"+msg.uid)[0]);
		} else if(msg.cmd == "wiexpand") {
			expandWiLine(msg.data);
		} else if(msg.cmd == "wiexpandfolder") {
			expandWiFolderLine(msg.data);
		} else if(msg.cmd == "wifoldercollapsecontent") {
			collapseWiFolderContent(msg.data);
		} else if(msg.cmd == "wifolderexpandcontent") {
			expandWiFolderContent(msg.data);
		} else if(msg.cmd == "wiselon") {
			enableWiSelective(msg.data);
		} else if(msg.cmd == "wiseloff") {
			disableWiSelective(msg.data);
		} else if(msg.cmd == "wiconstanton") {
			enableWiConstant(msg.data);
		} else if(msg.cmd == "wiconstantoff") {
			disableWiConstant(msg.data);
		} else if(msg.cmd == "addwiitem") {
			// Add WI entry to WI Menu
			addWiLine(msg.data);
		} else if(msg.cmd == "addwifolder") {
			addWiFolder(msg.uid, msg.data);
		} else if(msg.cmd == "wistart") {
			// Save scroll position for later so we can restore it later
			wiscroll = $("#gamescreen").scrollTop();
			// Clear previous contents of WI list
			wi_menu.html("");
			// Save wifolders_d and wifolders_l
			wifolders_d = msg.wifolders_d;
			wifolders_l = msg.wifolders_l;
		} else if(msg.cmd == "wifinish") {
			// Allow drag-and-drop rearranging of world info entries (via JQuery UI's "sortable widget")
			$("#gamescreen").sortable({
				items: "#wimenu .wisortable-body > :not(.wisortable-excluded):not(.wisortable-excluded-dynamic), #wimenu .wisortable-container[folder-uid]:not(.wisortable-excluded):not(.wisortable-excluded-dynamic)",
				containment: "#wimenu",
				connectWith: "#wimenu .wisortable-body",
				handle: ".wihandle",
				start: sortableOnStart,
				stop: sortableOnStop,
				placeholder: "wisortable-placeholder",
				delay: 2,
				cursor: "move",
				tolerance: "pointer",
				opacity: 0.21,
				revert: 173,
				scrollSensitivity: 64,
				scrollSpeed: 10,
			});
			// Restore previously-saved scroll position
			$("#gamescreen").scrollTop(wiscroll);
	 	} else if(msg.cmd == "requestwiitem") {
			// Package WI contents and send back to server
			returnWiList(msg.data);
		} else if(msg.cmd == "saveas") {
			// Show Save As prompt
			showSaveAsPopup();
		} else if(msg.cmd == "gamesaved") {
			setGameSaved(msg.data);
		} else if(msg.cmd == "hidesaveas") {
			// Hide Save As prompt
			hideSaveAsPopup();
		} else if(msg.cmd == "buildload") {
			// Send array of save files to load UI
			buildLoadList(msg.data);
		} else if(msg.cmd == "buildsp") {
			buildSPList(msg.data);
		} else if(msg.cmd == "buildus") {
			buildUSList(msg.data.unloaded, msg.data.loaded);
		} else if(msg.cmd == "buildsamplers") {
			buildSamplerList(msg.data);
		} else if(msg.cmd == "askforoverwrite") {
			// Show overwrite warning
			show([$(".saveasoverwrite")]);
		} else if(msg.cmd == "popuperror") {
			// Show error in the current dialog box
			$(".popuperror").text(msg.data);
			show([$(".popuperror")]);
		} else if(msg.cmd == "genseqs") {
			// Parse generator sequences to UI
			parsegenseqs(msg.data);
		} else if(msg.cmd == "hidegenseqs") {
			// Collapse genseqs menu
			hidegenseqs();
		} else if(msg.cmd == "setchatname") {
			chat_name.val(msg.data);
		} else if(msg.cmd == "setlabelnumseq") {
			// Update setting label with value from server
			$("#setnumseqcur").html(msg.data);
		} else if(msg.cmd == "updatenumseq") {
			// Send current max tokens value to input
			$("#setnumseqcur").html(msg.data);
			$("#setnumseq").val(parseInt(msg.data)).trigger("change");
		} else if(msg.cmd == "setlabelwidepth") {
			// Update setting label with value from server
			$("#setwidepthcur").html(msg.data);
		} else if(msg.cmd == "updatewidepth") {
			// Send current max tokens value to input
			$("#setwidepthcur").html(msg.data);
			$("#setwidepth").val(parseInt(msg.data)).trigger("change");
		} else if(msg.cmd == "updateuseprompt") {
			// Update toggle state
			$("#setuseprompt").prop('checked', msg.data).change();
		} else if(msg.cmd == "updateadventure") {
			// Update toggle state
			$("#setadventure").prop('checked', msg.data).change();
			// Update adventure state
			setadventure(msg.data);
		} else if(msg.cmd == "updatechatmode") {
			// Update toggle state
			$("#setchatmode").prop('checked', msg.data).change();
			// Update chatmode state
			setchatmode(msg.data);
		} else if(msg.cmd == "updatedynamicscan") {
			// Update toggle state
			$("#setdynamicscan").prop('checked', msg.data).change();
		} else if(msg.cmd == "updatenopromptgen") {
			// Update toggle state
			$("#setnopromptgen").prop('checked', msg.data).change();
		} else if(msg.cmd == "updateautosave") {
			// Update toggle state
			$("#autosave").prop('checked', msg.data).change();
		} else if(msg.cmd == "updaterngpersist") {
			// Update toggle state
			$("#setrngpersist").prop('checked', msg.data).change();
			if(!$("#setrngpersist").prop("checked")) {
				$("#rngmemory").val("");
			}
		} else if(msg.cmd == "updatenogenmod") {
			// Update toggle state
			$("#setnogenmod").prop('checked', msg.data).change();
		} else if(msg.cmd == "updatefulldeterminism") {
			// Update toggle state
			$("#setfulldeterminism").prop('checked', msg.data).change();
		} else if(msg.cmd == "runs_remotely") {
			remote = true;
			hide([button_savetofile, button_import, button_importwi]);
		} else if(msg.cmd == "debug_info") {
			$("#debuginfo").val(msg.data);
		} else if(msg.cmd == "set_debug") {
			if(msg.data) {
				debug_area.removeClass("hidden");
			} else {
				debug_area.addClass("hidden");
			}
		} else if(msg.cmd == 'show_model_menu') {
			//console.log(msg)
			$("#use_gpu_div").addClass("hidden");
			$("#modelkey").addClass("hidden");
			$("#modellayers").addClass("hidden");
			$("#oaimodel").addClass("hidden")
			buildLoadModelList(msg.data, msg.menu, msg.breadcrumbs, msg.showdelete);
		} else if(msg.cmd == 'selected_model_info') {
			enableButtons([load_model_accept]);
			$("#oaimodel").addClass("hidden")
			$("#oaimodel")[0].options[0].selected = true;
			if (msg.key) {
				$("#modelkey").removeClass("hidden");
				$("#modelkey")[0].value = msg.key_value;
			} else {
				$("#modelkey").addClass("hidden");
				
			}
			if (msg.url) {
				$("#modelurl").removeClass("hidden");
			} else {
				$("#modelurl").addClass("hidden");
			}
			if (msg.gpu) {
				$("#use_gpu_div").removeClass("hidden");
			} else {
				$("#use_gpu_div").addClass("hidden");
			}
			if (msg.breakmodel) {
				var html;
				$("#modellayers").removeClass("hidden");
				html = "";
				for (let i = 0; i < msg.gpu_names.length; i++) {
					html += "GPU " + i + " " + msg.gpu_names[i] + ": ";
					html += '<input inputmode="numeric" id="gpu_layers_box_'+i+'" class="justifyright flex-push-right model_layers" value="'+msg.break_values[i]+'" ';
					html += 'onblur=\'$("#gpu_layers'+i+'")[0].value=$("#gpu_layers_box_'+i+'")[0].value;update_gpu_layers();\'>';
					html += "<input type='range' class='form-range airange' min='0' max='"+msg.layer_count+"' step='1' value='"+msg.break_values[i]+"' id='gpu_layers"+i+"' onchange='update_gpu_layers();'>";
				}
				html += "Disk cache: ";
				html += '<input inputmode="numeric" id="disk_layers_box" class="justifyright flex-push-right model_layers" value="'+msg.disk_break_value+'" ';
				html += 'onblur=\'$("#disk_layers")[0].value=$("#disk_layers_box")[0].value;update_gpu_layers();\'>';
				html += "<input type='range' class='form-range airange' min='0' max='"+msg.layer_count+"' step='1' value='"+msg.disk_break_value+"' id='disk_layers' onchange='update_gpu_layers();'>";
				$("#model_layer_bars").html(html);
				$("#gpu_layers_max").html(msg.layer_count);
				$("#gpu_count")[0].value = msg.gpu_count;
				update_gpu_layers();
			} else {
				$("#modellayers").addClass("hidden");
			}
		} else if(msg.cmd == 'oai_engines') {
			$("#oaimodel").removeClass("hidden")
			selected_item = 0;
			length = $("#oaimodel")[0].options.length;
			for (let i = 0; i < length; i++) {
				$("#oaimodel")[0].options.remove(1);
			}
			msg.data.forEach(function (item, index) {
				var option = document.createElement("option");
				option.value = item[0];
				option.text = item[1];
				if(msg.online_model == item[0]) {
					selected_item = index+1;
				}
				$("#oaimodel")[0].appendChild(option);
				if(selected_item != "") {
					$("#oaimodel")[0].options[selected_item].selected = true;
				}
			})
		} else if(msg.cmd == 'show_model_name') {
			$("#showmodelnamecontent").html("<div class=\"flex\"><div class=\"loadlistpadding\"></div><div class=\"loadlistitem\">" + msg.data + "</div></div>");
			$("#showmodelnamecontainer").removeClass("hidden");
		} else if(msg.cmd == 'hide_model_name') {
			$("#showmodelnamecontainer").addClass("hidden");
			//console.log("Closing window");
		} else if(msg.cmd == 'model_load_status') {
			$("#showmodelnamecontent").html("<div class=\"flex\"><div class=\"loadlistpadding\"></div><div class=\"loadlistitem\" style='align: left'>" + msg.data + "</div></div>");
			$("#showmodelnamecontainer").removeClass("hidden");
			//console.log(msg.data);
		} else if(msg.cmd == 'oai_engines') {
			RemoveAllButFirstOption($("#oaimodel")[0]);
			for (const engine of msg.data) {
				var opt = document.createElement('option');
				opt.value = engine[0];
				opt.innerHTML = engine[1];
				$("#oaimodel")[0].appendChild(opt);
			}
		}
	});
	
	socket.on('disconnect', function() {
		connected = false;
		$("body").removeClass("connected");
		connect_status.html("<b>Lost connection...</b>");
		connect_status.removeClass("color_green");
		connect_status.addClass("color_orange");
		updateUSStatItems([], false);
		updateSPStatItems({});
	});

	// Register editing events
	game_text.on('textInput',
		chunkOnTextInput
	).on('beforeinput',
		chunkOnBeforeInput
	).on('keydown',
		chunkOnKeyDown
	).on('paste', 
		chunkOnPaste
	).on('click',
		chunkOnSelectionChange
	).on('keydown',
		chunkOnKeyDownSelectionChange
	).on('focusout',
		chunkOnFocusOut
	);
	mutation_observer = new MutationObserver(chunkOnDOMMutate);
	$("#gamescreen").on('click', function(e) {
		if(this !== e.target) {
			return;
		}
		document.activeElement.blur();
	});

	// This is required for the editor to work correctly in Firefox on desktop
	// because the gods of HTML and JavaScript say so
	$(document.body).on('focusin', function(event) {
		setTimeout(function() {
			if(document.activeElement !== game_text[0] && game_text[0].contains(document.activeElement)) {
				game_text[0].focus();
			}
		}, 2);
	});

	var us_click_handler = function(ev) {
		setTimeout(function() {
			if (us_dragging) {
				return;
			}
			var target = $(ev.target).closest(".uslistitem")[0];
			if ($.contains(document.getElementById("uslistunloaded"), target)) {
				document.getElementById("uslistloaded").appendChild(target);
			} else {
				document.getElementById("uslistunloaded").appendChild(target);
			}
		}, 10);
	}

	var samplers_click_handler = function(ev) {
		setTimeout(function() {
			if (samplers_dragging) {
				return;
			}
			var target = $(ev.target).closest(".samplerslistitem");
			var next = target.parent().next().find(".samplerslistitem");
			if (!next.length) {
				return;
			}
			next.parent().after(target.parent());
		}, 10);
	}

	// Make the userscripts menu sortable
	var us_sortable_settings = {
		placeholder: "ussortable-placeholder",
		start: function() { us_dragging = true; },
		stop: function() { us_dragging = false; },
		delay: 2,
		cursor: "move",
		tolerance: "pointer",
		opacity: 0.21,
		revert: 173,
		scrollSensitivity: 64,
		scrollSpeed: 10,
	}
	usunloaded.sortable($.extend({
		connectWith: "#uslistloaded",
	}, us_sortable_settings)).on("click", ".uslistitem", us_click_handler);
	usloaded.sortable($.extend({
		connectWith: "#uslistunloaded",
	}, us_sortable_settings)).on("click", ".uslistitem", us_click_handler);

	// Make the samplers menu sortable
	var samplers_sortable_settings = {
		placeholder: "samplerssortable-placeholder",
		start: function() { samplers_dragging = true; },
		stop: function() { samplers_dragging = false; },
		delay: 2,
		cursor: "move",
		tolerance: "pointer",
		opacity: 0.21,
		revert: 173,
		scrollSensitivity: 64,
		scrollSpeed: 10,
	}
	samplerslist.sortable($.extend({
	}, samplers_sortable_settings)).on("click", ".samplerslistitem", samplers_click_handler);

	// Bind actions to UI buttons
	button_send.on("click", function(ev) {
		dosubmit();
	});

	button_mode.on("click", function(ev) {
		changemode();
	});
	
	button_actretry.on("click", function(ev) {
		ignore_stream = false;
		hideMessage();
		socket.send({'cmd': 'retry', 'chatname': chatmode ? chat_name.val() : undefined, 'data': ''});
		hidegenseqs();
	});
	
	button_actback.on("click", function(ev) {
		hideMessage();
		socket.send({'cmd': 'back', 'data': ''});
		hidegenseqs();
	});
	
	button_actfwd.on("click", function(ev) {
		hideMessage();
		//hidegenseqs();
		socket.send({'cmd': 'redo', 'data': ''});
	});
	
	button_actmem.on("click", function(ev) {
		socket.send({'cmd': 'memory', 'data': ''});
	});
	
	button_savetofile.on("click", function(ev) {
		socket.send({'cmd': 'savetofile', 'data': ''});
	});
	
	button_loadfrfile.on("click", function(ev) {
		if(remote) {
			$("#remote-save-select").click();
		} else {
			socket.send({'cmd': 'loadfromfile', 'data': ''});
		}
	});

	$("#remote-save-select").on("change", function() {
		var reader = new FileReader();
		var file = $("#remote-save-select")[0].files[0];
		reader.addEventListener("load", function(response) {
			socket.send({'cmd': 'loadfromstring', 'filename': file.name, 'data': response.target.result});
		}, false);
		reader.readAsText(file);
	});
	
	button_import.on("click", function(ev) {
		socket.send({'cmd': 'import', 'data': ''});
	});
	
	button_importwi.on("click", function(ev) {
		socket.send({'cmd': 'importwi', 'data': ''});
	});
	
	button_settings.on("click", function(ev) {
		$('#settingsmenu').slideToggle("slow");
	});
	
	button_format.on("click", function(ev) {
		$('#formatmenu').slideToggle("slow");
	});
	
	popup_close.on("click", function(ev) {
		socket.send({'cmd': 'importcancel', 'data': ''});
	});
	
	popup_accept.on("click", function(ev) {
		socket.send({'cmd': 'importaccept', 'data': ''});
	});
	
	button_actwi.on("click", function(ev) {
		socket.send({'cmd': 'wi', 'data': ''});
	});
	
	button_impaidg.on("click", function(ev) {
		if(connected) {
			showAidgPopup();
		}
	});
	
	aidg_close.on("click", function(ev) {
		hideAidgPopup();
	});
	
	aidg_accept.on("click", function(ev) {
		sendAidgImportRequest();
	});
	
	button_save.on("click", function(ev) {
		socket.send({'cmd': 'saverequest', 'data': ''});
	});
	
	button_saveas.on("click", function(ev) {
		if(connected) {
			showSaveAsPopup();
		}
	});
	
	saveas_close.on("click", function(ev) {
		hideSaveAsPopup();
		socket.send({'cmd': 'clearoverwrite', 'data': ''});
	});
	
	saveas_accept.on("click", function(ev) {
		sendSaveAsRequest();
	});

	button_download.on("click", function(ev) {
		downloadStory('json');
	});

	button_downloadtxt.on("click", function(ev) {
		if(connected) {
			downloadStory('plaintext');
		}
	});
	
	button_load.on("click", function(ev) {
		socket.send({'cmd': 'loadlistrequest', 'data': ''});
	});

	button_softprompt.on("click", function(ev) {
		socket.send({'cmd': 'splistrequest', 'data': ''});
	});

	button_userscripts.on("click", function(ev) {
		socket.send({'cmd': 'uslistrequest', 'data': ''});
	});

	button_samplers.on("click", function(ev) {
		socket.send({'cmd': 'samplerlistrequest', 'data': ''});
	});
	
	load_close.on("click", function(ev) {
		hideLoadPopup();
	});
	
	load_model_close.on("click", function(ev) {
		$("#modellayers").addClass("hidden");
		hideLoadModelPopup();
	});
	
	load_accept.on("click", function(ev) {
		hideMessage();
		newly_loaded = true;
		socket.send({'cmd': 'loadrequest', 'data': ''});
		hideLoadPopup();
	});
	
	load_model_accept.on("click", function(ev) {
		hideMessage();
		var gpu_layers;
		var message;
		if($("#modellayers")[0].classList.contains('hidden')) {
			gpu_layers = ","
		} else {
			gpu_layers = ""
			for (let i=0; i < $("#gpu_count")[0].value; i++) {
				gpu_layers += $("#gpu_layers"+i)[0].value + ",";
			}
		}
		var disk_layers = $("#disk_layers").length > 0 ? $("#disk_layers")[0].value : 0;
		message = {'cmd': 'load_model', 'use_gpu': $('#use_gpu')[0].checked, 'key': $('#modelkey')[0].value, 'gpu_layers': gpu_layers.slice(0, -1), 'disk_layers': disk_layers, 'url': $('#modelurl')[0].value, 'online_model': $('#oaimodel')[0].value};
		socket.send(message);
		loadmodelcontent.html("");
		hideLoadModelPopup();
	});

	sp_close.on("click", function(ev) {
		hideSPPopup();
	});
	
	sp_accept.on("click", function(ev) {
		hideMessage();
		socket.send({'cmd': 'sprequest', 'data': ''});
		hideSPPopup();
	});

	us_close.on("click", function(ev) {
		socket.send({'cmd': 'usloaded', 'data': usloaded.find(".uslistitem").map(function() { return $(this).attr("name"); }).toArray()});
		hideUSPopup();
	});
	
	us_accept.on("click", function(ev) {
		hideMessage();
		socket.send({'cmd': 'usloaded', 'data': usloaded.find(".uslistitem").map(function() { return $(this).attr("name"); }).toArray()});
		socket.send({'cmd': 'usload', 'data': ''});
		hideUSPopup();
	});

	samplers_close.on("click", function(ev) {
		hideSamplersPopup();
	});

	samplers_accept.on("click", function(ev) {
		hideMessage();
		socket.send({'cmd': 'samplers', 'data': samplerslist.find(".samplerslistitem").map(function() { return parseInt($(this).attr("sid")); }).toArray()});
		hideSamplersPopup();
	});
	
	button_loadmodel.on("click", function(ev) {
		showLoadModelPopup();
		socket.send({'cmd': 'list_model', 'data': 'mainmenu'});
	});
	button_showmodel.on("click", function(ev) {
		socket.send({'cmd': 'show_model', 'data': ''});
	});
	
	button_newgame.on("click", function(ev) {
		if(connected) {
			showNewStoryPopup();
		}
	});
	
	ns_accept.on("click", function(ev) {
		hideMessage();
		socket.send({'cmd': 'newgame', 'data': ''});
		hideNewStoryPopup();
	});
	
	ns_close.on("click", function(ev) {
		hideNewStoryPopup();
	});

	$("#btn_dsclose").on("click", function () {
		$("#loadcontainerdelete").removeClass("flex").addClass("hidden");
		hide([$(".saveasoverwrite"), $(".popuperror")]);
	});
	
	$("#newsavename").on("input", function (ev) {
		if($(this).val() == "") {
			disableButtons([$("#btn_rensaccept")]);
		} else {
			enableButtons([$("#btn_rensaccept")]);
		}
		hide([$(".saveasoverwrite"), $(".popuperror")]);
	});
	
	$("#btn_rensclose").on("click", function () {
		$("#loadcontainerrename").removeClass("flex").addClass("hidden");
		hide([$(".saveasoverwrite"), $(".popuperror")]);
	});
	
	button_rndgame.on("click", function(ev) {
		if(connected) {
			showRandomStoryPopup();
		}
	});
	
	rs_accept.on("click", function(ev) {
		ignore_stream = false;
		hideMessage();
		socket.send({'cmd': 'rndgame', 'memory': $("#rngmemory").val(), 'data': topic.val()});
		hideRandomStoryPopup();
	});
	
	rs_close.on("click", function(ev) {
		hideRandomStoryPopup();
	});
	
	anote_slider.on("input", function () {
		socket.send({'cmd': 'anotedepth', 'data': $(this).val()});
	});

	// Dynamically change vertical size of world info "Comment" text box
	wi_menu.on("input", ".wicomment > textarea", function () {
		adjustWiCommentHeight(this);
	});

	// Dynamically change vertical size of world info folder name text box
	wi_menu.on("input", ".wifoldername > div > textarea", function () {
		adjustWiFolderNameHeight(this);
	});

	saveasinput.on("input", function () {
		if(saveasinput.val() == "") {
			disableButtons([saveas_accept]);
		} else {
			enableButtons([saveas_accept]);
		}
		hide([$(".saveasoverwrite"), $(".popuperror")]);
	});
	
	// Bind Enter button to submit
	input_text.keydown(function (ev) {
		if (ev.which == 13 && !shift_down) {
			do_clear_ent = true;
			dosubmit(true);
		} else if(ev.which == 16) {
			shift_down = true;
		}
	});
	
	// Enter to submit, but not if holding shift
	input_text.keyup(function (ev) {
		if (ev.which == 13 && do_clear_ent) {
			input_text.val("");
			do_clear_ent = false;
		} else if(ev.which == 16) {
			shift_down = false;
		}
	});
	
	aidgpromptnum.keydown(function (ev) {
		if (ev.which == 13) {
			sendAidgImportRequest();
		}
	});
	
	saveasinput.keydown(function (ev) {
		if (ev.which == 13 && saveasinput.val() != "") {
			sendSaveAsRequest();
		}
	});

	$([input_text, anote_input, $("#gamescreen")]).map($.fn.toArray).on("input", function() {
		setGameSaved(false);
	});

	$(window).on("beforeunload", function() {
		if(!gamesaved) {
			return true;
		}
	});
});



var popup_deleteable = false;
var popup_editable = false;
var popup_renameable = false;

function load_popup(data) {
	document.getElementById('spcontainer').classList.add('hidden');
	document.getElementById('uscontainer').classList.add('hidden');
	popup_deleteable = data.deleteable;
	popup_editable = data.editable;
	popup_renameable = data.renameable;
	var popup = document.getElementById("popup");
	var popup_title = document.getElementById("popup_title");
	popup_title.textContent = data.popup_title;
	var popup_list = document.getElementById("popup_list");
	//first, let's clear out our existing data
	while (popup_list.firstChild) {
		popup_list.removeChild(popup_list.firstChild);
	}
	var breadcrumbs = document.getElementById('popup_breadcrumbs');
	while (breadcrumbs.firstChild) {
		breadcrumbs.removeChild(breadcrumbs.firstChild);
	}
	
	if (data.upload) {
		const dropArea = document.getElementById('popup_list');
		dropArea.addEventListener('dragover', (event) => {
			event.stopPropagation();
			event.preventDefault();
			// Style the drag-and-drop as a "copy file" operation.
			event.dataTransfer.dropEffect = 'copy';
		});

		dropArea.addEventListener('drop', (event) => {
			event.stopPropagation();
			event.preventDefault();
			const fileList = event.dataTransfer.files;
			for (file of fileList) {
				reader = new FileReader();
				reader.onload = function (event) {
					socket.emit("upload_file", {'filename': file.name, "data": event.target.result});
				};
				reader.readAsArrayBuffer(file);
			}
		});
	} else {
		
	}
	
	popup.classList.remove("hidden");
	
	//adjust accept button
	if (data.call_back == "") {
		document.getElementById("popup_accept").classList.add("hidden");
	} else {
		document.getElementById("popup_accept").classList.remove("hidden");
		var accept = document.getElementById("popup_accept");
		accept.classList.add("disabled");
		accept.setAttribute("emit", data.call_back);
		accept.setAttribute("selected_value", "");
		accept.onclick = function () {
								socket.emit(this.emit, this.getAttribute("selected_value"));
								document.getElementById("popup").classList.add("hidden");
						  };
	}
					  
}

function popup_items(data) {
	var popup_list = document.getElementById('popup_list');
	//first, let's clear out our existing data
	while (popup_list.firstChild) {
		popup_list.removeChild(popup_list.firstChild);
	}
	document.getElementById('popup_upload_input').value = "";
	
	for (item of data) {
		var list_item = document.createElement("span");
		list_item.classList.add("item");
		
		//create the folder icon
		var folder_icon = document.createElement("span");
		folder_icon.classList.add("folder_icon");
		if (item[0]) {
			folder_icon.classList.add("oi");
			folder_icon.setAttribute('data-glyph', "folder");
		}
		list_item.append(folder_icon);
		
		//create the edit icon
		var edit_icon = document.createElement("span");
		edit_icon.classList.add("edit_icon");
		if ((popup_editable) && !(item[0])) {
			edit_icon.classList.add("oi");
			edit_icon.setAttribute('data-glyph', "spreadsheet");
			edit_icon.title = "Edit"
			edit_icon.id = item[1];
			edit_icon.onclick = function () {
							socket.emit("popup_edit", this.id);
					  };
		}
		list_item.append(edit_icon);
		
		//create the rename icon
		var rename_icon = document.createElement("span");
		rename_icon.classList.add("rename_icon");
		if ((popup_renameable) && !(item[0])) {
			rename_icon.classList.add("oi");
			rename_icon.setAttribute('data-glyph', "pencil");
			rename_icon.title = "Rename"
			rename_icon.id = item[1];
			rename_icon.setAttribute("filename", item[2]);
			rename_icon.onclick = function () {
							var new_name = prompt("Please enter new filename for \n"+ this.getAttribute("filename"));
							if (new_name != null) {
								socket.emit("popup_rename", {"file": this.id, "new_name": new_name});
							}
					  };
		}
		list_item.append(rename_icon);
		
		//create the delete icon
		var delete_icon = document.createElement("span");
		delete_icon.classList.add("delete_icon");
		if (popup_deleteable) {
			delete_icon.classList.add("oi");
			delete_icon.setAttribute('data-glyph', "x");
			delete_icon.title = "Delete"
			delete_icon.id = item[1];
			delete_icon.setAttribute("folder", item[0]);
			delete_icon.onclick = function () {
							if (this.getAttribute("folder") == "true") {
								if (window.confirm("Do you really want to delete this folder and ALL files under it?")) {
									socket.emit("popup_delete", this.id);
								}
							} else {
								if (window.confirm("Do you really want to delete this file?")) {
									socket.emit("popup_delete", this.id);
								}
							}
					  };
		}
		list_item.append(delete_icon);
		
		//create the actual item
		var popup_item = document.createElement("span");
		popup_item.classList.add("file");
		popup_item.id = item[1];
		popup_item.setAttribute("folder", item[0]);
		popup_item.setAttribute("valid", item[3]);
		popup_item.textContent = item[2];
		popup_item.onclick = function () {
						var accept = document.getElementById("popup_accept");
						if (this.getAttribute("valid") == "true") {
							accept.classList.remove("disabled");
							accept.setAttribute("selected_value", this.id);
						} else {
							console.log("not valid");
							accept.setAttribute("selected_value", "");
							accept.classList.add("disabled");
							if (this.getAttribute("folder") == "true") {
								console.log("folder");
								socket.emit("popup_change_folder", this.id);
							}
						}
				  };
		list_item.append(popup_item);
		
		
		popup_list.append(list_item);
		
		
	}
}

function popup_breadcrumbs(data) {
	var breadcrumbs = document.getElementById('popup_breadcrumbs')
	while (breadcrumbs.firstChild) {
		breadcrumbs.removeChild(breadcrumbs.firstChild);
	}
	
	for (item of data) {
		var button = document.createElement("button");
		button.id = item[0];
		button.textContent = item[1];
		button.classList.add("breadcrumbitem");
		button.onclick = function () {
							socket.emit("popup_change_folder", this.id);
					  };
		breadcrumbs.append(button);
		var span = document.createElement("span");
		span.textContent = "\\";
		breadcrumbs.append(span);
	}
}

function popup_edit_file(data) {
	var popup_list = document.getElementById('popup_list');
	var accept = document.getElementById("popup_accept");
	accept.classList.add("btn-secondary");
	accept.classList.remove("btn-primary");
	accept.textContent = "Save";
	//first, let's clear out our existing data
	while (popup_list.firstChild) {
		popup_list.removeChild(popup_list.firstChild);
	}
	var accept = document.getElementById("popup_accept");
	accept.setAttribute("selected_value", "");
	accept.onclick = function () {
							var textarea = document.getElementById("filecontents");
							socket.emit("popup_change_file", {"file": textarea.getAttribute("filename"), "data": textarea.value});
							document.getElementById("popup").classList.add("hidden");
							this.classList.add("hidden");
					  };
	
	var textarea = document.createElement("textarea");
	textarea.classList.add("fullwidth");
	textarea.rows = 25;
	textarea.id = "filecontents"
	textarea.setAttribute("filename", data.file);
	textarea.value = data.text;
	textarea.onblur = function () {
						var accept = document.getElementById("popup_accept");
						accept.classList.remove("hidden");
						accept.classList.remove("btn-secondary");
						accept.classList.add("btn-primary");
					};
	popup_list.append(textarea);
	
}

function error_popup(data) {
	alert(data);
}

function upload_file(file_box) {
	var fileList = file_box.files;
	for (file of fileList) {
		reader = new FileReader();
		reader.onload = function (event) {
			socket.emit("upload_file", {'filename': file.name, "data": event.target.result});
		};
		reader.readAsArrayBuffer(file);
	}
}

<|MERGE_RESOLUTION|>--- conflicted
+++ resolved
@@ -1,3527 +1,3518 @@
-//=================================================================//
-//  VARIABLES
-//=================================================================//
-
-// Socket IO Object
-var socket;
-
-// UI references for jQuery
-var connect_status;
-var button_loadmodel;
-var button_newgame;
-var button_rndgame;
-var button_save;
-var button_saveas;
-var button_savetofile;
-var button_load;
-var button_import;
-var button_importwi;
-var button_impaidg;
-var button_settings;
-var button_format;
-var button_softprompt;
-var button_userscripts;
-var button_samplers;
-var button_mode;
-var button_mode_label;
-var button_send;
-var button_actmem;
-var button_actback;
-var button_actfwd;
-var button_actretry;
-var button_actwi;
-var game_text;
-var input_text;
-var message_text;
-var chat_name;
-var settings_menu;
-var format_menu;
-var wi_menu;
-var anote_menu;
-var anote_input;
-var anote_labelcur;
-var anote_slider;
-var debug_area;
-var popup;
-var popup_title;
-var popup_content;
-var popup_accept;
-var popup_close;
-var aidgpopup;
-var aidgpromptnum;
-var aidg_accept;
-var aidg_close;
-var saveaspopup;
-var saveasinput;
-var savepins;
-var topic;
-var saveas_accept;
-var saveas_close;
-var loadmodelpopup;
-var loadpopup;
-var	loadcontent;
-var	load_accept;
-var	load_close;
-var sppopup;
-var	spcontent;
-var	sp_accept;
-var	sp_close;
-var uspopup;
-var	uscontent;
-var	us_accept;
-var	us_close;
-var nspopup;
-var ns_accept;
-var ns_close;
-var rspopup;
-var rs_accept;
-var rs_close;
-var seqselmenu;
-var seqselcontents;
-var stream_preview;
-
-var storyname = null;
-var memorymode = false;
-var memorytext = "";
-var gamestarted = false;
-var wiscroll = 0;
-var editmode = false;
-var connected = false;
-var newly_loaded = true;
-var all_modified_chunks = new Set();
-var modified_chunks = new Set();
-var empty_chunks = new Set();
-var gametext_bound = false;
-var saved_prompt = "...";
-var wifolders_d = {};
-var wifolders_l = [];
-var override_focusout = false;
-var sman_allow_delete = false;
-var sman_allow_rename = false;
-var allowsp = false;
-var remote = false;
-var gamestate = "";
-var gamesaved = true;
-var modelname = null;
-var model = "";
-<<<<<<< HEAD
-=======
-var ignore_stream = false;
->>>>>>> 050e1954
-
-// This is true iff [we're in macOS and the browser is Safari] or [we're in iOS]
-var using_webkit_patch = true;
-
-// Key states
-var shift_down   = false;
-var do_clear_ent = false;
-
-// Whether or not an entry in the Userscripts menu is being dragged
-var us_dragging = false;
-
-// Whether or not an entry in the Samplers menu is being dragged
-var samplers_dragging = false;
-
-// Display vars
-var allowtoggle = false;
-var formatcount = 0;
-var allowedit   = true;  // Whether clicking on chunks will edit them
-
-// Adventure
-var action_mode = 0;  // 0: story, 1: action
-var adventure = false;
-
-// Chatmode
-var chatmode = false;
-
-var sliders_throttle = getThrottle(200);
-var submit_throttle = null;
-
-//=================================================================//
-//  METHODS
-//=================================================================//
-
-/**
- * Returns a function that will automatically wait for X ms before executing the callback
- * The timer is reset each time the returned function is called
- * Useful for methods where something is overridden too fast
- * @param ms milliseconds to wait before executing the callback
- * @return {(function(*): void)|*} function that takes the ms to wait and a callback to execute after the timer
- */
-function getThrottle(ms) {
-    var timer = {};
-
-    return function (id, callback) {
-        if (timer[id]) {
-            clearTimeout(timer[id]);
-        }
-        timer[id] = setTimeout(function () {
-            callback();
-            delete timer[id];
-        }, ms);
-    }
-}
-
-function reset_menus() {
-	settings_menu.html("");
-	format_menu.html("");
-	wi_menu.html("");
-}
-
-function addSetting(ob) {	
-	// Add setting block to Settings Menu
-	if(ob.uitype == "slider"){
-		settings_menu.append("<div class=\"settingitem\">\
-		<div class=\"settinglabel\">\
-			<div class=\"justifyleft\">\
-				"+ob.label+" <span class=\"helpicon\">?<span class=\"helptext\">"+ob.tooltip+"</span></span>\
-			</div>\
-			<input inputmode=\""+(ob.unit === "float" ? "decimal" : "numeric")+"\" class=\"justifyright flex-push-right\" id=\""+ob.id+"cur\" value=\""+ob.default+"\">\
-		</div>\
-		<div>\
-			<input type=\"range\" class=\"form-range airange\" min=\""+ob.min+"\" max=\""+ob.max+"\" step=\""+ob.step+"\" id=\""+ob.id+"\">\
-		</div>\
-		<div class=\"settingminmax\">\
-			<div class=\"justifyleft\">\
-				"+ob.min+"\
-			</div>\
-			<div class=\"justifyright\">\
-				"+ob.max+"\
-			</div>\
-		</div>\
-		</div>");
-		// Set references to HTML objects
-		var refin = $("#"+ob.id);
-		var reflb = $("#"+ob.id+"cur");
-		window["setting_"+ob.id] = refin;  // Is this still needed?
-		window["label_"+ob.id]   = reflb;  // Is this still needed?
-		// Add event function to input
-		var updateLabelColor = function () {
-			var value = (ob.unit === "float" ? parseFloat : parseInt)(reflb.val());
-			if(value > ob.max || value < ob.min) {
-				reflb.addClass("setting-value-warning");
-			} else {
-				reflb.removeClass("setting-value-warning");
-			}
-		}
-		var send = function () {
-			sliders_throttle(ob.id, function () {
-			    socket.send({'cmd': $(refin).attr('id'), 'data': $(reflb).val()});
-			});
-		}
-		refin.on("input", function (event) {
-			reflb.val(refin.val());
-			updateLabelColor();
-			send();
-		}).on("change", updateLabelColor);
-		reflb.on("change", function (event) {
-			var value = (ob.unit === "float" ? parseFloat : parseInt)(event.target.value);
-			if(Number.isNaN(value) || (ob.min >= 0 && value < 0)) {
-				event.target.value = refin.val();
-				return;
-			}
-			if (ob.unit === "float") {
-				value = parseFloat(value.toFixed(3));  // Round to 3 decimal places to help avoid the number being too long to fit in the box
-			}
-			refin.val(value);
-			reflb.val(value);
-			updateLabelColor();
-			send();
-		});
-	} else if(ob.uitype == "toggle"){
-		settings_menu.append("<div class=\"settingitem\">\
-			<input type=\"checkbox\" data-toggle=\"toggle\" data-onstyle=\"success\" id=\""+ob.id+"\">\
-			<span class=\"formatlabel\">"+ob.label+" </span>\
-			<span class=\"helpicon\">?<span class=\"helptext\">"+ob.tooltip+"</span></span>\
-		</div>");
-		// Tell Bootstrap-Toggle to render the new checkbox
-		$("input[type=checkbox]").bootstrapToggle();
-		$("#"+ob.id).on("change", function () {
-			if(allowtoggle) {
-				socket.send({'cmd': $(this).attr('id'), 'data': $(this).prop('checked')});
-			}
-			if(ob.id == "setadventure"){
-				setadventure($(this).prop('checked'));
-			}
-		});
-	}
-}
-
-function refreshTitle() {
-	var title = gamesaved ? "" : "\u2731 ";
-	if(storyname !== null) {
-		title += storyname + " \u2014 ";
-	}
-	title += "KoboldAI Client";
-	if(modelname !== null) {
-		title += " (" + modelname + ")";
-	}
-	document.title = title;
-}
-
-function setGameSaved(state) {
-	gamesaved = !!state;
-	refreshTitle();
-}
-
-function addFormat(ob) {
-	// Check if we need to make a new column for this button
-	if(formatcount == 0) {
-		format_menu.append("<div class=\"formatcolumn\"></div>");
-	}
-	// Get reference to the last child column
-	var ref = $("#formatmenu > div").last();
-	// Add format block to Format Menu
-	ref.append("<div class=\"formatrow\">\
-		<input type=\"checkbox\" data-toggle=\"toggle\" data-onstyle=\"success\" id=\""+ob.id+"\">\
-		<span class=\"formatlabel\">"+ob.label+" </span>\
-		<span class=\"helpicon\">?<span class=\"helptext\">"+ob.tooltip+"</span></span>\
-	</div>");
-	// Tell Bootstrap-Toggle to render the new checkbox
-	$("input[type=checkbox]").bootstrapToggle();
-	// Add event to input
-	$("#"+ob.id).on("change", function () {
-		if(allowtoggle) {
-			socket.send({'cmd': $(this).attr('id'), 'data': $(this).prop('checked')});
-		}
-	});
-	// Increment display variable
-	formatcount++;
-	if(formatcount == 2) {
-		formatcount = 0;
-	}
-}
-
-function addImportLine(ob) {
-	popup_content.append("<div class=\"popuplistitem\" id=\"import"+ob.num+"\">\
-		<div>"+ob.title+"</div>\
-		<div>"+ob.acts+"</div>\
-		<div>"+ob.descr+"</div>\
-	</div>");
-	$("#import"+ob.num).on("click", function () {
-		socket.send({'cmd': 'importselect', 'data': $(this).attr('id')});
-		highlightImportLine($(this));
-	});
-}
-
-function adjustWiCommentHeight(element) {
-	element.style.height = "0px";
-	element.style.height = element.scrollHeight + "px";
-	element.parentNode.parentNode.style.height = element.scrollHeight + 90 + "px";
-}
-
-function adjustWiFolderNameHeight(element) {
-	element.style.height = "0px";
-	element.style.height = element.scrollHeight + "px";
-	element.parentNode.parentNode.parentNode.style.height = element.scrollHeight + 19 + "px";
-}
-
-function addWiLine(ob) {
-	var current_wifolder_element = ob.folder === null ? $(".wisortable-body:not([folder-uid])").last() : $(".wisortable-body[folder-uid="+ob.folder+"]");
-	if(ob.init) {
-		if(ob.selective){
-			current_wifolder_element.append("<div class=\"wilistitem wilistitem-selective "+(ob.constant ? "wilistitem-constant" : "")+"\" num=\""+ob.num+"\" uid=\""+ob.uid+"\" id=\"wilistitem"+ob.num+"\">\
-				<div class=\"wicomment\">\
-					<textarea class=\"form-control\" placeholder=\"Comment\" id=\"wicomment"+ob.num+"\">"+ob.comment+"</textarea>\
-				</div>\
-				<div class=\"wihandle\" id=\"wihandle"+ob.num+"\">\
-					<div class=\"wicentered\">\
-						<span class=\"oi oi-grid-two-up\" aria-hidden=\"true\"></span>\
-						<br/>\
-						<span class=\"oi oi-grid-two-up\" aria-hidden=\"true\"></span>\
-						<br/>\
-						<span class=\"oi oi-grid-two-up\" aria-hidden=\"true\"></span>\
-						<br/>\
-						<span class=\"oi oi-grid-two-up\" aria-hidden=\"true\"></span>\
-						<br/>\
-						<span class=\"oi oi-grid-two-up\" aria-hidden=\"true\"></span>\
-						<br/>\
-						<span class=\"oi oi-grid-two-up\" aria-hidden=\"true\"></span>\
-						<br/>\
-						<span class=\"oi oi-grid-two-up\" aria-hidden=\"true\"></span>\
-					</div>\
-				</div>\
-				<div class=\"wiremove\">\
-					<button type=\"button\" class=\"btn btn-primary heightfull\" id=\"btn_wi"+ob.num+"\">X</button>\
-					<button type=\"button\" class=\"btn btn-success heighthalf hidden\" id=\"btn_widel"+ob.num+"\">✓</button>\
-					<button type=\"button\" class=\"btn btn-danger heighthalf hidden\" id=\"btn_wican"+ob.num+"\">⮌</button>\
-				</div>\
-				<div class=\"icon-container wikey\">\
-					<input class=\"form-control wiheightfull hidden\" type=\"text\" placeholder=\"Key(s)\" id=\"wikey"+ob.num+"\">\
-					<input class=\"form-control wiheighthalf\" type=\"text\" placeholder=\"Primary Key(s)\" id=\"wikeyprimary"+ob.num+"\">\
-					<input class=\"form-control wiheighthalf\" type=\"text\" placeholder=\"Secondary Key(s)\" id=\"wikeysecondary"+ob.num+"\">\
-					<span class=\"selective-key-icon "+(ob.selective ? "selective-key-icon-enabled" : "")+" oi oi-layers\" id=\"selective-key-"+ob.num+"\" title=\"Toggle Selective Key mode (if enabled, this world info entry will be included in memory only if at least one PRIMARY KEY and at least one SECONDARY KEY are both present in the story)\" aria-hidden=\"true\"></span>\
-					<span class=\"constant-key-icon "+(ob.constant ? "constant-key-icon-enabled" : "")+" oi oi-pin\" id=\"constant-key-"+ob.num+"\" title=\"Toggle Constant Key mode (if enabled, this world info entry will always be included in memory)\" aria-hidden=\"true\"></span>\
-				</div>\
-				<div class=\"wientry\">\
-					<textarea class=\"layer-bottom form-control\" id=\"wientry"+ob.num+"\" placeholder=\"What To Remember\">"+ob.content+"</textarea>\
-				</div>\
-			</div>");
-		} else {
-			current_wifolder_element.append("<div class=\"wilistitem "+(ob.constant ? "wilistitem-constant" : "")+"\" num=\""+ob.num+"\" uid=\""+ob.uid+"\" id=\"wilistitem"+ob.num+"\">\
-				<div class=\"wicomment\">\
-					<textarea class=\"form-control\" placeholder=\"Comment\" id=\"wicomment"+ob.num+"\">"+ob.comment+"</textarea>\
-				</div>\
-				<div class=\"wihandle\" id=\"wihandle"+ob.num+"\">\
-					<div class=\"wicentered\">\
-						<span class=\"oi oi-grid-two-up\" aria-hidden=\"true\"></span>\
-						<br/>\
-						<span class=\"oi oi-grid-two-up\" aria-hidden=\"true\"></span>\
-						<br/>\
-						<span class=\"oi oi-grid-two-up\" aria-hidden=\"true\"></span>\
-						<br/>\
-						<span class=\"oi oi-grid-two-up\" aria-hidden=\"true\"></span>\
-						<br/>\
-						<span class=\"oi oi-grid-two-up\" aria-hidden=\"true\"></span>\
-						<br/>\
-						<span class=\"oi oi-grid-two-up\" aria-hidden=\"true\"></span>\
-						<br/>\
-						<span class=\"oi oi-grid-two-up\" aria-hidden=\"true\"></span>\
-					</div>\
-				</div>\
-				<div class=\"wiremove\">\
-					<button type=\"button\" class=\"btn btn-primary heightfull\" id=\"btn_wi"+ob.num+"\">X</button>\
-					<button type=\"button\" class=\"btn btn-success heighthalf hidden\" id=\"btn_widel"+ob.num+"\">✓</button>\
-					<button type=\"button\" class=\"btn btn-danger heighthalf hidden\" id=\"btn_wican"+ob.num+"\">⮌</button>\
-				</div>\
-				<div class=\"icon-container wikey\">\
-					<input class=\"form-control wiheightfull\" type=\"text\" placeholder=\"Key(s)\" id=\"wikey"+ob.num+"\">\
-					<input class=\"form-control wiheighthalf hidden\" type=\"text\" placeholder=\"Primary Key(s)\" id=\"wikeyprimary"+ob.num+"\">\
-					<input class=\"form-control wiheighthalf hidden\" type=\"text\" placeholder=\"Secondary Key(s)\" id=\"wikeysecondary"+ob.num+"\">\
-					<span class=\"selective-key-icon "+(ob.selective ? "selective-key-icon-enabled" : "")+" oi oi-layers\" id=\"selective-key-"+ob.num+"\" title=\"Toggle Selective Key mode (if enabled, this world info entry will be included in memory only if at least one PRIMARY KEY and at least one SECONDARY KEY are both present in the story)\" aria-hidden=\"true\"></span>\
-					<span class=\"constant-key-icon "+(ob.constant ? "constant-key-icon-enabled" : "")+" oi oi-pin\" id=\"constant-key-"+ob.num+"\" title=\"Toggle Constant Key mode (if enabled, this world info entry will always be included in memory)\" aria-hidden=\"true\"></span>\
-				</div>\
-				<div class=\"wientry\">\
-					<textarea class=\"form-control\" id=\"wientry"+ob.num+"\" placeholder=\"What To Remember\">"+ob.content+"</textarea>\
-				</div>\
-			</div>");
-		}
-		adjustWiCommentHeight($("#wicomment"+ob.num)[0]);
-		// Send key value to text input
-		$("#wikey"+ob.num).val(ob.key);
-		$("#wikeyprimary"+ob.num).val(ob.key);
-		$("#wikeysecondary"+ob.num).val(ob.keysecondary);
-		// Assign delete event to button
-		$("#btn_wi"+ob.num).on("click", function () {
-			showWiDeleteConfirm(ob.num);
-		});
-	} else {
-		// Show WI line item with form fields hidden (uninitialized)
-		current_wifolder_element.append("<div class=\"wilistitem wilistitem-uninitialized wisortable-excluded\" num=\""+ob.num+"\" uid=\""+ob.uid+"\" id=\"wilistitem"+ob.num+"\">\
-			<div class=\"wicomment\">\
-				<textarea class=\"form-control hidden\" placeholder=\"Comment\" id=\"wicomment"+ob.num+"\">"+ob.comment+"</textarea>\
-			</div>\
-			<div class=\"wihandle-inactive hidden\" id=\"wihandle"+ob.num+"\">\
-				<div class=\"wicentered\">\
-					<span class=\"oi oi-grid-two-up\" aria-hidden=\"true\"></span>\
-					<br/>\
-					<span class=\"oi oi-grid-two-up\" aria-hidden=\"true\"></span>\
-					<br/>\
-					<span class=\"oi oi-grid-two-up\" aria-hidden=\"true\"></span>\
-					<br/>\
-					<span class=\"oi oi-grid-two-up\" aria-hidden=\"true\"></span>\
-					<br/>\
-					<span class=\"oi oi-grid-two-up\" aria-hidden=\"true\"></span>\
-					<br/>\
-					<span class=\"oi oi-grid-two-up\" aria-hidden=\"true\"></span>\
-					<br/>\
-					<span class=\"oi oi-grid-two-up\" aria-hidden=\"true\"></span>\
-				</div>\
-			</div>\
-			<div class=\"wiremove\">\
-				<button type=\"button\" class=\"btn btn-primary heightfull\" id=\"btn_wi"+ob.num+"\">+</button>\
-				<button type=\"button\" class=\"btn btn-success heighthalf hidden\" id=\"btn_widel"+ob.num+"\">✓</button>\
-				<button type=\"button\" class=\"btn btn-danger heighthalf hidden\" id=\"btn_wican"+ob.num+"\">X</button>\
-			</div>\
-			<div class=\"icon-container wikey\">\
-				<input class=\"form-control wiheightfull hidden\" type=\"text\" placeholder=\"Key(s)\" id=\"wikey"+ob.num+"\">\
-				<input class=\"form-control wiheighthalf hidden\" type=\"text\" placeholder=\"Primary Key(s)\" id=\"wikeyprimary"+ob.num+"\">\
-				<input class=\"form-control wiheighthalf hidden\" type=\"text\" placeholder=\"Secondary Key(s)\" id=\"wikeysecondary"+ob.num+"\">\
-				<span class=\"selective-key-icon oi oi-layers hidden\" id=\"selective-key-"+ob.num+"\" title=\"Toggle Selective Key mode (if enabled, this world info entry will be included in memory only if at least one PRIMARY KEY and at least one SECONDARY KEY are both present in the story)\" aria-hidden=\"true\"></span>\
-				<span class=\"constant-key-icon oi oi-pin hidden\" id=\"constant-key-"+ob.num+"\" title=\"Toggle Constant Key mode (if enabled, this world info entry will always be included in memory)\" aria-hidden=\"true\"></span>\
-			</div>\
-			<div class=\"wientry\">\
-				<textarea class=\"layer-bottom form-control hidden\" id=\"wientry"+ob.num+"\" placeholder=\"What To Remember\">"+ob.content+"</textarea>\
-			</div>\
-		</div>");
-		// Assign function to expand WI item to button
-		$("#btn_wi"+ob.num).on("click", function () {
-			var folder = $("#wilistitem"+ob.num).parent().attr("folder-uid");
-			if(folder === undefined) {
-				folder = null;
-			} else {
-				folder = parseInt(folder);
-			}
-			socket.send({'cmd': 'wiexpand', 'data': ob.num});
-			socket.send({'cmd': 'wiinit', 'folder': folder, 'data': ob.num});
-		});
-	}
-	// Assign actions to other elements
-	wientry_onfocus = function () {
-		$("#selective-key-"+ob.num).addClass("selective-key-icon-clickthrough");
-		$("#constant-key-"+ob.num).addClass("constant-key-icon-clickthrough");
-	}
-	wientry_onfocusout = function () {
-		$("#selective-key-"+ob.num).removeClass("selective-key-icon-clickthrough");
-		$("#constant-key-"+ob.num).removeClass("constant-key-icon-clickthrough");
-		// Tell server about updated WI fields
-		var selective = $("#wilistitem"+ob.num)[0].classList.contains("wilistitem-selective");
-		socket.send({'cmd': 'wiupdate', 'num': ob.num, 'data': {
-			key: selective ? $("#wikeyprimary"+ob.num).val() : $("#wikey"+ob.num).val(),
-			keysecondary: $("#wikeysecondary"+ob.num).val(),
-			content: $("#wientry"+ob.num).val(),
-			comment: $("#wicomment"+ob.num).val(),
-		}});
-	}
-	$("#wikey"+ob.num).on("focus", wientry_onfocus);
-	$("#wikeyprimary"+ob.num).on("focus", wientry_onfocus);
-	$("#wikeysecondary"+ob.num).on("focus", wientry_onfocus);
-	$("#wientry"+ob.num).on("focus", wientry_onfocus);
-	$("#wicomment"+ob.num).on("focus", wientry_onfocus);
-	$("#wikey"+ob.num).on("focusout", wientry_onfocusout);
-	$("#wikeyprimary"+ob.num).on("focusout", wientry_onfocusout);
-	$("#wikeysecondary"+ob.num).on("focusout", wientry_onfocusout);
-	$("#wientry"+ob.num).on("focusout", wientry_onfocusout);
-	$("#wicomment"+ob.num).on("focusout", wientry_onfocusout);
-	$("#btn_wican"+ob.num).on("click", function () {
-		hideWiDeleteConfirm(ob.num);
-	});
-	$("#btn_widel"+ob.num).on("click", function () {
-		socket.send({'cmd': 'widelete', 'data': ob.uid});
-	});
-	$("#selective-key-"+ob.num).on("click", function () {
-		var element = $("#selective-key-"+ob.num);
-		if(element.hasClass("selective-key-icon-enabled")) {
-			socket.send({'cmd': 'wiseloff', 'data': ob.num});
-		} else {
-			socket.send({'cmd': 'wiselon', 'data': ob.num});
-		}
-	});
-	$("#constant-key-"+ob.num).on("click", function () {
-		var element = $("#constant-key-"+ob.num);
-		if(element.hasClass("constant-key-icon-enabled")) {
-			socket.send({'cmd': 'wiconstantoff', 'data': ob.num});
-		} else {
-			socket.send({'cmd': 'wiconstanton', 'data': ob.num});
-		}
-	});
-	$("#wihandle"+ob.num).off().on("mousedown", function () {
-		wientry_onfocusout()
-		$(".wisortable-container").addClass("wisortable-excluded");
-		// Prevent WI entries with extremely long comments from filling the screen and preventing scrolling
-		$(this).parent().css("max-height", "200px").find(".wicomment").find(".form-control").css("max-height", "110px");
-	}).on("mouseup", function () {
-		$(".wisortable-excluded-dynamic").removeClass("wisortable-excluded-dynamic");
-		$(this).parent().css("max-height", "").find(".wicomment").find(".form-control").css("max-height", "");
-	});
-}
-
-function addWiFolder(uid, ob) {
-	if(uid !== null) {
-		var uninitialized = $("#wilistfoldercontainer"+null);
-		var html = "<div class=\"wisortable-container "+(ob.collapsed ? "" : "folder-expanded")+"\" id=\"wilistfoldercontainer"+uid+"\" folder-uid=\""+uid+"\">\
-			<div class=\"wilistfolder\" id=\"wilistfolder"+uid+"\">\
-				<div class=\"wiremove\">\
-					<button type=\"button\" class=\"btn btn-primary heightfull\" id=\"btn_wifolder"+uid+"\">X</button>\
-					<button type=\"button\" class=\"btn btn-success heighthalf hidden\" id=\"btn_wifolderdel"+uid+"\">✓</button>\
-					<button type=\"button\" class=\"btn btn-danger heighthalf hidden\" id=\"btn_wifoldercan"+uid+"\">⮌</button>\
-				</div>\
-				<div class=\"wifoldericon\">\
-					<div class=\"wicentered\">\
-						<span class=\"oi oi-folder folder-expand "+(ob.collapsed ? "" : "folder-expanded")+"\" id=\"btn_wifolderexpand"+uid+"\" aria-hidden=\"true\"></span>\
-					</div>\
-				</div>\
-				<div class=\"wifoldername\">\
-					<div class=\"wicentered-vertical\">\
-						<textarea class=\"form-control\" placeholder=\"Untitled Folder\" id=\"wifoldername"+uid+"\">"+ob.name+"</textarea>\
-					</div>\
-				</div>\
-				<div class=\"wihandle wifolderhandle\" id=\"wifolderhandle"+uid+"\">\
-					<div class=\"wicentered\">\
-						<span class=\"oi oi-grid-two-up\" aria-hidden=\"true\"></span>\
-						<br/>\
-						<span class=\"oi oi-grid-two-up\" aria-hidden=\"true\"></span>\
-						<br/>\
-						<span class=\"oi oi-grid-two-up\" aria-hidden=\"true\"></span>\
-					</div>\
-				</div>\
-			</div>\
-			<div class=\"wifoldergutter-container\" id=\"wifoldergutter"+uid+"\">\
-				<div class=\"wifoldergutter\"></div>\
-			</div>\
-			<div class=\"wisortable-body\" folder-uid=\""+uid+"\">\
-				<div class=\"wisortable-dummy\"></div>\
-			</div>\
-		</div>";
-		if(uninitialized.length) {
-			$(html).insertBefore(uninitialized);
-		} else {
-			wi_menu.append(html);
-		}
-		var onfocusout = function () {
-			socket.send({'cmd': 'wifolderupdate', 'uid': uid, 'data': {
-				name: $("#wifoldername"+uid).val(),
-				collapsed: !$("#btn_wifolderexpand"+uid).hasClass("folder-expanded"),
-			}});
-		};
-		$("#wifoldergutter"+uid).on("click", function () {
-			$(this).siblings(".wilistfolder")[0].scrollIntoView();
-		});
-		$("#btn_wifolder"+uid).on("click", function () {
-			showWiFolderDeleteConfirm(uid);
-		});
-		$("#btn_wifolderdel"+uid).on("click", function () {
-			socket.send({'cmd': 'wifolderdelete', 'data': uid});
-		});
-		$("#btn_wifoldercan"+uid).on("click", function () {
-			hideWiFolderDeleteConfirm(uid);
-		})
-		$("#wifoldername"+uid).on("focusout", onfocusout);
-		$("#wifolderhandle"+uid).off().on("mousedown", function () {
-			onfocusout();
-			$(".wilistitem, .wisortable-dummy").addClass("wisortable-excluded-dynamic");
-			// Prevent WI folders with extremely long names from filling the screen and preventing scrolling
-			$(this).parent().parent().find(".wisortable-body").addClass("hidden");
-			$(this).parent().css("max-height", "200px").find(".wifoldername").find(".form-control").css("max-height", "181px");
-		}).on("mouseup", function () {
-			$(".wisortable-excluded-dynamic").removeClass("wisortable-excluded-dynamic");
-			$(this).parent().parent().find(".wisortable-body").removeClass("hidden");
-			$(this).parent().css("max-height", "").find(".wifoldername").find(".form-control").css("max-height", "");
-		});
-		$("#btn_wifolderexpand"+uid).on("click", function () {
-			if($(this).hasClass("folder-expanded")) {
-				socket.send({'cmd': 'wifoldercollapsecontent', 'data': uid});
-			} else {
-				socket.send({'cmd': 'wifolderexpandcontent', 'data': uid});
-			}
-		})
-		adjustWiFolderNameHeight($("#wifoldername"+uid)[0]);
-		if(ob.collapsed) {
-			setTimeout(function() {
-				var container = $("#wilistfoldercontainer"+uid);
-				hide([container.find(".wifoldergutter-container"), container.find(".wisortable-body")]);
-			}, 2);
-		}
-	} else {
-		wi_menu.append("<div class=\"wisortable-container folder-expanded\" id=\"wilistfoldercontainer"+uid+"\">\
-			<div class=\"wilistfolder\" id=\"wilistfolder"+uid+"\">\
-				<div class=\"wiremove\">\
-					<button type=\"button\" class=\"btn btn-primary heightfull\" id=\"btn_wifolder"+uid+"\">+</button>\
-					<button type=\"button\" class=\"btn btn-success heighthalf hidden\" id=\"btn_wifolderdel"+uid+"\">✓</button>\
-					<button type=\"button\" class=\"btn btn-danger heighthalf hidden\" id=\"btn_wifoldercan"+uid+"\">⮌</button>\
-				</div>\
-				<div class=\"wifoldericon\">\
-					<div class=\"wicentered\">\
-						<span class=\"oi oi-folder folder-expand folder-expanded\" id=\"btn_wifolderexpand"+uid+"\" aria-hidden=\"true\"></span>\
-					</div>\
-				</div>\
-				<div class=\"wifoldername\">\
-					<div class=\"wicentered-vertical\">\
-						<textarea class=\"form-control hidden\" placeholder=\"Untitled Folder\" id=\"wifoldername"+uid+"\"></textarea>\
-					</div>\
-				</div>\
-				<div class=\"wihandle-inactive wifolderhandle hidden\" id=\"wifolderhandle"+uid+"\">\
-					<div class=\"wicentered\">\
-						<span class=\"oi oi-grid-two-up\" aria-hidden=\"true\"></span>\
-						<br/>\
-						<span class=\"oi oi-grid-two-up\" aria-hidden=\"true\"></span>\
-						<br/>\
-						<span class=\"oi oi-grid-two-up\" aria-hidden=\"true\"></span>\
-					</div>\
-				</div>\
-			</div>\
-			<div class=\"wisortable-body\">\
-				<div class=\"wisortable-dummy\"></div>\
-			</div>\
-		</div>");
-		$("#btn_wifolder"+uid).on("click", function () {
-			expandWiFolderLine(uid);
-		});
-	}
-}
-
-function expandWiLine(num) {
-	show([$("#wikey"+num), $("#wientry"+num), $("#wihandle"+num), $("#selective-key-"+num), $("#constant-key-"+num), $("#btn_wiselon"+num), $("#wicomment"+num)]);
-	$("#wihandle"+num).removeClass("wihandle-inactive").addClass("wihandle");
-	$("#btn_wi"+num).html("X");
-	$("#btn_wi"+num).off();
-	$("#wilistitem"+num).removeClass("wilistitem-uninitialized").removeClass("wisortable-excluded");
-	$("#btn_wi"+num).on("click", function () {
-		showWiDeleteConfirm(num);
-	});
-
-	adjustWiCommentHeight($("#wicomment"+num)[0]);
-}
-
-function expandWiFolderLine(num) {
-	socket.send({'cmd': 'wifolderinit', 'data': ''});
-}
-
-function showWiDeleteConfirm(num) {
-	hide([$("#btn_wi"+num)]);
-	show([$("#btn_widel"+num), $("#btn_wican"+num)]);
-}
-
-function showWiFolderDeleteConfirm(num) {
-	hide([$("#btn_wifolder"+num)]);
-	show([$("#btn_wifolderdel"+num), $("#btn_wifoldercan"+num)]);
-}
-
-function hideWiDeleteConfirm(num) {
-	show([$("#btn_wi"+num)]);
-	hide([$("#btn_widel"+num), $("#btn_wican"+num)]);
-}
-
-function hideWiFolderDeleteConfirm(num) {
-	show([$("#btn_wifolder"+num)]);
-	hide([$("#btn_wifolderdel"+num), $("#btn_wifoldercan"+num)]);
-}
-
-function collapseWiFolderContent(uid) {
-	hide([$("#wifoldergutter"+uid), $(".wisortable-body[folder-uid="+uid+"]")]);
-	$("#btn_wifolderexpand"+uid).removeClass("folder-expanded");
-	$("#wilistfoldercontainer"+uid).removeClass("folder-expanded");
-}
-
-function expandWiFolderContent(uid) {
-	show([$("#wifoldergutter"+uid), $(".wisortable-body[folder-uid="+uid+"]")]);
-	$("#btn_wifolderexpand"+uid).addClass("folder-expanded");
-	$("#wilistfoldercontainer"+uid).addClass("folder-expanded");
-}
-
-function enableWiSelective(num) {
-	hide([$("#wikey"+num)]);
-	$("#wikeyprimary"+num).val($("#wikey"+num).val());
-	show([$("#wikeyprimary"+num), $("#wikeysecondary"+num)]);
-
-	var element = $("#selective-key-"+num);
-	element.addClass("selective-key-icon-enabled");
-	$("#wikey"+num).addClass("wilistitem-selective");
-}
-
-function disableWiSelective(num) {
-	hide([$("#wikeyprimary"+num), $("#wikeysecondary"+num)]);
-	$("#wikey"+num).val($("#wikeyprimary"+num).val());
-	show([$("#wikey"+num)]);
-
-	var element = $("#selective-key-"+num);
-	element.removeClass("selective-key-icon-enabled");
-	$("#wikey"+num).removeClass("wilistitem-selective");
-}
-
-function enableWiConstant(num) {
-	var element = $("#constant-key-"+num);
-	element.addClass("constant-key-icon-enabled");
-	$("#wikey"+num).addClass("wilistitem-constant");
-}
-
-function disableWiConstant(num) {
-	var element = $("#constant-key-"+num);
-	element.removeClass("constant-key-icon-enabled");
-	$("#wikey"+num).removeClass("wilistitem-constant");
-}
-
-function highlightImportLine(ref) {
-	$("#popupcontent > div").removeClass("popuplistselected");
-	ref.addClass("popuplistselected");
-	enableButtons([popup_accept]);
-}
-
-function enableButtons(refs) {
-	for(i=0; i<refs.length; i++) {
-		refs[i].prop("disabled",false);
-		refs[i].removeClass("btn-secondary");
-		refs[i].addClass("btn-primary");
-	}
-}
-
-function disableButtons(refs) {
-	for(i=0; i<refs.length; i++) {
-		refs[i].prop("disabled",true);
-		refs[i].removeClass("btn-primary");
-		refs[i].addClass("btn-secondary");
-	}
-}
-
-function enableSendBtn() {
-	button_send.removeClass("wait");
-	button_send.addClass("btn-primary");
-	button_send.html("Submit");
-}
-
-function disableSendBtn() {
-	button_send.removeClass("btn-primary");
-	button_send.addClass("wait");
-	button_send.html("");
-}
-
-function showMessage(msg) {
-	message_text.removeClass();
-	message_text.addClass("color_green");
-	message_text.html(msg);
-}
-
-function errMessage(msg, type="error") {
-	message_text.removeClass();
-	message_text.addClass(type == "warn" ? "color_orange" : "color_red");
-	message_text.html(msg);
-}
-
-function hideMessage() {
-	message_text.html("");
-	message_text.removeClass();
-}
-
-function showWaitAnimation() {
-	hideWaitAnimation();
-	$("#inputrowright").append("<img id=\"waitanim\" src=\"static/thinking.gif\"/>");
-}
-
-function hideWaitAnimation() {
-	$('#waitanim').remove();
-}
-
-function scrollToBottom() {
-	setTimeout(function () {
-		game_text.stop(true).animate({scrollTop: game_text.prop('scrollHeight')}, 500);
-	}, 5);
-}
-
-function hide(refs) {
-	for(i=0; i<refs.length; i++) {
-		refs[i].addClass("hidden");
-	}
-}
-
-function show(refs) {
-	for(i=0; i<refs.length; i++) {
-		refs[i].removeClass("hidden");
-	}
-}
-
-function popupShow(state) {
-	if(state) {
-		popup.removeClass("hidden");
-		popup.addClass("flex");
-		disableButtons([popup_accept]);
-	} else {
-		popup.removeClass("flex");
-		popup.addClass("hidden");
-	}
-}
-
-function enterEditMode() {
-	editmode = true;
-}
-
-function exitEditMode() {
-	editmode = false;
-}
-
-function enterMemoryMode() {
-	memorymode = true;
-	setmodevisibility(false);
-	setchatnamevisibility(false);
-	showMessage("Edit the memory to be sent with each request to the AI.");
-	button_actmem.html("Cancel");
-	hide([button_actback, button_actfwd, button_actretry, button_actwi]);
-	// Display Author's Note field
-	anote_menu.slideDown("fast");
-}
-
-function exitMemoryMode() {
-	memorymode = false;
-	setmodevisibility(adventure);
-	setchatnamevisibility(chatmode);
-	hideMessage();
-	button_actmem.html("Memory");
-	show([button_actback, button_actfwd, button_actretry, button_actwi]);
-	input_text.val("");
-	// Hide Author's Note field
-	anote_menu.slideUp("fast");
-}
-
-function enterWiMode() {
-	showMessage("World Info will be added to memory only when the key appears in submitted text or the last action.");
-	button_actwi.html("Accept");
-	hide([button_actback, button_actfwd, button_actmem, button_actretry, game_text]);
-	setchatnamevisibility(false);
-	show([wi_menu]);
-	disableSendBtn();
-	$("#gamescreen").addClass("wigamescreen");
-}
-
-function exitWiMode() {
-	hideMessage();
-	button_actwi.html("W Info");
-	hide([wi_menu]);
-	setchatnamevisibility(chatmode);
-	show([button_actback, button_actfwd, button_actmem, button_actretry, game_text]);
-	enableSendBtn();
-	$("#gamescreen").removeClass("wigamescreen");
-}
-
-function returnWiList(ar) {
-	var list = [];
-	var i;
-	for(i=0; i<ar.length; i++) {
-		var folder = $("#wilistitem"+ar[i]).parent().attr("folder-uid");
-		if(folder === undefined) {
-			folder = null;
-		} else {
-			folder = parseInt(folder);
-		}
-		var ob          = {"key": "", "keysecondary": "", "content": "", "comment": "", "folder": null, "uid": parseInt($("#wilistitem"+ar[i]).attr("uid")), "selective": false, "constant": false};
-		ob.selective    = $("#wikeyprimary"+ar[i]).css("display") != "none"
-		ob.key          = ob.selective ? $("#wikeyprimary"+ar[i]).val() : $("#wikey"+ar[i]).val();
-		ob.keysecondary = $("#wikeysecondary"+ar[i]).val();
-		ob.content      = $("#wientry"+ar[i]).val();
-		ob.comment      = $("#wicomment"+i).val();
-		ob.folder       = folder;
-		ob.constant     = $("#constant-key-"+ar[i]).hasClass("constant-key-icon-enabled");
-		list.push(ob);
-	}
-	socket.send({'cmd': 'sendwilist', 'data': list});
-}
-
-function formatChunkInnerText(chunk) {
-	var text = chunk.innerText.replace(/\u00a0/g, " ");
-	if((chunk.nextSibling === null || chunk.nextSibling.nodeType !== 1 || chunk.nextSibling.tagName !== "CHUNK") && text.slice(-1) === '\n') {
-		return text.slice(0, -1);
-	}
-	return text;
-}
-
-function dosubmit(disallow_abort) {
-<<<<<<< HEAD
-=======
-	ignore_stream = false;
->>>>>>> 050e1954
-	submit_start = Date.now();
-	var txt = input_text.val().replace(/\u00a0/g, " ");
-	if((disallow_abort || gamestate !== "wait") && !memorymode && !gamestarted && ((!adventure || !action_mode) && txt.trim().length == 0)) {
-		return;
-	}
-	chunkOnFocusOut("override");
-	// Wait for editor changes to be applied before submitting
-	submit_throttle = getThrottle(70);
-	submit_throttle.txt = txt;
-	submit_throttle.disallow_abort = disallow_abort;
-	submit_throttle(0, _dosubmit);
-}
-
-function _dosubmit() {
-	ignore_stream = false;
-	var txt = submit_throttle.txt;
-	var disallow_abort = submit_throttle.disallow_abort;
-	submit_throttle = null;
-	input_text.val("");
-	hideMessage();
-	hidegenseqs();
-	socket.send({'cmd': 'submit', 'allowabort': !disallow_abort, 'actionmode': adventure ? action_mode : 0, 'chatname': chatmode ? chat_name.val() : undefined, 'data': txt});
-}
-
-function changemode() {
-	if(gamestarted) {
-		action_mode += 1;
-		action_mode %= 2;  // Total number of action modes (Story and Action)
-	} else {
-		action_mode = 0;  // Force "Story" mode if game is not started
-	}
-
-	switch (action_mode) {
-		case 0: button_mode_label.html("Story"); break;
-		case 1: button_mode_label.html("Action"); break;
-	}
-}
-
-function newTextHighlight(ref) {
-	ref.addClass("edit-flash");
-	setTimeout(function () {
-		ref.addClass("colorfade");
-		ref.removeClass("edit-flash");
-		setTimeout(function () {
-			ref.removeClass("colorfade");
-		}, 1000);
-	}, 50);
-}
-
-function showAidgPopup() {
-	aidgpopup.removeClass("hidden");
-	aidgpopup.addClass("flex");
-	aidgpromptnum.focus();
-}
-
-function hideAidgPopup() {
-	aidgpopup.removeClass("flex");
-	aidgpopup.addClass("hidden");
-}
-
-function sendAidgImportRequest() {
-	socket.send({'cmd': 'aidgimport', 'data': aidgpromptnum.val()});
-	hideAidgPopup();
-	aidgpromptnum.val("");
-}
-
-function showSaveAsPopup() {
-	disableButtons([saveas_accept]);
-	saveaspopup.removeClass("hidden");
-	saveaspopup.addClass("flex");
-	saveasinput.focus();
-}
-
-function hideSaveAsPopup() {
-	saveaspopup.removeClass("flex");
-	saveaspopup.addClass("hidden");
-	saveasinput.val("");
-	hide([$(".saveasoverwrite"), $(".popuperror")]);
-}
-
-function sendSaveAsRequest() {
-	socket.send({'cmd': 'saveasrequest', 'data': {"name": saveasinput.val(), "pins": savepins.val()}});
-}
-
-function showLoadModelPopup() {
-	loadmodelpopup.removeClass("hidden");
-	loadmodelpopup.addClass("flex");
-}
-
-function hideLoadModelPopup() {
-	loadmodelpopup.removeClass("flex");
-	loadmodelpopup.addClass("hidden");
-	loadmodelcontent.html("");
-}
-
-function showLoadPopup() {
-	loadpopup.removeClass("hidden");
-	loadpopup.addClass("flex");
-}
-
-function hideLoadPopup() {
-	loadpopup.removeClass("flex");
-	loadpopup.addClass("hidden");
-	loadcontent.html("");
-}
-
-function showSPPopup() {
-	sppopup.removeClass("hidden");
-	sppopup.addClass("flex");
-}
-
-function hideSPPopup() {
-	sppopup.removeClass("flex");
-	sppopup.addClass("hidden");
-	spcontent.html("");
-}
-
-function showUSPopup() {
-	uspopup.removeClass("hidden");
-	uspopup.addClass("flex");
-}
-
-function hideUSPopup() {
-	uspopup.removeClass("flex");
-	uspopup.addClass("hidden");
-	spcontent.html("");
-}
-
-function showSamplersPopup() {
-	samplerspopup.removeClass("hidden");
-	samplerspopup.addClass("flex");
-}
-
-function hideSamplersPopup() {
-	samplerspopup.removeClass("flex");
-	samplerspopup.addClass("hidden");
-}
-
-
-function buildLoadModelList(ar, menu, breadcrumbs, showdelete) {
-	disableButtons([load_model_accept]);
-	loadmodelcontent.html("");
-	$("#loadmodellistbreadcrumbs").html("");
-	$("#custommodelname").addClass("hidden");
-	var i;
-	for(i=0; i<breadcrumbs.length; i++) {
-		$("#loadmodellistbreadcrumbs").append("<button class=\"breadcrumbitem\" id='model_breadcrumbs"+i+"' name='"+ar[0][1]+"' value='"+breadcrumbs[i][0]+"'>"+breadcrumbs[i][1]+"</button><font color=white>\\</font>");
-		$("#model_breadcrumbs"+i).off("click").on("click", (function () {
-				return function () {
-					socket.send({'cmd': 'selectmodel', 'data': $(this).attr("name"), 'folder': $(this).attr("value")});
-					disableButtons([load_model_accept]);
-				}
-			})(i));
-	}
-	if (breadcrumbs.length > 0) {
-		$("#loadmodellistbreadcrumbs").append("<hr size='1'>")  
-	}
-	for(i=0; i<ar.length; i++) {
-		if (Array.isArray(ar[i][0])) {
-			full_path = ar[i][0][0];
-			folder = ar[i][0][1];
-		} else {
-			full_path = "";
-			folder = ar[i][0];
-		}
-		
-		var html
-		html = "<div class=\"flex\">\
-			<div class=\"loadlistpadding\"></div>"
-		//if the menu item is a link to another menu
-		if(ar[i][3]) {
-			html = html + "<span class=\"loadlisticon loadmodellisticon-folder oi oi-folder allowed\"  aria-hidden=\"true\"></span>"
-		} else {
-		//this is a model
-			html = html + "<div class=\"loadlistpadding\"></div>"
-		}
-		
-		//now let's do the delete icon if applicable
-		if (['NeoCustom', 'GPT2Custom'].includes(menu) && !ar[i][3] && showdelete) {
-			html = html + "<span class=\"loadlisticon loadmodellisticon-folder oi oi-x allowed\"  aria-hidden=\"true\" onclick='if(confirm(\"This will delete the selected folder with all contents. Are you sure?\")) { socket.send({\"cmd\": \"delete_model\", \"data\": \""+full_path.replaceAll("\\", "\\\\")+"\", \"menu\": \""+menu+"\"});}'></span>"
-		} else {
-			html = html + "<div class=\"loadlistpadding\"></div>"
-		}
-		
-		html = html + "<div class=\"loadlistpadding\"></div>\
-						<div class=\"loadlistitem\" id=\"loadmodel"+i+"\" name=\""+ar[i][1]+"\" pretty_name=\""+full_path+"\">\
-							<div>"+folder+"</div>\
-							<div class=\"flex-push-right\">"+ar[i][2]+"</div>\
-						</div>\
-					</div>"
-		loadmodelcontent.append(html);
-		//If this is a menu
-		if(ar[i][3]) {
-			$("#loadmodel"+i).off("click").on("click", (function () {
-				return function () {
-					socket.send({'cmd': 'list_model', 'data': $(this).attr("name"), 'pretty_name': $(this).attr("pretty_name")});
-					disableButtons([load_model_accept]);
-				}
-			})(i));
-		//If we're in the custom load menu (we need to send the path data back in that case)
-		} else if(['NeoCustom', 'GPT2Custom'].includes(menu)) {
-			$("#loadmodel"+i).off("click").on("click", (function () {
-				return function () {
-					socket.send({'cmd': 'selectmodel', 'data': $(this).attr("name"), 'path': $(this).attr("pretty_name")});
-					highlightLoadLine($(this));
-				}
-			})(i));
-			$("#custommodelname").removeClass("hidden");
-			$("#custommodelname")[0].setAttribute("menu", menu);
-		//Normal load
-		} else {
-			$("#loadmodel"+i).off("click").on("click", (function () {
-				return function () {
-					$("#use_gpu_div").addClass("hidden");
-					$("#modelkey").addClass("hidden");
-					$("#modellayers").addClass("hidden");
-					socket.send({'cmd': 'selectmodel', 'data': $(this).attr("name")});
-					highlightLoadLine($(this));
-				}
-			})(i));
-		}
-	}
-}
-
-function buildLoadList(ar) {
-	disableButtons([load_accept]);
-	loadcontent.html("");
-	showLoadPopup();
-	var i;
-	for(i=0; i<ar.length; i++) {
-		loadcontent.append("<div class=\"flex\">\
-			<div class=\"loadlistpadding\"></div>\
-			<span class=\"loadlisticon loadlisticon-delete oi oi-x "+(sman_allow_delete ? "allowed" : "")+"\" id=\"loaddelete"+i+"\" "+(sman_allow_delete ? "title=\"Delete story\"" : "")+" aria-hidden=\"true\"></span>\
-			<div class=\"loadlistpadding\"></div>\
-			<span class=\"loadlisticon loadlisticon-rename oi oi-pencil "+(sman_allow_rename ? "allowed" : "")+"\" id=\"loadrename"+i+"\" "+(sman_allow_rename ? "title=\"Rename story\"" : "")+" aria-hidden=\"true\"></span>\
-			<div class=\"loadlistpadding\"></div>\
-			<div class=\"loadlistitem\" id=\"load"+i+"\" name=\""+ar[i].name+"\">\
-				<div>"+ar[i].name+"</div>\
-				<div class=\"flex-push-right\">"+ar[i].actions+"</div>\
-			</div>\
-		</div>");
-		$("#load"+i).on("click", function () {
-			enableButtons([load_accept]);
-			socket.send({'cmd': 'loadselect', 'data': $(this).attr("name")});
-			highlightLoadLine($(this));
-		});
-
-		$("#loaddelete"+i).off("click").on("click", (function (name) {
-			return function () {
-				if(!sman_allow_delete) {
-					return;
-				}
-				$("#loadcontainerdelete-storyname").text(name);
-				$("#btn_dsaccept").off("click").on("click", (function (name) {
-					return function () {
-						hide([$(".saveasoverwrite"), $(".popuperror")]);
-						socket.send({'cmd': 'deletestory', 'data': name});
-					}
-				})(name));
-				$("#loadcontainerdelete").removeClass("hidden").addClass("flex");
-			}
-		})(ar[i].name));
-
-		$("#loadrename"+i).off("click").on("click", (function (name) {
-			return function () {
-				if(!sman_allow_rename) {
-					return;
-				}
-				$("#newsavename").val("")
-				$("#loadcontainerrename-storyname").text(name);
-				var submit = (function (name) {
-					return function () {
-						hide([$(".saveasoverwrite"), $(".popuperror")]);
-						socket.send({'cmd': 'renamestory', 'data': name, 'newname': $("#newsavename").val()});
-					}
-				})(name);
-				$("#btn_rensaccept").off("click").on("click", submit);
-				$("#newsavename").off("keydown").on("keydown", function (ev) {
-					if (ev.which == 13 && $(this).val() != "") {
-						submit();
-					}
-				});
-				$("#loadcontainerrename").removeClass("hidden").addClass("flex");
-				$("#newsavename").val(name).select();
-			}
-		})(ar[i].name));
-	}
-}
-
-function buildSPList(ar) {
-	disableButtons([sp_accept]);
-	spcontent.html("");
-	showSPPopup();
-	ar.push({filename: '', name: "[None]"})
-	for(var i = 0; i < ar.length; i++) {
-		var author = !ar[i].author
-			? ''
-			: ar[i].author.constructor === Array
-			? ar[i].author.join(', ')
-			: ar[i].author;
-		var n_tokens = !ar[i].n_tokens || !Number.isSafeInteger(ar[i].n_tokens) || ar[i].n_tokens < 1
-			? ''
-			: "(" + ar[i].n_tokens + " tokens)";
-		var filename = ar[i].filename.replace(/&/g, '&amp;').replace(/</g, '&lt;').replace(/>/g, '&gt;').replace(/"/g, '&quot;').replace(/'/g, '&#039;').replace(/(?=\r|\n)\r?\n?/g, '<br/>');
-		var name = ar[i].name || ar[i].filename;
-		name = name.length > 120 ? name.slice(0, 117) + '...' : name;
-		name = name.replace(/&/g, '&amp;').replace(/</g, '&lt;').replace(/>/g, '&gt;').replace(/"/g, '&quot;').replace(/'/g, '&#039;').replace(/(?=\r|\n)\r?\n?/g, '<br/>');
-		var desc = ar[i].description || '';
-		desc = desc.length > 500 ? desc.slice(0, 497) + '...' : desc;
-		desc = desc.replace(/&/g, '&amp;').replace(/</g, '&lt;').replace(/>/g, '&gt;').replace(/"/g, '&quot;').replace(/'/g, '&#039;').replace(/(?=\r|\n)\r?\n?/g, '<br/>');
-		spcontent.append("<div class=\"flex\">\
-			<div class=\"splistitem flex-row-container\" id=\"sp"+i+"\" name=\""+ar[i].filename+"\">\
-				<div class=\"flex-row\">\
-					<div>"+name+"</div>\
-					<div class=\"flex-push-right splistitemsub\">"+filename+"</div>\
-				</div>\
-				<div class=\"flex-row\">\
-					<div>"+desc+"</div>\
-					<div class=\"flex-push-right splistitemsub\">" + author + "<br/>" + n_tokens + "</div>\
-				</div>\
-			</div>\
-		</div>");
-		$("#sp"+i).on("click", function () {
-			enableButtons([sp_accept]);
-			socket.send({'cmd': 'spselect', 'data': $(this).attr("name")});
-			highlightSPLine($(this));
-		});
-	}
-}
-
-function buildUSList(unloaded, loaded) {
-	usunloaded.html("");
-	usloaded.html("");
-	showUSPopup();
-	var i;
-	var j;
-	var el = usunloaded;
-	var ar = unloaded;
-	for(j=0; j<2; j++) {
-		for(i=0; i<ar.length; i++) {
-			el.append("<div class=\"flex\">\
-				<div class=\"uslistitem flex-row-container\" name=\""+ar[i].filename+"\">\
-					<div class=\"flex-row\">\
-						<div>"+ar[i].modulename+"</div>\
-						<div class=\"flex-push-right uslistitemsub\">&lt;"+ar[i].filename+"&gt;</div>\
-					</div>\
-					<div class=\"flex-row\">\
-						<div>"+ar[i].description+"</div>\
-					</div>\
-				</div>\
-			</div>");
-		}
-		el = usloaded;
-		ar = loaded;
-	}
-}
-
-function buildSamplerList(samplers) {
-	samplerslist.html("");
-	showSamplersPopup();
-	var i;
-	var samplers_lookup_table = [
-		"Top-k Sampling",
-		"Top-a Sampling",
-		"Top-p Sampling",
-		"Tail-free Sampling",
-		"Typical Sampling",
-		"Temperature",
-	]
-	for(i=0; i<samplers.length; i++) {
-		samplerslist.append("<div class=\"flex\">\
-			<div class=\"samplerslistitem flex-row-container\" sid=\""+samplers[i]+"\">\
-				<div class=\"flex-row\">\
-					<div>"+samplers_lookup_table[samplers[i]]+"</div>\
-				</div>\
-			</div>\
-		</div>");
-	}
-}
-
-function highlightLoadLine(ref) {
-	$("#loadlistcontent > div > div.popuplistselected").removeClass("popuplistselected");
-	$("#loadmodellistcontent > div > div.popuplistselected").removeClass("popuplistselected");
-	ref.addClass("popuplistselected");
-}
-
-function highlightSPLine(ref) {
-	$("#splistcontent > div > div.popuplistselected").removeClass("popuplistselected");
-	ref.addClass("popuplistselected");
-}
-
-function showNewStoryPopup() {
-	nspopup.removeClass("hidden");
-	nspopup.addClass("flex");
-}
-
-function hideNewStoryPopup() {
-	nspopup.removeClass("flex");
-	nspopup.addClass("hidden");
-}
-
-function showRandomStoryPopup() {
-	rspopup.removeClass("hidden");
-	rspopup.addClass("flex");
-	if($("#setrngpersist").prop("checked")) {
-		$("#rngmemory").val(memorytext);
-	}
-}
-
-function hideRandomStoryPopup() {
-	rspopup.removeClass("flex");
-	rspopup.addClass("hidden");
-}
-
-function statFlash(ref) {
-	ref.addClass("status-flash");
-	setTimeout(function () {
-		ref.addClass("colorfade");
-		ref.removeClass("status-flash");
-		setTimeout(function () {
-			ref.removeClass("colorfade");
-		}, 1000);
-	}, 50);
-}
-
-function updateUSStatItems(items, flash) {
-	var stat_us = $("#stat-us");
-	var stat_usactive = $("#stat-usactive");
-	if(flash || stat_usactive.find("li").length != items.length) {
-		statFlash(stat_us.closest(".statusicon").add("#usiconlabel"));
-	}
-	stat_usactive.html("");
-	if(items.length == 0) {
-		stat_us.html("No userscripts active");
-		$("#usiconlabel").html("");
-		stat_us.closest(".statusicon").removeClass("active");
-		return;
-	}
-	stat_us.html("Active userscripts:");
-	stat_us.closest(".statusicon").addClass("active");
-	var i;
-	for(i = 0; i < items.length; i++) {
-		stat_usactive.append($("<li filename=\""+items[i].filename+"\">"+items[i].modulename+" &lt;"+items[i].filename+"&gt;</li>"));
-	}
-	$("#usiconlabel").html(items.length);
-}
-
-function updateSPStatItems(items) {
-	var stat_sp = $("#stat-sp");
-	var stat_spactive = $("#stat-spactive");
-	var key = null;
-	var old_val = stat_spactive.html();
-	Object.keys(items).forEach(function(k) {key = k;});
-	if(key === null) {
-		stat_sp.html("No soft prompt active");
-		stat_sp.closest(".statusicon").removeClass("active");
-		stat_spactive.html("");
-	} else {
-		stat_sp.html("Active soft prompt (" + items[key].n_tokens + " tokens):");
-		stat_sp.closest(".statusicon").addClass("active");
-		stat_spactive.html((items[key].name || key)+" &lt;"+key+"&gt;");
-	}
-	if(stat_spactive.html() !== old_val) {
-		statFlash(stat_sp.closest(".statusicon"));
-	}
-}
-
-function setStartState() {
-	enableSendBtn();
-	enableButtons([button_actmem, button_actwi]);
-	disableButtons([button_actback, button_actfwd, button_actretry]);
-	hide([wi_menu]);
-	show([game_text, button_actmem, button_actwi, button_actback, button_actfwd, button_actretry]);
-	hideMessage();
-	hideWaitAnimation();
-	button_actmem.html("Memory");
-	button_actwi.html("W Info");
-	hideAidgPopup();
-	hideSaveAsPopup();
-	hideLoadPopup();
-	hideNewStoryPopup();
-	hidegenseqs();
-}
-
-function parsegenseqs(seqs) {
-	seqselcontents.html("");
-	var i;
-	for(i=0; i<seqs.length; i++) {
-		//setup selection data
-		text_data = "<table><tr><td width=100%><div class=\"seqselitem\" id=\"seqsel"+i+"\" n=\""+i+"\">"+seqs[i][0]+"</div></td><td width=10>"
-		
-		//Now do the icon (pin/redo)
-		
-		if (seqs[i][1] == "redo") {
-			text_data = text_data + "<span style=\"color: white\" class=\"oi oi-loop-circular\" title=\"Redo\" aria-hidden=\"true\" id=\"seqselpin"+i+"\" n=\""+i+"\"></span>"
-		} else if (seqs[i][1] == "pinned") {
-			text_data = text_data + "<span style=\"color: white\" class=\"oi oi-pin\" title=\"Pin\" aria-hidden=\"true\" id=\"seqselpin"+i+"\" n=\""+i+"\"></span>"
-		} else {
-			text_data = text_data + "<span style=\"color: grey\" class=\"oi oi-pin\" title=\"Pin\" aria-hidden=\"true\" id=\"seqselpin"+i+"\" n=\""+i+"\"></span>"
-		}
-		text_data = text_data + "</td></tr></table>"
-		seqselcontents.append(text_data);
-		
-		//setup on-click actions
-		$("#seqsel"+i).on("click", function () {
-			socket.send({'cmd': 'seqsel', 'data': $(this).attr("n")});
-		});
-		
-		//onclick for pin only
-		if (seqs[i][1] != "redo") {
-			$("#seqselpin"+i).on("click", function () {
-				socket.send({'cmd': 'seqpin', 'data': $(this).attr("n")});
-				if ($(this).attr("style") == "color: grey") {
-					console.log($(this).attr("style"));
-					$(this).css({"color": "white"});
-					console.log($(this).attr("style"));
-				} else {
-					console.log($(this).attr("style"));
-					$(this).css({"color": "grey"});
-					console.log($(this).attr("style"));
-				}
-			});
-		}
-	}
-	$('#seqselmenu').slideDown("slow");
-}
-
-function hidegenseqs() {
-	$('#seqselmenu').slideUp("slow", function() {
-		seqselcontents.html("");
-	});
-	scrollToBottom();
-}
-
-function setmodevisibility(state) {
-	if(state){  // Enabling
-		show([button_mode]);
-		$("#inputrow").addClass("show_mode");
-	} else{  // Disabling
-		hide([button_mode]);
-		$("#inputrow").removeClass("show_mode");
-	}
-}
-
-function setchatnamevisibility(state) {
-	if(state){  // Enabling
-		show([chat_name]);
-	} else{  // Disabling
-		hide([chat_name]);
-	}
-}
-
-function setadventure(state) {
-	adventure = state;
-	if(state) {
-		game_text.addClass("adventure");
-	} else {
-		game_text.removeClass("adventure");
-	}
-	if(!memorymode){
-		setmodevisibility(state);
-	}
-}
-
-function setchatmode(state) {
-	chatmode = state;
-	setchatnamevisibility(state);
-}
-
-function autofocus(event) {
-	if(connected) {
-		event.target.focus();
-	} else {
-		event.preventDefault();
-	}
-}
-
-function sortableOnStart(event, ui) {
-}
-
-function sortableOnStop(event, ui) {
-	if(ui.item.hasClass("wilistitem")) {
-		// When a WI entry is dragged and dropped, tell the server which WI
-		// entry was dropped and which WI entry comes immediately after the
-		// dropped position so that the server can internally move around
-		// the WI entries
-		var next_sibling = ui.item.next(".wilistitem").attr("uid");
-		if(next_sibling === undefined) {
-			next_sibling = ui.item.next().next().attr("uid");
-		}
-		next_sibling = parseInt(next_sibling);
-		if(Number.isNaN(next_sibling)) {
-			$(this).sortable("cancel");
-			return;
-		}
-		socket.send({'cmd': 'wimoveitem', 'destination': next_sibling, 'data': parseInt(ui.item.attr("uid"))});
-	} else {
-		// Do the same thing for WI folders
-		var next_sibling = ui.item.next(".wisortable-container").attr("folder-uid");
-		if(next_sibling === undefined) {
-			next_sibling = null;
-		} else {
-			next_sibling = parseInt(next_sibling);
-		}
-		if(Number.isNaN(next_sibling)) {
-			$(this).sortable("cancel");
-			return;
-		}
-		socket.send({'cmd': 'wimovefolder', 'destination': next_sibling, 'data': parseInt(ui.item.attr("folder-uid"))});
-	}
-}
-
-function chunkOnTextInput(event) {
-	// The enter key does not behave correctly in almost all non-Firefox
-	// browsers, so we (attempt to) shim all enter keystrokes here to behave the
-	// same as in Firefox
-	if(event.originalEvent.data.slice(-1) === '\n') {
-		event.preventDefault();
-		var s = getSelection();  // WARNING: Do not use rangy.getSelection() instead of getSelection()
-		var r = s.getRangeAt(0);
-
-		// We prefer using document.execCommand here because it works best on
-		// mobile devices, but the other method is also here as
-		// a fallback
-		if(document.queryCommandSupported && document.execCommand && document.queryCommandSupported('insertHTML')) {
-			document.execCommand('insertHTML', false, event.originalEvent.data.slice(0, -1).replace(/&/g, '&amp;').replace(/</g, '&lt;').replace(/>/g, '&gt;').replace(/"/g, '&quot;').replace(/'/g, '&#039;').replace(/(?=\r|\n)\r?\n?/g, '<br/>') + '<br id="_EDITOR_LINEBREAK_"/><span id="_EDITOR_SENTINEL_">|</span>');
-			var t = $('#_EDITOR_SENTINEL_').contents().filter(function() { return this.nodeType === 3; })[0];
-		} else {
-			var t = document.createTextNode('|');
-			var b = document.createElement('br');
-			b.id = "_EDITOR_LINEBREAK_";
-			r.insertNode(b);
-			r.collapse(false);
-			r.insertNode(t);
-		}
-
-		r.selectNodeContents(t);
-		s.removeAllRanges();
-		s.addRange(r);
-		if(document.queryCommandSupported && document.execCommand && document.queryCommandSupported('forwardDelete')) {
-			r.collapse(true);
-			document.execCommand('forwardDelete');
-		} else {
-			// deleteContents() sometimes breaks using the left
-			// arrow key in some browsers so we prefer the
-			// document.execCommand method
-			r.deleteContents();
-		}
-
-		// In Chrome and Safari the added <br/> will go outside of the chunks if we press
-		// enter at the end of the story in the editor, so this is here
-		// to put the <br/> back in the right place
-		var br = $("#_EDITOR_LINEBREAK_")[0];
-		if(br.parentNode === game_text[0]) {
-			var parent = br.previousSibling;
-			if(br.previousSibling.nodeType !== 1) {
-				parent = br.previousSibling.previousSibling;
-				br.previousSibling.previousSibling.appendChild(br.previousSibling);
-			}
-			if(parent.lastChild.tagName === "BR") {
-				parent.lastChild.remove();  // Chrome and Safari also insert an extra <br/> in this case for some reason so we need to remove it
-				if(using_webkit_patch) {
-					// Safari on iOS has a bug where it selects all text in the last chunk of the story when this happens so we collapse the selection to the end of the chunk in that case
-					setTimeout(function() {
-						var s = getSelection();
-						var r = s.getRangeAt(0);
-						r.selectNodeContents(parent);
-						r.collapse(false);
-						s.removeAllRanges();
-						s.addRange(r);
-					}, 2);
-				}
-			}
-			br.previousSibling.appendChild(br);
-			r.selectNodeContents(br.parentNode);
-			s.removeAllRanges();
-			s.addRange(r);
-			r.collapse(false);
-		}
-		br.id = "";
-		if(game_text[0].lastChild.tagName === "BR") {
-			br.parentNode.appendChild(game_text[0].lastChild);
-		}
-		return;
-	}
-}
-
-// This gets run when one or more chunks are edited.  The event occurs before
-// the actual edits are made by the browser, so we are free to check which
-// nodes are selected or stop the event from occurring.
-function chunkOnBeforeInput(event) {
-	// Register all selected chunks as having been modified
-	applyChunkDeltas(getSelectedNodes());
-
-	// Fix editing across chunks and paragraphs in Firefox 93.0 and higher
-	if(event.originalEvent.inputType === "deleteContentBackward" && document.queryCommandSupported && document.execCommand && document.queryCommandSupported('delete')) {
-		event.preventDefault();
-		document.execCommand('delete');
-	}
-	var s = rangy.getSelection();
-
-	if(buildChunkSetFromNodeArray(getSelectedNodes()).size === 0) {
-		var s = rangy.getSelection();
-		var r = s.getRangeAt(0);
-		if(document.queryCommandSupported && document.execCommand && document.queryCommandSupported('insertHTML')) {
-			document.execCommand('insertHTML', false, '<span id="_EDITOR_SENTINEL_">|</span>');
-		} else {
-			var t = document.createTextNode('|');
-			var b = document.createElement('span');
-			b.id = "_EDITOR_SENTINEL_";
-			b.insertNode(t);
-			r.insertNode(b);
-		}
-		var sentinel = document.getElementById("_EDITOR_SENTINEL_");
-		if(sentinel.nextSibling && sentinel.nextSibling.tagName === "CHUNK") {
-			r.selectNodeContents(sentinel.nextSibling);
-			r.collapse(true);
-		} else if(sentinel.previousSibling && sentinel.previousSibling.tagName === "CHUNK") {
-			r.selectNodeContents(sentinel.previousSibling);
-			r.collapse(false);
-		}
-		s.removeAllRanges();
-		s.addRange(r);
-		sentinel.parentNode.removeChild(sentinel);
-	}
-}
-
-function chunkOnKeyDown(event) {
-	// Make escape commit the changes (Originally we had Enter here to but its not required and nicer for users if we let them type freely
-	// You can add the following after 27 if you want it back to committing on enter : || (!event.shiftKey && event.keyCode == 13)
-	if(event.keyCode == 27) {
-		override_focusout = true;
-		game_text.blur();
-		event.preventDefault();
-		return;
-	}
-
-	// Don't allow any edits if not connected to server
-	if(!connected) {
-		event.preventDefault();
-		return;
-	}
-
-	// Prevent CTRL+B, CTRL+I and CTRL+U when editing chunks
-	if(event.ctrlKey || event.metaKey) {  // metaKey is macOS's command key
-		switch(event.keyCode) {
-			case 66:
-			case 98:
-			case 73:
-			case 105:
-			case 85:
-			case 117:
-				event.preventDefault();
-				return;
-		}
-	}
-}
-
-function downloadStory(format) {
-	var filename_without_extension = storyname !== null ? storyname : "untitled";
-
-	var anchor = document.createElement('a');
-
-	var actionlist = $("chunk");
-	var actionlist_compiled = [];
-	for(var i = 0; i < actionlist.length; i++) {
-		actionlist_compiled.push(actionlist[i].innerText.replace(/\u00a0/g, " "));
-	}
-	var last = actionlist_compiled[actionlist_compiled.length-1];
-	if(last && last.slice(-1) === '\n') {
-		actionlist_compiled[actionlist_compiled.length-1] = last.slice(0, -1);
-	}
-
-	if(format == "plaintext") {
-		var objectURL = URL.createObjectURL(new Blob(actionlist_compiled, {type: "text/plain; charset=UTF-8"}));
-		anchor.setAttribute('href', objectURL);
-		anchor.setAttribute('download', filename_without_extension + ".txt");
-		anchor.click();
-		URL.revokeObjectURL(objectURL);
-		return;
-	}
-
-	var wilist = $(".wilistitem");
-	var wilist_compiled = [];
-	for(var i = 0; i < wilist.length; i++) {
-		if(wilist[i].classList.contains("wilistitem-uninitialized")) {
-			continue;
-		}
-		var selective = wilist[i].classList.contains("wilistitem-selective");
-		var folder = $("#wilistitem"+i).parent().attr("folder-uid");
-		if(folder === undefined) {
-			folder = null;
-		} else {
-			folder = parseInt(folder);
-		}
-		wilist_compiled.push({
-			key: selective ? $("#wikeyprimary"+i).val() : $("#wikey"+i).val(),
-			keysecondary: $("#wikeysecondary"+i).val(),
-			content: $("#wientry"+i).val(),
-			comment: $("#wicomment"+i).val(),
-			folder: folder,
-			selective: selective,
-			constant: wilist[i].classList.contains("wilistitem-constant"),
-		});
-	}
-
-	var prompt = actionlist_compiled.shift();
-	if(prompt === undefined) {
-		prompt = "";
-	}
-	var objectURL = URL.createObjectURL(new Blob([JSON.stringify({
-		gamestarted: gamestarted,
-		prompt: prompt,
-		memory: memorytext,
-		authorsnote: $("#anoteinput").val(),
-		anotetemplate: $("#anotetemplate").val(),
-		actions: actionlist_compiled,
-		worldinfo: wilist_compiled,
-		wifolders_d: wifolders_d,
-		wifolders_l: wifolders_l,
-	}, null, 3)], {type: "application/json; charset=UTF-8"}));
-	anchor.setAttribute('href', objectURL);
-	anchor.setAttribute('download', filename_without_extension + ".json");
-	anchor.click();
-	URL.revokeObjectURL(objectURL);
-}
-
-function buildChunkSetFromNodeArray(nodes) {
-	var set = new Set();
-	for(var i = 0; i < nodes.length; i++) {
-		node = nodes[i];
-		while(node !== null && node.tagName !== "CHUNK") {
-			node = node.parentNode;
-		}
-		if(node === null) {
-			continue;
-		}
-		set.add(node.getAttribute("n"));
-	}
-	return set;
-}
-
-function getSelectedNodes() {
-	var range = rangy.getSelection().getRangeAt(0);  // rangy is not a typo
-	var nodes = range.getNodes([1,3]);
-	nodes.push(range.startContainer);
-	nodes.push(range.endContainer);
-	return nodes
-}
-
-function applyChunkDeltas(nodes) {
-	var chunks = Array.from(buildChunkSetFromNodeArray(nodes));
-	for(var i = 0; i < chunks.length; i++) {
-		modified_chunks.add(chunks[i]);
-		all_modified_chunks.add(chunks[i]);
-	}
-	setTimeout(function() {
-		var chunks = Array.from(modified_chunks);
-		var selected_chunks = buildChunkSetFromNodeArray(getSelectedNodes());
-		for(var i = 0; i < chunks.length; i++) {
-			var chunk = document.getElementById("n" + chunks[i]);
-			if(chunk && formatChunkInnerText(chunk).trim().length != 0 && chunks[i] != '0') {
-				if(!selected_chunks.has(chunks[i])) {
-					modified_chunks.delete(chunks[i]);
-					socket.send({'cmd': 'inlineedit', 'chunk': chunks[i], 'data': formatChunkInnerText(chunk)});
-					if(submit_throttle !== null) {
-						submit_throttle(0, _dosubmit);
-					}
-				}
-				empty_chunks.delete(chunks[i]);
-			} else {
-				if(!selected_chunks.has(chunks[i])) {
-					modified_chunks.delete(chunks[i]);
-					socket.send({'cmd': 'inlineedit', 'chunk': chunks[i], 'data': formatChunkInnerText(chunk)});
-					if(submit_throttle !== null) {
-						submit_throttle(0, _dosubmit);
-					}
-				}
-				empty_chunks.add(chunks[i]);
-			}
-		}
-	}, 2);
-}
-
-function syncAllModifiedChunks(including_selected_chunks=false) {
-	var chunks = Array.from(modified_chunks);
-	var selected_chunks = buildChunkSetFromNodeArray(getSelectedNodes());
-	for(var i = 0; i < chunks.length; i++) {
-		if(including_selected_chunks || !selected_chunks.has(chunks[i])) {
-			modified_chunks.delete(chunks[i]);
-			var chunk = document.getElementById("n" + chunks[i]);
-			var data = chunk ? formatChunkInnerText(document.getElementById("n" + chunks[i])) : "";
-			if(data.length == 0) {
-				empty_chunks.add(chunks[i]);
-			} else {
-				empty_chunks.delete(chunks[i]);
-			}
-			socket.send({'cmd': 'inlineedit', 'chunk': chunks[i], 'data': data});
-			if(submit_throttle !== null) {
-				submit_throttle(0, _dosubmit);
-			}
-		}
-	}
-}
-
-function restorePrompt() {
-	if($("#n0").length && formatChunkInnerText($("#n0")[0]).length === 0) {
-		$("#n0").remove();
-	}
-	var shadow_text = $("<b>" + game_text.html() + "</b>");
-	var detected = false;
-	var ref = null;
-	try {
-		if(shadow_text.length && shadow_text[0].firstChild && (shadow_text[0].firstChild.nodeType === 3 || shadow_text[0].firstChild.tagName === "BR")) {
-			detected = true;
-			ref = shadow_text;
-		} else if(game_text.length && game_text[0].firstChild && (game_text[0].firstChild.nodeType === 3 || game_text[0].firstChild.tagName === "BR")) {
-			detected = true;
-			ref = game_text;
-		}
-	} catch (e) {
-		detected = false;
-	}
-	if(detected) {
-		unbindGametext();
-		var text = [];
-		while(true) {
-			if(ref.length && ref[0].firstChild && ref[0].firstChild.nodeType === 3) {
-				text.push(ref[0].firstChild.textContent.replace(/\u00a0/g, " "));
-			} else if(ref.length && ref[0].firstChild && ref[0].firstChild.tagName === "BR") {
-				text.push("\n");
-			} else {
-				break;
-			}
-			ref[0].removeChild(ref[0].firstChild);
-		}
-		text = text.join("").trim();
-		if(text.length) {
-			saved_prompt = text;
-		}
-		game_text[0].innerHTML = "";
-		bindGametext();
-	}
-	game_text.children().each(function() {
-		if(this.tagName !== "CHUNK") {
-			this.parentNode.removeChild(this);
-		}
-	});
-	if(!detected) {
-		game_text.children().each(function() {
-			if(this.innerText.trim().length) {
-				saved_prompt = this.innerText.trim();
-				socket.send({'cmd': 'inlinedelete', 'data': this.getAttribute("n")});
-				if(submit_throttle !== null) {
-					submit_throttle(0, _dosubmit);
-				}
-				this.parentNode.removeChild(this);
-				return false;
-			}
-			socket.send({'cmd': 'inlinedelete', 'data': this.getAttribute("n")});
-			if(submit_throttle !== null) {
-				submit_throttle(0, _dosubmit);
-			}
-			this.parentNode.removeChild(this);
-		});
-	}
-	var prompt_chunk = document.createElement("chunk");
-	prompt_chunk.setAttribute("n", "0");
-	prompt_chunk.setAttribute("id", "n0");
-	prompt_chunk.setAttribute("tabindex", "-1");
-	prompt_chunk.innerText = saved_prompt;
-	unbindGametext();
-	game_text[0].prepend(prompt_chunk);
-	bindGametext();
-	modified_chunks.delete('0');
-	empty_chunks.delete('0');
-	socket.send({'cmd': 'inlineedit', 'chunk': '0', 'data': saved_prompt});
-	if(submit_throttle !== null) {
-		submit_throttle(0, _dosubmit);
-	}
-}
-
-function deleteEmptyChunks() {
-	var chunks = Array.from(empty_chunks);
-	for(var i = 0; i < chunks.length; i++) {
-		empty_chunks.delete(chunks[i]);
-		if(chunks[i] === "0") {
-			// Don't delete the prompt
-			restorePrompt();
-		} else {
-			socket.send({'cmd': 'inlinedelete', 'data': chunks[i]});
-			if(submit_throttle !== null) {
-				submit_throttle(0, _dosubmit);
-			}
-		}
-	}
-	if(modified_chunks.has('0')) {
-		modified_chunks.delete(chunks[i]);
-		socket.send({'cmd': 'inlineedit', 'chunk': chunks[i], 'data': formatChunkInnerText(document.getElementById("n0"))});
-		if(submit_throttle !== null) {
-			submit_throttle(0, _dosubmit);
-		}
-	}
-	if(gamestarted) {
-		saved_prompt = formatChunkInnerText($("#n0")[0]);
-	}
-}
-
-function highlightEditingChunks() {
-	var chunks = $('chunk.editing').toArray();
-	var selected_chunks = buildChunkSetFromNodeArray(getSelectedNodes());
-	for(var i = 0; i < chunks.length; i++) {
-		var chunk = chunks[i];
-		if(!selected_chunks.has(chunks[i].getAttribute("n"))) {
-			unbindGametext();
-			$(chunk).removeClass('editing');
-			bindGametext();
-		}
-	}
-	chunks = Array.from(selected_chunks);
-	for(var i = 0; i < chunks.length; i++) {
-		var chunk = $("#n"+chunks[i]);
-		unbindGametext();
-		chunk.addClass('editing');
-		bindGametext();
-	}
-}
-
-function cleanupChunkWhitespace() {
-	unbindGametext();
-
-	var chunks = Array.from(all_modified_chunks);
-	for(var i = 0; i < chunks.length; i++) {
-		var original_chunk = document.getElementById("n" + chunks[i]);
-		if(original_chunk === null || original_chunk.innerText.trim().length === 0) {
-			all_modified_chunks.delete(chunks[i]);
-			modified_chunks.delete(chunks[i]);
-			empty_chunks.add(chunks[i]);
-		}
-	}
-
-	// Merge empty chunks with the next chunk
-	var chunks = Array.from(empty_chunks);
-	chunks.sort(function(e) {parseInt(e)});
-	for(var i = 0; i < chunks.length; i++) {
-		if(chunks[i] == "0") {
-			continue;
-		}
-		var original_chunk = document.getElementById("n" + chunks[i]);
-		if(original_chunk === null) {
-			continue;
-		}
-		var chunk = original_chunk.nextSibling;
-		while(chunk) {
-			if(chunk.tagName === "CHUNK") {
-				break;
-			}
-			chunk = chunk.nextSibling;
-		}
-		if(chunk) {
-			chunk.innerText = original_chunk.innerText + chunk.innerText;
-			if(original_chunk.innerText.length != 0 && !modified_chunks.has(chunk.getAttribute("n"))) {
-				modified_chunks.add(chunk.getAttribute("n"));
-			}
-		}
-		original_chunk.innerText = "";
-	}
-	// Move whitespace at the end of non-empty chunks into the beginning of the next non-empty chunk
-	var chunks = Array.from(all_modified_chunks);
-	chunks.sort(function(e) {parseInt(e)});
-	for(var i = 0; i < chunks.length; i++) {
-		var original_chunk = document.getElementById("n" + chunks[i]);
-		var chunk = original_chunk.nextSibling;
-		while(chunk) {
-			if(chunk.tagName === "CHUNK" && !empty_chunks.has(chunk.getAttribute("n"))) {
-				break;
-			}
-			chunk = chunk.nextSibling;
-		}
-		var ln = original_chunk.innerText.trimEnd().length;
-		if (chunk) {
-			chunk.innerText = original_chunk.innerText.substring(ln) + chunk.innerText;
-			if(ln != original_chunk.innerText.length && !modified_chunks.has(chunk.getAttribute("n"))) {
-				modified_chunks.add(chunk.getAttribute("n"));
-			}
-		}
-		original_chunk.innerText = original_chunk.innerText.substring(0, ln);
-	}
-
-	bindGametext();
-}
-
-// This gets run every time the text in a chunk is edited
-// or a chunk is deleted
-function chunkOnDOMMutate(mutations, observer) {
-	if(!gametext_bound || !allowedit) {
-		return;
-	}
-	var nodes = [];
-	for(var i = 0; i < mutations.length; i++) {
-		var mutation = mutations[i];
-		nodes = nodes.concat(Array.from(mutation.addedNodes), Array.from(mutation.removedNodes));
-		nodes.push(mutation.target);
-	}
-	applyChunkDeltas(nodes);
-}
-
-// This gets run every time you try to paste text into the editor
-function chunkOnPaste(event) {
-	// Register the chunk we're pasting in as having been modified
-	applyChunkDeltas(getSelectedNodes());
-
-	// If possible, intercept paste events into the editor in order to always
-	// paste as plaintext
-	if(event.originalEvent.clipboardData && document.queryCommandSupported && document.execCommand && document.queryCommandSupported('insertHTML')) {
-		event.preventDefault();
-        document.execCommand('insertHTML', false, event.originalEvent.clipboardData.getData('text/plain').replace(/&/g, '&amp;').replace(/</g, '&lt;').replace(/>/g, '&gt;').replace(/"/g, '&quot;').replace(/'/g, '&#039;').replace(/(?=\r|\n)\r?\n?/g, '<br/>'));
-    } else if (event.originalEvent.clipboardData) {
-		event.preventDefault();
-		var s = getSelection();  // WARNING: Do not use rangy.getSelection() instead of getSelection()
-		var r = s.getRangeAt(0);
-		r.deleteContents();
-		var nodes = Array.from($('<span>' + event.originalEvent.clipboardData.getData('text/plain').replace(/&/g, '&amp;').replace(/</g, '&lt;').replace(/>/g, '&gt;').replace(/"/g, '&quot;').replace(/'/g, '&#039;').replace(/(?=\r|\n)\r?\n?/g, '<br/>') + '</span>')[0].childNodes);
-		for(var i = 0; i < nodes.length; i++) {
-			r.insertNode(nodes[i]);
-			r.collapse(false);
-		}
-	}
-}
-
-// This gets run every time the caret moves in the editor
-function _chunkOnSelectionChange(event, do_blur_focus) {
-	if(!gametext_bound || !allowedit || override_focusout) {
-		override_focusout = false;
-		return;
-	}
-	setTimeout(function() {
-		syncAllModifiedChunks();
-		setTimeout(function() {
-			highlightEditingChunks();
-			// Attempt to prevent Chromium-based browsers on Android from
-			// scrolling away from the current selection
-			if(do_blur_focus && !using_webkit_patch) {
-				setTimeout(function() {
-					game_text.blur();
-					game_text.focus();
-				}, 144);
-			}
-		}, 2);
-	}, 2);
-}
-
-function chunkOnSelectionChange(event) {
-	return _chunkOnSelectionChange(event, true);
-}
-
-function chunkOnKeyDownSelectionChange(event) {
-	return _chunkOnSelectionChange(event, false);
-}
-
-// This gets run when you defocus the editor by clicking
-// outside of the editor or by pressing escape or tab
-function chunkOnFocusOut(event) {
-	if(event !== "override" && (!gametext_bound || !allowedit || event.target !== game_text[0])) {
-		return;
-	}
-	setTimeout(function() {
-		if(document.activeElement === game_text[0] || game_text[0].contains(document.activeElement)) {
-			return;
-		}
-		cleanupChunkWhitespace();
-		all_modified_chunks = new Set();
-		syncAllModifiedChunks(true);
-		setTimeout(function() {
-			var blurred = game_text[0] !== document.activeElement;
-			if(blurred) {
-				deleteEmptyChunks();
-			}
-			setTimeout(function() {
-				$("chunk").removeClass('editing');
-			}, 2);
-		}, 2);
-	}, 2);
-}
-
-function bindGametext() {
-	mutation_observer.observe(game_text[0], {characterData: true, childList: true, subtree: true});
-	gametext_bound = true;
-}
-
-function unbindGametext() {
-	mutation_observer.disconnect();
-	gametext_bound = false;
-}
-
-<<<<<<< HEAD
-=======
-function endStream() {
-	// Clear stream, the real text is about to be displayed.
-	ignore_stream = true;
-	if (stream_preview) {
-		stream_preview.remove();
-		stream_preview = null;
-	}
-}
-
->>>>>>> 050e1954
-function update_gpu_layers() {
-	var gpu_layers
-	gpu_layers = 0;
-	for (let i=0; i < $("#gpu_count")[0].value; i++) {
-		gpu_layers += parseInt($("#gpu_layers"+i)[0].value);
-		$("#gpu_layers_box_"+i)[0].value=$("#gpu_layers"+i)[0].value;
-	}
-	if ($("#disk_layers").length > 0) {
-		gpu_layers += parseInt($("#disk_layers")[0].value);
-		$("#disk_layers_box")[0].value=$("#disk_layers")[0].value;
-	}
-	if (gpu_layers > parseInt(document.getElementById("gpu_layers_max").innerHTML)) {
-		disableButtons([load_model_accept]);
-		$("#gpu_layers_current").html("<span style='color: red'>"+gpu_layers+"/"+ document.getElementById("gpu_layers_max").innerHTML +"</span>");
-	} else {
-		enableButtons([load_model_accept]);
-		$("#gpu_layers_current").html(gpu_layers+"/"+document.getElementById("gpu_layers_max").innerHTML);
-	}
-}
-
-
-function RemoveAllButFirstOption(selectElement) {
-   var i, L = selectElement.options.length - 1;
-   for(i = L; i >= 1; i--) {
-      selectElement.remove(i);
-   }
-}
-
-//=================================================================//
-//  READY/RUNTIME
-//=================================================================//
-
-$(document).ready(function(){
-	
-	// Bind UI references
-	connect_status    = $('#connectstatus');
-	button_loadmodel  = $('#btn_loadmodel');
-	button_showmodel  = $('#btn_showmodel');
-	button_newgame    = $('#btn_newgame');
-	button_rndgame    = $('#btn_rndgame');
-	button_save       = $('#btn_save');
-	button_saveas     = $('#btn_saveas');
-	button_savetofile = $('#btn_savetofile');
-	button_download   = $('#btn_download');
-	button_downloadtxt= $('#btn_downloadtxt');
-	button_load       = $('#btn_load');
-	button_loadfrfile = $('#btn_loadfromfile');
-	button_import     = $("#btn_import");
-	button_importwi   = $("#btn_importwi");
-	button_impaidg    = $("#btn_impaidg");
-	button_settings   = $('#btn_settings');
-	button_format     = $('#btn_format');
-	button_softprompt = $("#btn_softprompt");
-	button_userscripts= $("#btn_userscripts");
-	button_samplers   = $("#btn_samplers");
-	button_mode       = $('#btnmode')
-	button_mode_label = $('#btnmode_label')
-	button_send       = $('#btnsend');
-	button_actmem     = $('#btn_actmem');
-	button_actback    = $('#btn_actundo');
-	button_actfwd     = $('#btn_actredo');
-	button_actretry   = $('#btn_actretry');
-	button_actwi      = $('#btn_actwi');
-	game_text         = $('#gametext');
-	input_text        = $('#input_text');
-	message_text      = $('#messagefield');
-	chat_name         = $('#chatname');
-	settings_menu     = $("#settingsmenu");
-	format_menu       = $('#formatmenu');
-	anote_menu        = $('#anoterowcontainer');
-	debug_area        = $('#debugcontainer');
-	wi_menu           = $('#wimenu');
-	anote_input       = $('#anoteinput');
-	anote_labelcur    = $('#anotecur');
-	anote_slider      = $('#anotedepth');
-	popup             = $("#popupcontainer");
-	popup_title       = $("#popuptitletext");
-	popup_content     = $("#popupcontent");
-	popup_accept      = $("#btn_popupaccept");
-	popup_close       = $("#btn_popupclose");
-	aidgpopup         = $("#aidgpopupcontainer");
-	aidgpromptnum     = $("#aidgpromptnum");
-	aidg_accept       = $("#btn_aidgpopupaccept");
-	aidg_close        = $("#btn_aidgpopupclose");
-	saveaspopup       = $("#saveascontainer");
-	saveasinput       = $("#savename");
-	savepins          = $("#savepins");
-	topic             = $("#topic");
-	saveas_accept     = $("#btn_saveasaccept");
-	saveas_close      = $("#btn_saveasclose");
-	loadpopup         = $("#loadcontainer");
-	loadmodelpopup    = $("#loadmodelcontainer");
-	loadcontent       = $("#loadlistcontent");
-	loadmodelcontent  = $("#loadmodellistcontent");
-	load_accept       = $("#btn_loadaccept");
-	load_close        = $("#btn_loadclose");
-	load_model_accept = $("#btn_loadmodelaccept");
-	load_model_close  = $("#btn_loadmodelclose");
-	sppopup           = $("#spcontainer");
-	spcontent         = $("#splistcontent");
-	sp_accept         = $("#btn_spaccept");
-	sp_close          = $("#btn_spclose");
-	uspopup           = $("#uscontainer");
-	usunloaded        = $("#uslistunloaded");
-	usloaded          = $("#uslistloaded");
-	us_accept         = $("#btn_usaccept");
-	us_close          = $("#btn_usclose");
-	samplerspopup     = $("#samplerscontainer");
-	samplerslist      = $("#samplerslist");
-	samplers_accept   = $("#btn_samplersaccept");
-	samplers_close    = $("#btn_samplersclose");
-	nspopup           = $("#newgamecontainer");
-	ns_accept         = $("#btn_nsaccept");
-	ns_close          = $("#btn_nsclose");
-	rspopup           = $("#rndgamecontainer");
-	rs_accept         = $("#btn_rsaccept");
-	rs_close          = $("#btn_rsclose");
-	seqselmenu        = $("#seqselmenu");
-	seqselcontents    = $("#seqselcontents");
-
-	// Connect to SocketIO server
-	socket = io.connect(window.document.origin, {transports: ['polling', 'websocket'], closeOnBeforeunload: false});
-	socket.on('load_popup', function(data){load_popup(data);});
-	socket.on('popup_items', function(data){popup_items(data);});
-	socket.on('popup_breadcrumbs', function(data){popup_breadcrumbs(data);});
-	socket.on('popup_edit_file', function(data){popup_edit_file(data);});
-	socket.on('error_popup', function(data){error_popup(data);});
-
-	socket.on('from_server', function(msg) {
-		//console.log(msg);
-		if(msg.cmd == "connected") {
-			// Connected to Server Actions
-			sman_allow_delete = msg.hasOwnProperty("smandelete") && msg.smandelete;
-			sman_allow_rename = msg.hasOwnProperty("smanrename") && msg.smanrename;
-			connected = true;
-			if(msg.hasOwnProperty("modelname")) {
-				modelname = msg.modelname;
-			}
-			refreshTitle();
-			connect_status.html("<b>Connected to KoboldAI!</b>");
-			connect_status.removeClass("color_orange");
-			connect_status.addClass("color_green");
-			// Reset Menus
-			reset_menus();
-			// Set up "Allow Editing"
-			$('body').on('input', autofocus);
-			$('#allowediting').prop('checked', allowedit).prop('disabled', false).change().off('change').on('change', function () {
-				if(allowtoggle) {
-					allowedit = gamestarted && $(this).prop('checked');
-					game_text.attr('contenteditable', allowedit);
-				}
-			});
-			// A simple feature detection test to determine whether the user interface
-			// is using WebKit (Safari browser's rendering engine) because WebKit
-			// requires special treatment to work correctly with the KoboldAI editor
-			(function() {
-				var active_element = document.activeElement;
-				var c = document.createElement("chunk");
-				var t = document.createTextNode("KoboldAI");
-				c.appendChild(t);
-				game_text[0].appendChild(c);
-				var r = rangy.createRange();
-				r.setStart(t, 6);
-				r.collapse(true);
-				var s = rangy.getSelection();
-				s.removeAllRanges();
-				s.addRange(r);
-				game_text.blur();
-				game_text.focus();
-				using_webkit_patch = rangy.getSelection().focusOffset !== 6;
-				c.removeChild(t);
-				game_text[0].removeChild(c);
-				document.activeElement.blur();
-				active_element.focus();
-			})();
-			$("body").addClass("connected");
-		} else if (msg.cmd == "streamtoken") {
-			// Sometimes the stream_token messages will come in too late, after
-			// we have recieved the full text. This leads to some stray tokens
-			// appearing after the output. To combat this, we only allow tokens
-			// to be displayed after requesting and before recieving text.
-			if (ignore_stream) return;
-			if (!$("#setoutputstreaming")[0].checked) return;
-
-			if (!stream_preview) {
-				stream_preview = document.createElement("span");
-				game_text.append(stream_preview);
-			}
-
-			stream_preview.innerText += msg.data.join("");
-			scrollToBottom();
-		} else if(msg.cmd == "updatescreen") {
-			var _gamestarted = gamestarted;
-			gamestarted = msg.gamestarted;
-			if(_gamestarted != gamestarted) {
-				action_mode = 0;
-				changemode();
-			}
-			unbindGametext();
-			allowedit = gamestarted && $("#allowediting").prop('checked');
-			game_text.attr('contenteditable', allowedit);
-			all_modified_chunks = new Set();
-			modified_chunks = new Set();
-			empty_chunks = new Set();
-			game_text.html(msg.data);
-			if(game_text[0].lastChild !== null && game_text[0].lastChild.tagName === "CHUNK") {
-				game_text[0].lastChild.appendChild(document.createElement("br"));
-			}
-			bindGametext();
-			if(gamestarted) {
-				saved_prompt = formatChunkInnerText($("#n0")[0]);
-			}
-			// Scroll to bottom of text
-			if(newly_loaded) {
-				scrollToBottom();
-			}
-			newly_loaded = false;
-		} else if(msg.cmd == "scrolldown") {
-			scrollToBottom();
-		} else if(msg.cmd == "updatechunk") {
-			hideMessage();
-			if (typeof submit_start !== 'undefined') {
-				$("#runtime")[0].innerHTML = `Generation time: ${Math.round((Date.now() - submit_start)/1000)} sec`;
-				delete submit_start;
-			}
-			var index = msg.data.index;
-			var html = msg.data.html;
-			var existingChunk = game_text.children('#n' + index);
-			var newChunk = $(html);
-			unbindGametext();
-			if (existingChunk.length > 0) {
-				// Update existing chunk
-				if(existingChunk[0].nextSibling === null || existingChunk[0].nextSibling.nodeType !== 1 || existingChunk[0].nextSibling.tagName !== "CHUNK") {
-					newChunk[0].appendChild(document.createElement("br"));
-				}
-				existingChunk.before(newChunk);
-				existingChunk.remove();
-			} else if (!empty_chunks.has(index.toString())) {
-				// Append at the end
-				unbindGametext();
-				var lc = game_text[0].lastChild;
-				if(lc.tagName === "CHUNK" && lc.lastChild !== null && lc.lastChild.tagName === "BR") {
-					lc.removeChild(lc.lastChild);
-				}
-				newChunk[0].appendChild(document.createElement("br"));
-				game_text.append(newChunk);
-				bindGametext();
-			}
-			bindGametext();
-			hide([$('#curtain')]);
-		} else if(msg.cmd == "removechunk") {
-			hideMessage();
-			var index = msg.data;
-			var element = game_text.children('#n' + index);
-			if(element.length) {
-				unbindGametext();
-				if((element[0].nextSibling === null || element[0].nextSibling.nodeType !== 1 || element[0].nextSibling.tagName !== "CHUNK") && element[0].previousSibling !== null && element[0].previousSibling.tagName === "CHUNK") {
-					element[0].previousSibling.appendChild(document.createElement("br"));
-				}
-				element.remove();  // Remove the chunk
-				bindGametext();
-			}
-			hide([$('#curtain')]);
-		} else if(msg.cmd == "setgamestate") {
-			// Enable or Disable buttons
-			if(msg.data == "ready") {
-				endStream();
-				enableSendBtn();
-				enableButtons([button_actmem, button_actwi, button_actback, button_actfwd, button_actretry]);
-				hideWaitAnimation();
-				gamestate = "ready";
-				favicon.stop_swap();
-			} else if(msg.data == "wait") {
-				gamestate = "wait";
-				disableSendBtn();
-				disableButtons([button_actmem, button_actwi, button_actback, button_actfwd, button_actretry]);
-				showWaitAnimation();
-				favicon.start_swap();
-			} else if(msg.data == "start") {
-				setStartState();
-				gamestate = "ready";
-				favicon.stop_swap();
-			}
-		} else if(msg.cmd == "allowsp") {
-			allowsp = !!msg.data;
-			if(allowsp) {
-				button_softprompt.removeClass("hidden");
-			} else {
-				button_softprompt.addClass("hidden");
-			}
-		} else if(msg.cmd == "setstoryname") {
-			storyname = msg.data;
-			refreshTitle();
-		} else if(msg.cmd == "editmode") {
-			// Enable or Disable edit mode
-			if(msg.data == "true") {
-				enterEditMode();
-			} else {
-				exitEditMode();
-			}
-		} else if(msg.cmd == "setinputtext") {
-			// Set input box text for memory mode
-			if(memorymode) {
-				memorytext = msg.data;
-				input_text.val(msg.data);
-			}
-		} else if(msg.cmd == "setmemory") {
-			memorytext = msg.data;
-			if(memorymode) {
-				input_text.val(msg.data);
-			}
-		} else if(msg.cmd == "memmode") {
-			// Enable or Disable memory edit mode
-			if(msg.data == "true") {
-				enterMemoryMode();
-			} else {
-				exitMemoryMode();
-			}
-		} else if(msg.cmd == "errmsg") {
-			// Send error message
-			errMessage(msg.data, "error");
-		} else if(msg.cmd == "warnmsg") {
-			// Send warning message
-			errMessage(msg.data, "warn");
-		} else if(msg.cmd == "hidemsg") {
-			hideMessage();
-		} else if(msg.cmd == "texteffect") {
-			// Apply color highlight to line of text
-			newTextHighlight($("#n"+msg.data))
-		} else if(msg.cmd == "updatetemp") {
-			// Send current temp value to input
-			$("#settempcur").val(msg.data);
-			$("#settemp").val(parseFloat(msg.data)).trigger("change");
-		} else if(msg.cmd == "updatetopp") {
-			// Send current top p value to input
-			$("#settoppcur").val(msg.data);
-			$("#settopp").val(parseFloat(msg.data)).trigger("change");
-		} else if(msg.cmd == "updatetopk") {
-			// Send current top k value to input
-			$("#settopkcur").val(msg.data);
-			$("#settopk").val(parseFloat(msg.data)).trigger("change");
-		} else if(msg.cmd == "updatetfs") {
-			// Send current tfs value to input
-			$("#settfscur").val(msg.data);
-			$("#settfs").val(parseFloat(msg.data)).trigger("change");
-		} else if(msg.cmd == "updatetypical") {
-			// Send current typical value to input
-			$("#settypicalcur").val(msg.data);
-			$("#settypical").val(parseFloat(msg.data)).trigger("change");
-		} else if(msg.cmd == "updatetopa") {
-			// Send current top a value to input
-			$("#settopacur").val(msg.data);
-			$("#settopa").val(parseFloat(msg.data)).trigger("change");
-		} else if(msg.cmd == "updatereppen") {
-			// Send current rep pen value to input
-			$("#setreppencur").val(msg.data);
-			$("#setreppen").val(parseFloat(msg.data)).trigger("change");
-		} else if(msg.cmd == "updatereppenslope") {
-			// Send current rep pen value to input
-			$("#setreppenslopecur").val(msg.data);
-			$("#setreppenslope").val(parseFloat(msg.data)).trigger("change");
-		} else if(msg.cmd == "updatereppenrange") {
-			// Send current rep pen value to input
-			$("#setreppenrangecur").val(msg.data);
-			$("#setreppenrange").val(parseFloat(msg.data)).trigger("change");
-		} else if(msg.cmd == "updateoutlen") {
-			// Send current output amt value to input
-			$("#setoutputcur").val(msg.data);
-			$("#setoutput").val(parseInt(msg.data)).trigger("change");
-		} else if(msg.cmd == "updatetknmax") {
-			// Send current max tokens value to input
-			$("#settknmaxcur").val(msg.data);
-			$("#settknmax").val(parseInt(msg.data)).trigger("change");
-		} else if(msg.cmd == "updateikgen") {
-			// Send current max tokens value to input
-			$("#setikgencur").val(msg.data);
-			$("#setikgen").val(parseInt(msg.data)).trigger("change");
-		} else if(msg.cmd == "setlabeltemp") {
-			// Update setting label with value from server
-			$("#settempcur").val(msg.data);
-		} else if(msg.cmd == "setlabeltopp") {
-			// Update setting label with value from server
-			$("#settoppcur").val(msg.data);
-		} else if(msg.cmd == "setlabeltopk") {
-			// Update setting label with value from server
-			$("#settopkcur").val(msg.data);
-		} else if(msg.cmd == "setlabeltfs") {
-			// Update setting label with value from server
-			$("#settfscur").val(msg.data);
-		} else if(msg.cmd == "setlabeltypical") {
-			// Update setting label with value from server
-			$("#settypicalcur").val(msg.data);
-		} else if(msg.cmd == "setlabeltypical") {
-			// Update setting label with value from server
-			$("#settopa").val(msg.data);
-		} else if(msg.cmd == "setlabelreppen") {
-			// Update setting label with value from server
-			$("#setreppencur").val(msg.data);
-		} else if(msg.cmd == "setlabelreppenslope") {
-			// Update setting label with value from server
-			$("#setreppenslopecur").val(msg.data);
-		} else if(msg.cmd == "setlabelreppenrange") {
-			// Update setting label with value from server
-			$("#setreppenrangecur").val(msg.data);
-		} else if(msg.cmd == "setlabeloutput") {
-			// Update setting label with value from server
-			$("#setoutputcur").val(msg.data);
-		} else if(msg.cmd == "setlabeltknmax") {
-			// Update setting label with value from server
-			$("#settknmaxcur").val(msg.data);
-		} else if(msg.cmd == "setlabelikgen") {
-			// Update setting label with value from server
-			$("#setikgencur").val(msg.data);
-		} else if(msg.cmd == "updateanotedepth") {
-			// Send current Author's Note depth value to input
-			anote_slider.val(parseInt(msg.data));
-			anote_labelcur.html(msg.data);
-		} else if(msg.cmd == "setlabelanotedepth") {
-			// Update setting label with value from server
-			anote_labelcur.html(msg.data);
-		} else if(msg.cmd == "getanote") {
-			// Request contents of Author's Note field
-			var txt = anote_input.val();
-			socket.send({'cmd': 'anote', 'template': $("#anotetemplate").val(), 'data': txt});
-		} else if(msg.cmd == "setanote") {
-			// Set contents of Author's Note field
-			anote_input.val(msg.data);
-		} else if(msg.cmd == "setanotetemplate") {
-			// Set contents of Author's Note Template field
-			$("#anotetemplate").val(msg.data);
-		} else if(msg.cmd == "reset_menus") {
-			reset_menus();
-		} else if(msg.cmd == "addsetting") {
-			// Add setting controls
-			addSetting(msg.data);
-		} else if(msg.cmd == "addformat") {
-			// Add setting controls
-			addFormat(msg.data);
-		} else if(msg.cmd == "updatefrmttriminc") {
-			// Update toggle state
-			$("#frmttriminc").prop('checked', msg.data).change();
-		} else if(msg.cmd == "updatefrmtrmblln") {
-			// Update toggle state
-			$("#frmtrmblln").prop('checked', msg.data).change();
-		} else if(msg.cmd == "updatefrmtrmspch") {
-			// Update toggle state
-			$("#frmtrmspch").prop('checked', msg.data).change();
-		} else if(msg.cmd == "updatefrmtadsnsp") {
-			// Update toggle state
-			$("#frmtadsnsp").prop('checked', msg.data).change();
-		} else if(msg.cmd == "updatesingleline") {
-			// Update toggle state
-			$("#singleline").prop('checked', msg.data).change();
-		} else if(msg.cmd == "updateoutputstreaming") {
-			// Update toggle state
-			$("#setoutputstreaming").prop('checked', msg.data).change();
-		} else if(msg.cmd == "allowtoggle") {
-			// Allow toggle change states to propagate
-			allowtoggle = msg.data;
-		} else if(msg.cmd == "usstatitems") {
-			updateUSStatItems(msg.data, msg.flash);
-		} else if(msg.cmd == "spstatitems") {
-			updateSPStatItems(msg.data);
-		} else if(msg.cmd == "popupshow") {
-			// Show/Hide Popup
-			popupShow(msg.data);
-		} else if(msg.cmd == "hidepopupdelete") {
-			// Hide the dialog box that asks you to confirm deletion of a story
-			$("#loadcontainerdelete").removeClass("flex").addClass("hidden");
-			hide([$(".saveasoverwrite"), $(".popuperror")]);
-		} else if(msg.cmd == "hidepopuprename") {
-			// Hide the story renaming dialog box
-			$("#loadcontainerrename").removeClass("flex").addClass("hidden");
-			hide([$(".saveasoverwrite"), $(".popuperror")]);
-		} else if(msg.cmd == "addimportline") {
-			// Add import popup entry
-			addImportLine(msg.data);
-		} else if(msg.cmd == "clearpopup") {
-			// Clear previous contents of popup
-			popup_content.html("");
-		} else if(msg.cmd == "wimode") {
-			// Enable or Disable WI edit mode
-			if(msg.data == "true") {
-				enterWiMode();
-			} else {
-				exitWiMode();
-			}
-		} else if(msg.cmd == "wiupdate") {
-			var selective = $("#wilistitem"+msg.num)[0].classList.contains("wilistitem-selective");
-			if(selective) {
-				$("#wikeyprimary"+msg.num).val(msg.data.key);
-			} else {
-				$("#wikey"+msg.num).val(msg.data.key);
-			}
-			$("#wikeysecondary"+msg.num).val(msg.data.keysecondary);
-			$("#wientry"+msg.num).val(msg.data.content);
-			$("#wicomment"+msg.num).val(msg.data.comment);
-			adjustWiCommentHeight($("#wicomment"+msg.num)[0]);
-		} else if(msg.cmd == "wifolderupdate") {
-			$("#wifoldername"+msg.uid).val(msg.data.name);
-			adjustWiFolderNameHeight($("#wifoldername"+msg.uid)[0]);
-		} else if(msg.cmd == "wiexpand") {
-			expandWiLine(msg.data);
-		} else if(msg.cmd == "wiexpandfolder") {
-			expandWiFolderLine(msg.data);
-		} else if(msg.cmd == "wifoldercollapsecontent") {
-			collapseWiFolderContent(msg.data);
-		} else if(msg.cmd == "wifolderexpandcontent") {
-			expandWiFolderContent(msg.data);
-		} else if(msg.cmd == "wiselon") {
-			enableWiSelective(msg.data);
-		} else if(msg.cmd == "wiseloff") {
-			disableWiSelective(msg.data);
-		} else if(msg.cmd == "wiconstanton") {
-			enableWiConstant(msg.data);
-		} else if(msg.cmd == "wiconstantoff") {
-			disableWiConstant(msg.data);
-		} else if(msg.cmd == "addwiitem") {
-			// Add WI entry to WI Menu
-			addWiLine(msg.data);
-		} else if(msg.cmd == "addwifolder") {
-			addWiFolder(msg.uid, msg.data);
-		} else if(msg.cmd == "wistart") {
-			// Save scroll position for later so we can restore it later
-			wiscroll = $("#gamescreen").scrollTop();
-			// Clear previous contents of WI list
-			wi_menu.html("");
-			// Save wifolders_d and wifolders_l
-			wifolders_d = msg.wifolders_d;
-			wifolders_l = msg.wifolders_l;
-		} else if(msg.cmd == "wifinish") {
-			// Allow drag-and-drop rearranging of world info entries (via JQuery UI's "sortable widget")
-			$("#gamescreen").sortable({
-				items: "#wimenu .wisortable-body > :not(.wisortable-excluded):not(.wisortable-excluded-dynamic), #wimenu .wisortable-container[folder-uid]:not(.wisortable-excluded):not(.wisortable-excluded-dynamic)",
-				containment: "#wimenu",
-				connectWith: "#wimenu .wisortable-body",
-				handle: ".wihandle",
-				start: sortableOnStart,
-				stop: sortableOnStop,
-				placeholder: "wisortable-placeholder",
-				delay: 2,
-				cursor: "move",
-				tolerance: "pointer",
-				opacity: 0.21,
-				revert: 173,
-				scrollSensitivity: 64,
-				scrollSpeed: 10,
-			});
-			// Restore previously-saved scroll position
-			$("#gamescreen").scrollTop(wiscroll);
-	 	} else if(msg.cmd == "requestwiitem") {
-			// Package WI contents and send back to server
-			returnWiList(msg.data);
-		} else if(msg.cmd == "saveas") {
-			// Show Save As prompt
-			showSaveAsPopup();
-		} else if(msg.cmd == "gamesaved") {
-			setGameSaved(msg.data);
-		} else if(msg.cmd == "hidesaveas") {
-			// Hide Save As prompt
-			hideSaveAsPopup();
-		} else if(msg.cmd == "buildload") {
-			// Send array of save files to load UI
-			buildLoadList(msg.data);
-		} else if(msg.cmd == "buildsp") {
-			buildSPList(msg.data);
-		} else if(msg.cmd == "buildus") {
-			buildUSList(msg.data.unloaded, msg.data.loaded);
-		} else if(msg.cmd == "buildsamplers") {
-			buildSamplerList(msg.data);
-		} else if(msg.cmd == "askforoverwrite") {
-			// Show overwrite warning
-			show([$(".saveasoverwrite")]);
-		} else if(msg.cmd == "popuperror") {
-			// Show error in the current dialog box
-			$(".popuperror").text(msg.data);
-			show([$(".popuperror")]);
-		} else if(msg.cmd == "genseqs") {
-			// Parse generator sequences to UI
-			parsegenseqs(msg.data);
-		} else if(msg.cmd == "hidegenseqs") {
-			// Collapse genseqs menu
-			hidegenseqs();
-		} else if(msg.cmd == "setchatname") {
-			chat_name.val(msg.data);
-		} else if(msg.cmd == "setlabelnumseq") {
-			// Update setting label with value from server
-			$("#setnumseqcur").html(msg.data);
-		} else if(msg.cmd == "updatenumseq") {
-			// Send current max tokens value to input
-			$("#setnumseqcur").html(msg.data);
-			$("#setnumseq").val(parseInt(msg.data)).trigger("change");
-		} else if(msg.cmd == "setlabelwidepth") {
-			// Update setting label with value from server
-			$("#setwidepthcur").html(msg.data);
-		} else if(msg.cmd == "updatewidepth") {
-			// Send current max tokens value to input
-			$("#setwidepthcur").html(msg.data);
-			$("#setwidepth").val(parseInt(msg.data)).trigger("change");
-		} else if(msg.cmd == "updateuseprompt") {
-			// Update toggle state
-			$("#setuseprompt").prop('checked', msg.data).change();
-		} else if(msg.cmd == "updateadventure") {
-			// Update toggle state
-			$("#setadventure").prop('checked', msg.data).change();
-			// Update adventure state
-			setadventure(msg.data);
-		} else if(msg.cmd == "updatechatmode") {
-			// Update toggle state
-			$("#setchatmode").prop('checked', msg.data).change();
-			// Update chatmode state
-			setchatmode(msg.data);
-		} else if(msg.cmd == "updatedynamicscan") {
-			// Update toggle state
-			$("#setdynamicscan").prop('checked', msg.data).change();
-		} else if(msg.cmd == "updatenopromptgen") {
-			// Update toggle state
-			$("#setnopromptgen").prop('checked', msg.data).change();
-		} else if(msg.cmd == "updateautosave") {
-			// Update toggle state
-			$("#autosave").prop('checked', msg.data).change();
-		} else if(msg.cmd == "updaterngpersist") {
-			// Update toggle state
-			$("#setrngpersist").prop('checked', msg.data).change();
-			if(!$("#setrngpersist").prop("checked")) {
-				$("#rngmemory").val("");
-			}
-		} else if(msg.cmd == "updatenogenmod") {
-			// Update toggle state
-			$("#setnogenmod").prop('checked', msg.data).change();
-		} else if(msg.cmd == "updatefulldeterminism") {
-			// Update toggle state
-			$("#setfulldeterminism").prop('checked', msg.data).change();
-		} else if(msg.cmd == "runs_remotely") {
-			remote = true;
-			hide([button_savetofile, button_import, button_importwi]);
-		} else if(msg.cmd == "debug_info") {
-			$("#debuginfo").val(msg.data);
-		} else if(msg.cmd == "set_debug") {
-			if(msg.data) {
-				debug_area.removeClass("hidden");
-			} else {
-				debug_area.addClass("hidden");
-			}
-		} else if(msg.cmd == 'show_model_menu') {
-			//console.log(msg)
-			$("#use_gpu_div").addClass("hidden");
-			$("#modelkey").addClass("hidden");
-			$("#modellayers").addClass("hidden");
-			$("#oaimodel").addClass("hidden")
-			buildLoadModelList(msg.data, msg.menu, msg.breadcrumbs, msg.showdelete);
-		} else if(msg.cmd == 'selected_model_info') {
-			enableButtons([load_model_accept]);
-			$("#oaimodel").addClass("hidden")
-			$("#oaimodel")[0].options[0].selected = true;
-			if (msg.key) {
-				$("#modelkey").removeClass("hidden");
-				$("#modelkey")[0].value = msg.key_value;
-			} else {
-				$("#modelkey").addClass("hidden");
-				
-			}
-			if (msg.url) {
-				$("#modelurl").removeClass("hidden");
-			} else {
-				$("#modelurl").addClass("hidden");
-			}
-			if (msg.gpu) {
-				$("#use_gpu_div").removeClass("hidden");
-			} else {
-				$("#use_gpu_div").addClass("hidden");
-			}
-			if (msg.breakmodel) {
-				var html;
-				$("#modellayers").removeClass("hidden");
-				html = "";
-				for (let i = 0; i < msg.gpu_names.length; i++) {
-					html += "GPU " + i + " " + msg.gpu_names[i] + ": ";
-					html += '<input inputmode="numeric" id="gpu_layers_box_'+i+'" class="justifyright flex-push-right model_layers" value="'+msg.break_values[i]+'" ';
-					html += 'onblur=\'$("#gpu_layers'+i+'")[0].value=$("#gpu_layers_box_'+i+'")[0].value;update_gpu_layers();\'>';
-					html += "<input type='range' class='form-range airange' min='0' max='"+msg.layer_count+"' step='1' value='"+msg.break_values[i]+"' id='gpu_layers"+i+"' onchange='update_gpu_layers();'>";
-				}
-				html += "Disk cache: ";
-				html += '<input inputmode="numeric" id="disk_layers_box" class="justifyright flex-push-right model_layers" value="'+msg.disk_break_value+'" ';
-				html += 'onblur=\'$("#disk_layers")[0].value=$("#disk_layers_box")[0].value;update_gpu_layers();\'>';
-				html += "<input type='range' class='form-range airange' min='0' max='"+msg.layer_count+"' step='1' value='"+msg.disk_break_value+"' id='disk_layers' onchange='update_gpu_layers();'>";
-				$("#model_layer_bars").html(html);
-				$("#gpu_layers_max").html(msg.layer_count);
-				$("#gpu_count")[0].value = msg.gpu_count;
-				update_gpu_layers();
-			} else {
-				$("#modellayers").addClass("hidden");
-			}
-		} else if(msg.cmd == 'oai_engines') {
-			$("#oaimodel").removeClass("hidden")
-			selected_item = 0;
-			length = $("#oaimodel")[0].options.length;
-			for (let i = 0; i < length; i++) {
-				$("#oaimodel")[0].options.remove(1);
-			}
-			msg.data.forEach(function (item, index) {
-				var option = document.createElement("option");
-				option.value = item[0];
-				option.text = item[1];
-				if(msg.online_model == item[0]) {
-					selected_item = index+1;
-				}
-				$("#oaimodel")[0].appendChild(option);
-				if(selected_item != "") {
-					$("#oaimodel")[0].options[selected_item].selected = true;
-				}
-			})
-		} else if(msg.cmd == 'show_model_name') {
-			$("#showmodelnamecontent").html("<div class=\"flex\"><div class=\"loadlistpadding\"></div><div class=\"loadlistitem\">" + msg.data + "</div></div>");
-			$("#showmodelnamecontainer").removeClass("hidden");
-		} else if(msg.cmd == 'hide_model_name') {
-			$("#showmodelnamecontainer").addClass("hidden");
-			//console.log("Closing window");
-		} else if(msg.cmd == 'model_load_status') {
-			$("#showmodelnamecontent").html("<div class=\"flex\"><div class=\"loadlistpadding\"></div><div class=\"loadlistitem\" style='align: left'>" + msg.data + "</div></div>");
-			$("#showmodelnamecontainer").removeClass("hidden");
-			//console.log(msg.data);
-		} else if(msg.cmd == 'oai_engines') {
-			RemoveAllButFirstOption($("#oaimodel")[0]);
-			for (const engine of msg.data) {
-				var opt = document.createElement('option');
-				opt.value = engine[0];
-				opt.innerHTML = engine[1];
-				$("#oaimodel")[0].appendChild(opt);
-			}
-		}
-	});
-	
-	socket.on('disconnect', function() {
-		connected = false;
-		$("body").removeClass("connected");
-		connect_status.html("<b>Lost connection...</b>");
-		connect_status.removeClass("color_green");
-		connect_status.addClass("color_orange");
-		updateUSStatItems([], false);
-		updateSPStatItems({});
-	});
-
-	// Register editing events
-	game_text.on('textInput',
-		chunkOnTextInput
-	).on('beforeinput',
-		chunkOnBeforeInput
-	).on('keydown',
-		chunkOnKeyDown
-	).on('paste', 
-		chunkOnPaste
-	).on('click',
-		chunkOnSelectionChange
-	).on('keydown',
-		chunkOnKeyDownSelectionChange
-	).on('focusout',
-		chunkOnFocusOut
-	);
-	mutation_observer = new MutationObserver(chunkOnDOMMutate);
-	$("#gamescreen").on('click', function(e) {
-		if(this !== e.target) {
-			return;
-		}
-		document.activeElement.blur();
-	});
-
-	// This is required for the editor to work correctly in Firefox on desktop
-	// because the gods of HTML and JavaScript say so
-	$(document.body).on('focusin', function(event) {
-		setTimeout(function() {
-			if(document.activeElement !== game_text[0] && game_text[0].contains(document.activeElement)) {
-				game_text[0].focus();
-			}
-		}, 2);
-	});
-
-	var us_click_handler = function(ev) {
-		setTimeout(function() {
-			if (us_dragging) {
-				return;
-			}
-			var target = $(ev.target).closest(".uslistitem")[0];
-			if ($.contains(document.getElementById("uslistunloaded"), target)) {
-				document.getElementById("uslistloaded").appendChild(target);
-			} else {
-				document.getElementById("uslistunloaded").appendChild(target);
-			}
-		}, 10);
-	}
-
-	var samplers_click_handler = function(ev) {
-		setTimeout(function() {
-			if (samplers_dragging) {
-				return;
-			}
-			var target = $(ev.target).closest(".samplerslistitem");
-			var next = target.parent().next().find(".samplerslistitem");
-			if (!next.length) {
-				return;
-			}
-			next.parent().after(target.parent());
-		}, 10);
-	}
-
-	// Make the userscripts menu sortable
-	var us_sortable_settings = {
-		placeholder: "ussortable-placeholder",
-		start: function() { us_dragging = true; },
-		stop: function() { us_dragging = false; },
-		delay: 2,
-		cursor: "move",
-		tolerance: "pointer",
-		opacity: 0.21,
-		revert: 173,
-		scrollSensitivity: 64,
-		scrollSpeed: 10,
-	}
-	usunloaded.sortable($.extend({
-		connectWith: "#uslistloaded",
-	}, us_sortable_settings)).on("click", ".uslistitem", us_click_handler);
-	usloaded.sortable($.extend({
-		connectWith: "#uslistunloaded",
-	}, us_sortable_settings)).on("click", ".uslistitem", us_click_handler);
-
-	// Make the samplers menu sortable
-	var samplers_sortable_settings = {
-		placeholder: "samplerssortable-placeholder",
-		start: function() { samplers_dragging = true; },
-		stop: function() { samplers_dragging = false; },
-		delay: 2,
-		cursor: "move",
-		tolerance: "pointer",
-		opacity: 0.21,
-		revert: 173,
-		scrollSensitivity: 64,
-		scrollSpeed: 10,
-	}
-	samplerslist.sortable($.extend({
-	}, samplers_sortable_settings)).on("click", ".samplerslistitem", samplers_click_handler);
-
-	// Bind actions to UI buttons
-	button_send.on("click", function(ev) {
-		dosubmit();
-	});
-
-	button_mode.on("click", function(ev) {
-		changemode();
-	});
-	
-	button_actretry.on("click", function(ev) {
-		ignore_stream = false;
-		hideMessage();
-		socket.send({'cmd': 'retry', 'chatname': chatmode ? chat_name.val() : undefined, 'data': ''});
-		hidegenseqs();
-	});
-	
-	button_actback.on("click", function(ev) {
-		hideMessage();
-		socket.send({'cmd': 'back', 'data': ''});
-		hidegenseqs();
-	});
-	
-	button_actfwd.on("click", function(ev) {
-		hideMessage();
-		//hidegenseqs();
-		socket.send({'cmd': 'redo', 'data': ''});
-	});
-	
-	button_actmem.on("click", function(ev) {
-		socket.send({'cmd': 'memory', 'data': ''});
-	});
-	
-	button_savetofile.on("click", function(ev) {
-		socket.send({'cmd': 'savetofile', 'data': ''});
-	});
-	
-	button_loadfrfile.on("click", function(ev) {
-		if(remote) {
-			$("#remote-save-select").click();
-		} else {
-			socket.send({'cmd': 'loadfromfile', 'data': ''});
-		}
-	});
-
-	$("#remote-save-select").on("change", function() {
-		var reader = new FileReader();
-		var file = $("#remote-save-select")[0].files[0];
-		reader.addEventListener("load", function(response) {
-			socket.send({'cmd': 'loadfromstring', 'filename': file.name, 'data': response.target.result});
-		}, false);
-		reader.readAsText(file);
-	});
-	
-	button_import.on("click", function(ev) {
-		socket.send({'cmd': 'import', 'data': ''});
-	});
-	
-	button_importwi.on("click", function(ev) {
-		socket.send({'cmd': 'importwi', 'data': ''});
-	});
-	
-	button_settings.on("click", function(ev) {
-		$('#settingsmenu').slideToggle("slow");
-	});
-	
-	button_format.on("click", function(ev) {
-		$('#formatmenu').slideToggle("slow");
-	});
-	
-	popup_close.on("click", function(ev) {
-		socket.send({'cmd': 'importcancel', 'data': ''});
-	});
-	
-	popup_accept.on("click", function(ev) {
-		socket.send({'cmd': 'importaccept', 'data': ''});
-	});
-	
-	button_actwi.on("click", function(ev) {
-		socket.send({'cmd': 'wi', 'data': ''});
-	});
-	
-	button_impaidg.on("click", function(ev) {
-		if(connected) {
-			showAidgPopup();
-		}
-	});
-	
-	aidg_close.on("click", function(ev) {
-		hideAidgPopup();
-	});
-	
-	aidg_accept.on("click", function(ev) {
-		sendAidgImportRequest();
-	});
-	
-	button_save.on("click", function(ev) {
-		socket.send({'cmd': 'saverequest', 'data': ''});
-	});
-	
-	button_saveas.on("click", function(ev) {
-		if(connected) {
-			showSaveAsPopup();
-		}
-	});
-	
-	saveas_close.on("click", function(ev) {
-		hideSaveAsPopup();
-		socket.send({'cmd': 'clearoverwrite', 'data': ''});
-	});
-	
-	saveas_accept.on("click", function(ev) {
-		sendSaveAsRequest();
-	});
-
-	button_download.on("click", function(ev) {
-		downloadStory('json');
-	});
-
-	button_downloadtxt.on("click", function(ev) {
-		if(connected) {
-			downloadStory('plaintext');
-		}
-	});
-	
-	button_load.on("click", function(ev) {
-		socket.send({'cmd': 'loadlistrequest', 'data': ''});
-	});
-
-	button_softprompt.on("click", function(ev) {
-		socket.send({'cmd': 'splistrequest', 'data': ''});
-	});
-
-	button_userscripts.on("click", function(ev) {
-		socket.send({'cmd': 'uslistrequest', 'data': ''});
-	});
-
-	button_samplers.on("click", function(ev) {
-		socket.send({'cmd': 'samplerlistrequest', 'data': ''});
-	});
-	
-	load_close.on("click", function(ev) {
-		hideLoadPopup();
-	});
-	
-	load_model_close.on("click", function(ev) {
-		$("#modellayers").addClass("hidden");
-		hideLoadModelPopup();
-	});
-	
-	load_accept.on("click", function(ev) {
-		hideMessage();
-		newly_loaded = true;
-		socket.send({'cmd': 'loadrequest', 'data': ''});
-		hideLoadPopup();
-	});
-	
-	load_model_accept.on("click", function(ev) {
-		hideMessage();
-		var gpu_layers;
-		var message;
-		if($("#modellayers")[0].classList.contains('hidden')) {
-			gpu_layers = ","
-		} else {
-			gpu_layers = ""
-			for (let i=0; i < $("#gpu_count")[0].value; i++) {
-				gpu_layers += $("#gpu_layers"+i)[0].value + ",";
-			}
-		}
-		var disk_layers = $("#disk_layers").length > 0 ? $("#disk_layers")[0].value : 0;
-		message = {'cmd': 'load_model', 'use_gpu': $('#use_gpu')[0].checked, 'key': $('#modelkey')[0].value, 'gpu_layers': gpu_layers.slice(0, -1), 'disk_layers': disk_layers, 'url': $('#modelurl')[0].value, 'online_model': $('#oaimodel')[0].value};
-		socket.send(message);
-		loadmodelcontent.html("");
-		hideLoadModelPopup();
-	});
-
-	sp_close.on("click", function(ev) {
-		hideSPPopup();
-	});
-	
-	sp_accept.on("click", function(ev) {
-		hideMessage();
-		socket.send({'cmd': 'sprequest', 'data': ''});
-		hideSPPopup();
-	});
-
-	us_close.on("click", function(ev) {
-		socket.send({'cmd': 'usloaded', 'data': usloaded.find(".uslistitem").map(function() { return $(this).attr("name"); }).toArray()});
-		hideUSPopup();
-	});
-	
-	us_accept.on("click", function(ev) {
-		hideMessage();
-		socket.send({'cmd': 'usloaded', 'data': usloaded.find(".uslistitem").map(function() { return $(this).attr("name"); }).toArray()});
-		socket.send({'cmd': 'usload', 'data': ''});
-		hideUSPopup();
-	});
-
-	samplers_close.on("click", function(ev) {
-		hideSamplersPopup();
-	});
-
-	samplers_accept.on("click", function(ev) {
-		hideMessage();
-		socket.send({'cmd': 'samplers', 'data': samplerslist.find(".samplerslistitem").map(function() { return parseInt($(this).attr("sid")); }).toArray()});
-		hideSamplersPopup();
-	});
-	
-	button_loadmodel.on("click", function(ev) {
-		showLoadModelPopup();
-		socket.send({'cmd': 'list_model', 'data': 'mainmenu'});
-	});
-	button_showmodel.on("click", function(ev) {
-		socket.send({'cmd': 'show_model', 'data': ''});
-	});
-	
-	button_newgame.on("click", function(ev) {
-		if(connected) {
-			showNewStoryPopup();
-		}
-	});
-	
-	ns_accept.on("click", function(ev) {
-		hideMessage();
-		socket.send({'cmd': 'newgame', 'data': ''});
-		hideNewStoryPopup();
-	});
-	
-	ns_close.on("click", function(ev) {
-		hideNewStoryPopup();
-	});
-
-	$("#btn_dsclose").on("click", function () {
-		$("#loadcontainerdelete").removeClass("flex").addClass("hidden");
-		hide([$(".saveasoverwrite"), $(".popuperror")]);
-	});
-	
-	$("#newsavename").on("input", function (ev) {
-		if($(this).val() == "") {
-			disableButtons([$("#btn_rensaccept")]);
-		} else {
-			enableButtons([$("#btn_rensaccept")]);
-		}
-		hide([$(".saveasoverwrite"), $(".popuperror")]);
-	});
-	
-	$("#btn_rensclose").on("click", function () {
-		$("#loadcontainerrename").removeClass("flex").addClass("hidden");
-		hide([$(".saveasoverwrite"), $(".popuperror")]);
-	});
-	
-	button_rndgame.on("click", function(ev) {
-		if(connected) {
-			showRandomStoryPopup();
-		}
-	});
-	
-	rs_accept.on("click", function(ev) {
-		ignore_stream = false;
-		hideMessage();
-		socket.send({'cmd': 'rndgame', 'memory': $("#rngmemory").val(), 'data': topic.val()});
-		hideRandomStoryPopup();
-	});
-	
-	rs_close.on("click", function(ev) {
-		hideRandomStoryPopup();
-	});
-	
-	anote_slider.on("input", function () {
-		socket.send({'cmd': 'anotedepth', 'data': $(this).val()});
-	});
-
-	// Dynamically change vertical size of world info "Comment" text box
-	wi_menu.on("input", ".wicomment > textarea", function () {
-		adjustWiCommentHeight(this);
-	});
-
-	// Dynamically change vertical size of world info folder name text box
-	wi_menu.on("input", ".wifoldername > div > textarea", function () {
-		adjustWiFolderNameHeight(this);
-	});
-
-	saveasinput.on("input", function () {
-		if(saveasinput.val() == "") {
-			disableButtons([saveas_accept]);
-		} else {
-			enableButtons([saveas_accept]);
-		}
-		hide([$(".saveasoverwrite"), $(".popuperror")]);
-	});
-	
-	// Bind Enter button to submit
-	input_text.keydown(function (ev) {
-		if (ev.which == 13 && !shift_down) {
-			do_clear_ent = true;
-			dosubmit(true);
-		} else if(ev.which == 16) {
-			shift_down = true;
-		}
-	});
-	
-	// Enter to submit, but not if holding shift
-	input_text.keyup(function (ev) {
-		if (ev.which == 13 && do_clear_ent) {
-			input_text.val("");
-			do_clear_ent = false;
-		} else if(ev.which == 16) {
-			shift_down = false;
-		}
-	});
-	
-	aidgpromptnum.keydown(function (ev) {
-		if (ev.which == 13) {
-			sendAidgImportRequest();
-		}
-	});
-	
-	saveasinput.keydown(function (ev) {
-		if (ev.which == 13 && saveasinput.val() != "") {
-			sendSaveAsRequest();
-		}
-	});
-
-	$([input_text, anote_input, $("#gamescreen")]).map($.fn.toArray).on("input", function() {
-		setGameSaved(false);
-	});
-
-	$(window).on("beforeunload", function() {
-		if(!gamesaved) {
-			return true;
-		}
-	});
-});
-
-
-
-var popup_deleteable = false;
-var popup_editable = false;
-var popup_renameable = false;
-
-function load_popup(data) {
-	document.getElementById('spcontainer').classList.add('hidden');
-	document.getElementById('uscontainer').classList.add('hidden');
-	popup_deleteable = data.deleteable;
-	popup_editable = data.editable;
-	popup_renameable = data.renameable;
-	var popup = document.getElementById("popup");
-	var popup_title = document.getElementById("popup_title");
-	popup_title.textContent = data.popup_title;
-	var popup_list = document.getElementById("popup_list");
-	//first, let's clear out our existing data
-	while (popup_list.firstChild) {
-		popup_list.removeChild(popup_list.firstChild);
-	}
-	var breadcrumbs = document.getElementById('popup_breadcrumbs');
-	while (breadcrumbs.firstChild) {
-		breadcrumbs.removeChild(breadcrumbs.firstChild);
-	}
-	
-	if (data.upload) {
-		const dropArea = document.getElementById('popup_list');
-		dropArea.addEventListener('dragover', (event) => {
-			event.stopPropagation();
-			event.preventDefault();
-			// Style the drag-and-drop as a "copy file" operation.
-			event.dataTransfer.dropEffect = 'copy';
-		});
-
-		dropArea.addEventListener('drop', (event) => {
-			event.stopPropagation();
-			event.preventDefault();
-			const fileList = event.dataTransfer.files;
-			for (file of fileList) {
-				reader = new FileReader();
-				reader.onload = function (event) {
-					socket.emit("upload_file", {'filename': file.name, "data": event.target.result});
-				};
-				reader.readAsArrayBuffer(file);
-			}
-		});
-	} else {
-		
-	}
-	
-	popup.classList.remove("hidden");
-	
-	//adjust accept button
-	if (data.call_back == "") {
-		document.getElementById("popup_accept").classList.add("hidden");
-	} else {
-		document.getElementById("popup_accept").classList.remove("hidden");
-		var accept = document.getElementById("popup_accept");
-		accept.classList.add("disabled");
-		accept.setAttribute("emit", data.call_back);
-		accept.setAttribute("selected_value", "");
-		accept.onclick = function () {
-								socket.emit(this.emit, this.getAttribute("selected_value"));
-								document.getElementById("popup").classList.add("hidden");
-						  };
-	}
-					  
-}
-
-function popup_items(data) {
-	var popup_list = document.getElementById('popup_list');
-	//first, let's clear out our existing data
-	while (popup_list.firstChild) {
-		popup_list.removeChild(popup_list.firstChild);
-	}
-	document.getElementById('popup_upload_input').value = "";
-	
-	for (item of data) {
-		var list_item = document.createElement("span");
-		list_item.classList.add("item");
-		
-		//create the folder icon
-		var folder_icon = document.createElement("span");
-		folder_icon.classList.add("folder_icon");
-		if (item[0]) {
-			folder_icon.classList.add("oi");
-			folder_icon.setAttribute('data-glyph', "folder");
-		}
-		list_item.append(folder_icon);
-		
-		//create the edit icon
-		var edit_icon = document.createElement("span");
-		edit_icon.classList.add("edit_icon");
-		if ((popup_editable) && !(item[0])) {
-			edit_icon.classList.add("oi");
-			edit_icon.setAttribute('data-glyph', "spreadsheet");
-			edit_icon.title = "Edit"
-			edit_icon.id = item[1];
-			edit_icon.onclick = function () {
-							socket.emit("popup_edit", this.id);
-					  };
-		}
-		list_item.append(edit_icon);
-		
-		//create the rename icon
-		var rename_icon = document.createElement("span");
-		rename_icon.classList.add("rename_icon");
-		if ((popup_renameable) && !(item[0])) {
-			rename_icon.classList.add("oi");
-			rename_icon.setAttribute('data-glyph', "pencil");
-			rename_icon.title = "Rename"
-			rename_icon.id = item[1];
-			rename_icon.setAttribute("filename", item[2]);
-			rename_icon.onclick = function () {
-							var new_name = prompt("Please enter new filename for \n"+ this.getAttribute("filename"));
-							if (new_name != null) {
-								socket.emit("popup_rename", {"file": this.id, "new_name": new_name});
-							}
-					  };
-		}
-		list_item.append(rename_icon);
-		
-		//create the delete icon
-		var delete_icon = document.createElement("span");
-		delete_icon.classList.add("delete_icon");
-		if (popup_deleteable) {
-			delete_icon.classList.add("oi");
-			delete_icon.setAttribute('data-glyph', "x");
-			delete_icon.title = "Delete"
-			delete_icon.id = item[1];
-			delete_icon.setAttribute("folder", item[0]);
-			delete_icon.onclick = function () {
-							if (this.getAttribute("folder") == "true") {
-								if (window.confirm("Do you really want to delete this folder and ALL files under it?")) {
-									socket.emit("popup_delete", this.id);
-								}
-							} else {
-								if (window.confirm("Do you really want to delete this file?")) {
-									socket.emit("popup_delete", this.id);
-								}
-							}
-					  };
-		}
-		list_item.append(delete_icon);
-		
-		//create the actual item
-		var popup_item = document.createElement("span");
-		popup_item.classList.add("file");
-		popup_item.id = item[1];
-		popup_item.setAttribute("folder", item[0]);
-		popup_item.setAttribute("valid", item[3]);
-		popup_item.textContent = item[2];
-		popup_item.onclick = function () {
-						var accept = document.getElementById("popup_accept");
-						if (this.getAttribute("valid") == "true") {
-							accept.classList.remove("disabled");
-							accept.setAttribute("selected_value", this.id);
-						} else {
-							console.log("not valid");
-							accept.setAttribute("selected_value", "");
-							accept.classList.add("disabled");
-							if (this.getAttribute("folder") == "true") {
-								console.log("folder");
-								socket.emit("popup_change_folder", this.id);
-							}
-						}
-				  };
-		list_item.append(popup_item);
-		
-		
-		popup_list.append(list_item);
-		
-		
-	}
-}
-
-function popup_breadcrumbs(data) {
-	var breadcrumbs = document.getElementById('popup_breadcrumbs')
-	while (breadcrumbs.firstChild) {
-		breadcrumbs.removeChild(breadcrumbs.firstChild);
-	}
-	
-	for (item of data) {
-		var button = document.createElement("button");
-		button.id = item[0];
-		button.textContent = item[1];
-		button.classList.add("breadcrumbitem");
-		button.onclick = function () {
-							socket.emit("popup_change_folder", this.id);
-					  };
-		breadcrumbs.append(button);
-		var span = document.createElement("span");
-		span.textContent = "\\";
-		breadcrumbs.append(span);
-	}
-}
-
-function popup_edit_file(data) {
-	var popup_list = document.getElementById('popup_list');
-	var accept = document.getElementById("popup_accept");
-	accept.classList.add("btn-secondary");
-	accept.classList.remove("btn-primary");
-	accept.textContent = "Save";
-	//first, let's clear out our existing data
-	while (popup_list.firstChild) {
-		popup_list.removeChild(popup_list.firstChild);
-	}
-	var accept = document.getElementById("popup_accept");
-	accept.setAttribute("selected_value", "");
-	accept.onclick = function () {
-							var textarea = document.getElementById("filecontents");
-							socket.emit("popup_change_file", {"file": textarea.getAttribute("filename"), "data": textarea.value});
-							document.getElementById("popup").classList.add("hidden");
-							this.classList.add("hidden");
-					  };
-	
-	var textarea = document.createElement("textarea");
-	textarea.classList.add("fullwidth");
-	textarea.rows = 25;
-	textarea.id = "filecontents"
-	textarea.setAttribute("filename", data.file);
-	textarea.value = data.text;
-	textarea.onblur = function () {
-						var accept = document.getElementById("popup_accept");
-						accept.classList.remove("hidden");
-						accept.classList.remove("btn-secondary");
-						accept.classList.add("btn-primary");
-					};
-	popup_list.append(textarea);
-	
-}
-
-function error_popup(data) {
-	alert(data);
-}
-
-function upload_file(file_box) {
-	var fileList = file_box.files;
-	for (file of fileList) {
-		reader = new FileReader();
-		reader.onload = function (event) {
-			socket.emit("upload_file", {'filename': file.name, "data": event.target.result});
-		};
-		reader.readAsArrayBuffer(file);
-	}
-}
-
+//=================================================================//
+//  VARIABLES
+//=================================================================//
+
+// Socket IO Object
+var socket;
+
+// UI references for jQuery
+var connect_status;
+var button_loadmodel;
+var button_newgame;
+var button_rndgame;
+var button_save;
+var button_saveas;
+var button_savetofile;
+var button_load;
+var button_import;
+var button_importwi;
+var button_impaidg;
+var button_settings;
+var button_format;
+var button_softprompt;
+var button_userscripts;
+var button_samplers;
+var button_mode;
+var button_mode_label;
+var button_send;
+var button_actmem;
+var button_actback;
+var button_actfwd;
+var button_actretry;
+var button_actwi;
+var game_text;
+var input_text;
+var message_text;
+var chat_name;
+var settings_menu;
+var format_menu;
+var wi_menu;
+var anote_menu;
+var anote_input;
+var anote_labelcur;
+var anote_slider;
+var debug_area;
+var popup;
+var popup_title;
+var popup_content;
+var popup_accept;
+var popup_close;
+var aidgpopup;
+var aidgpromptnum;
+var aidg_accept;
+var aidg_close;
+var saveaspopup;
+var saveasinput;
+var savepins;
+var topic;
+var saveas_accept;
+var saveas_close;
+var loadmodelpopup;
+var loadpopup;
+var	loadcontent;
+var	load_accept;
+var	load_close;
+var sppopup;
+var	spcontent;
+var	sp_accept;
+var	sp_close;
+var uspopup;
+var	uscontent;
+var	us_accept;
+var	us_close;
+var nspopup;
+var ns_accept;
+var ns_close;
+var rspopup;
+var rs_accept;
+var rs_close;
+var seqselmenu;
+var seqselcontents;
+var stream_preview;
+
+var storyname = null;
+var memorymode = false;
+var memorytext = "";
+var gamestarted = false;
+var wiscroll = 0;
+var editmode = false;
+var connected = false;
+var newly_loaded = true;
+var all_modified_chunks = new Set();
+var modified_chunks = new Set();
+var empty_chunks = new Set();
+var gametext_bound = false;
+var saved_prompt = "...";
+var wifolders_d = {};
+var wifolders_l = [];
+var override_focusout = false;
+var sman_allow_delete = false;
+var sman_allow_rename = false;
+var allowsp = false;
+var remote = false;
+var gamestate = "";
+var gamesaved = true;
+var modelname = null;
+var model = "";
+var ignore_stream = false;
+
+// This is true iff [we're in macOS and the browser is Safari] or [we're in iOS]
+var using_webkit_patch = true;
+
+// Key states
+var shift_down   = false;
+var do_clear_ent = false;
+
+// Whether or not an entry in the Userscripts menu is being dragged
+var us_dragging = false;
+
+// Whether or not an entry in the Samplers menu is being dragged
+var samplers_dragging = false;
+
+// Display vars
+var allowtoggle = false;
+var formatcount = 0;
+var allowedit   = true;  // Whether clicking on chunks will edit them
+
+// Adventure
+var action_mode = 0;  // 0: story, 1: action
+var adventure = false;
+
+// Chatmode
+var chatmode = false;
+
+var sliders_throttle = getThrottle(200);
+var submit_throttle = null;
+
+//=================================================================//
+//  METHODS
+//=================================================================//
+
+/**
+ * Returns a function that will automatically wait for X ms before executing the callback
+ * The timer is reset each time the returned function is called
+ * Useful for methods where something is overridden too fast
+ * @param ms milliseconds to wait before executing the callback
+ * @return {(function(*): void)|*} function that takes the ms to wait and a callback to execute after the timer
+ */
+function getThrottle(ms) {
+    var timer = {};
+
+    return function (id, callback) {
+        if (timer[id]) {
+            clearTimeout(timer[id]);
+        }
+        timer[id] = setTimeout(function () {
+            callback();
+            delete timer[id];
+        }, ms);
+    }
+}
+
+function reset_menus() {
+	settings_menu.html("");
+	format_menu.html("");
+	wi_menu.html("");
+}
+
+function addSetting(ob) {	
+	// Add setting block to Settings Menu
+	if(ob.uitype == "slider"){
+		settings_menu.append("<div class=\"settingitem\">\
+		<div class=\"settinglabel\">\
+			<div class=\"justifyleft\">\
+				"+ob.label+" <span class=\"helpicon\">?<span class=\"helptext\">"+ob.tooltip+"</span></span>\
+			</div>\
+			<input inputmode=\""+(ob.unit === "float" ? "decimal" : "numeric")+"\" class=\"justifyright flex-push-right\" id=\""+ob.id+"cur\" value=\""+ob.default+"\">\
+		</div>\
+		<div>\
+			<input type=\"range\" class=\"form-range airange\" min=\""+ob.min+"\" max=\""+ob.max+"\" step=\""+ob.step+"\" id=\""+ob.id+"\">\
+		</div>\
+		<div class=\"settingminmax\">\
+			<div class=\"justifyleft\">\
+				"+ob.min+"\
+			</div>\
+			<div class=\"justifyright\">\
+				"+ob.max+"\
+			</div>\
+		</div>\
+		</div>");
+		// Set references to HTML objects
+		var refin = $("#"+ob.id);
+		var reflb = $("#"+ob.id+"cur");
+		window["setting_"+ob.id] = refin;  // Is this still needed?
+		window["label_"+ob.id]   = reflb;  // Is this still needed?
+		// Add event function to input
+		var updateLabelColor = function () {
+			var value = (ob.unit === "float" ? parseFloat : parseInt)(reflb.val());
+			if(value > ob.max || value < ob.min) {
+				reflb.addClass("setting-value-warning");
+			} else {
+				reflb.removeClass("setting-value-warning");
+			}
+		}
+		var send = function () {
+			sliders_throttle(ob.id, function () {
+			    socket.send({'cmd': $(refin).attr('id'), 'data': $(reflb).val()});
+			});
+		}
+		refin.on("input", function (event) {
+			reflb.val(refin.val());
+			updateLabelColor();
+			send();
+		}).on("change", updateLabelColor);
+		reflb.on("change", function (event) {
+			var value = (ob.unit === "float" ? parseFloat : parseInt)(event.target.value);
+			if(Number.isNaN(value) || (ob.min >= 0 && value < 0)) {
+				event.target.value = refin.val();
+				return;
+			}
+			if (ob.unit === "float") {
+				value = parseFloat(value.toFixed(3));  // Round to 3 decimal places to help avoid the number being too long to fit in the box
+			}
+			refin.val(value);
+			reflb.val(value);
+			updateLabelColor();
+			send();
+		});
+	} else if(ob.uitype == "toggle"){
+		settings_menu.append("<div class=\"settingitem\">\
+			<input type=\"checkbox\" data-toggle=\"toggle\" data-onstyle=\"success\" id=\""+ob.id+"\">\
+			<span class=\"formatlabel\">"+ob.label+" </span>\
+			<span class=\"helpicon\">?<span class=\"helptext\">"+ob.tooltip+"</span></span>\
+		</div>");
+		// Tell Bootstrap-Toggle to render the new checkbox
+		$("input[type=checkbox]").bootstrapToggle();
+		$("#"+ob.id).on("change", function () {
+			if(allowtoggle) {
+				socket.send({'cmd': $(this).attr('id'), 'data': $(this).prop('checked')});
+			}
+			if(ob.id == "setadventure"){
+				setadventure($(this).prop('checked'));
+			}
+		});
+	}
+}
+
+function refreshTitle() {
+	var title = gamesaved ? "" : "\u2731 ";
+	if(storyname !== null) {
+		title += storyname + " \u2014 ";
+	}
+	title += "KoboldAI Client";
+	if(modelname !== null) {
+		title += " (" + modelname + ")";
+	}
+	document.title = title;
+}
+
+function setGameSaved(state) {
+	gamesaved = !!state;
+	refreshTitle();
+}
+
+function addFormat(ob) {
+	// Check if we need to make a new column for this button
+	if(formatcount == 0) {
+		format_menu.append("<div class=\"formatcolumn\"></div>");
+	}
+	// Get reference to the last child column
+	var ref = $("#formatmenu > div").last();
+	// Add format block to Format Menu
+	ref.append("<div class=\"formatrow\">\
+		<input type=\"checkbox\" data-toggle=\"toggle\" data-onstyle=\"success\" id=\""+ob.id+"\">\
+		<span class=\"formatlabel\">"+ob.label+" </span>\
+		<span class=\"helpicon\">?<span class=\"helptext\">"+ob.tooltip+"</span></span>\
+	</div>");
+	// Tell Bootstrap-Toggle to render the new checkbox
+	$("input[type=checkbox]").bootstrapToggle();
+	// Add event to input
+	$("#"+ob.id).on("change", function () {
+		if(allowtoggle) {
+			socket.send({'cmd': $(this).attr('id'), 'data': $(this).prop('checked')});
+		}
+	});
+	// Increment display variable
+	formatcount++;
+	if(formatcount == 2) {
+		formatcount = 0;
+	}
+}
+
+function addImportLine(ob) {
+	popup_content.append("<div class=\"popuplistitem\" id=\"import"+ob.num+"\">\
+		<div>"+ob.title+"</div>\
+		<div>"+ob.acts+"</div>\
+		<div>"+ob.descr+"</div>\
+	</div>");
+	$("#import"+ob.num).on("click", function () {
+		socket.send({'cmd': 'importselect', 'data': $(this).attr('id')});
+		highlightImportLine($(this));
+	});
+}
+
+function adjustWiCommentHeight(element) {
+	element.style.height = "0px";
+	element.style.height = element.scrollHeight + "px";
+	element.parentNode.parentNode.style.height = element.scrollHeight + 90 + "px";
+}
+
+function adjustWiFolderNameHeight(element) {
+	element.style.height = "0px";
+	element.style.height = element.scrollHeight + "px";
+	element.parentNode.parentNode.parentNode.style.height = element.scrollHeight + 19 + "px";
+}
+
+function addWiLine(ob) {
+	var current_wifolder_element = ob.folder === null ? $(".wisortable-body:not([folder-uid])").last() : $(".wisortable-body[folder-uid="+ob.folder+"]");
+	if(ob.init) {
+		if(ob.selective){
+			current_wifolder_element.append("<div class=\"wilistitem wilistitem-selective "+(ob.constant ? "wilistitem-constant" : "")+"\" num=\""+ob.num+"\" uid=\""+ob.uid+"\" id=\"wilistitem"+ob.num+"\">\
+				<div class=\"wicomment\">\
+					<textarea class=\"form-control\" placeholder=\"Comment\" id=\"wicomment"+ob.num+"\">"+ob.comment+"</textarea>\
+				</div>\
+				<div class=\"wihandle\" id=\"wihandle"+ob.num+"\">\
+					<div class=\"wicentered\">\
+						<span class=\"oi oi-grid-two-up\" aria-hidden=\"true\"></span>\
+						<br/>\
+						<span class=\"oi oi-grid-two-up\" aria-hidden=\"true\"></span>\
+						<br/>\
+						<span class=\"oi oi-grid-two-up\" aria-hidden=\"true\"></span>\
+						<br/>\
+						<span class=\"oi oi-grid-two-up\" aria-hidden=\"true\"></span>\
+						<br/>\
+						<span class=\"oi oi-grid-two-up\" aria-hidden=\"true\"></span>\
+						<br/>\
+						<span class=\"oi oi-grid-two-up\" aria-hidden=\"true\"></span>\
+						<br/>\
+						<span class=\"oi oi-grid-two-up\" aria-hidden=\"true\"></span>\
+					</div>\
+				</div>\
+				<div class=\"wiremove\">\
+					<button type=\"button\" class=\"btn btn-primary heightfull\" id=\"btn_wi"+ob.num+"\">X</button>\
+					<button type=\"button\" class=\"btn btn-success heighthalf hidden\" id=\"btn_widel"+ob.num+"\">✓</button>\
+					<button type=\"button\" class=\"btn btn-danger heighthalf hidden\" id=\"btn_wican"+ob.num+"\">⮌</button>\
+				</div>\
+				<div class=\"icon-container wikey\">\
+					<input class=\"form-control wiheightfull hidden\" type=\"text\" placeholder=\"Key(s)\" id=\"wikey"+ob.num+"\">\
+					<input class=\"form-control wiheighthalf\" type=\"text\" placeholder=\"Primary Key(s)\" id=\"wikeyprimary"+ob.num+"\">\
+					<input class=\"form-control wiheighthalf\" type=\"text\" placeholder=\"Secondary Key(s)\" id=\"wikeysecondary"+ob.num+"\">\
+					<span class=\"selective-key-icon "+(ob.selective ? "selective-key-icon-enabled" : "")+" oi oi-layers\" id=\"selective-key-"+ob.num+"\" title=\"Toggle Selective Key mode (if enabled, this world info entry will be included in memory only if at least one PRIMARY KEY and at least one SECONDARY KEY are both present in the story)\" aria-hidden=\"true\"></span>\
+					<span class=\"constant-key-icon "+(ob.constant ? "constant-key-icon-enabled" : "")+" oi oi-pin\" id=\"constant-key-"+ob.num+"\" title=\"Toggle Constant Key mode (if enabled, this world info entry will always be included in memory)\" aria-hidden=\"true\"></span>\
+				</div>\
+				<div class=\"wientry\">\
+					<textarea class=\"layer-bottom form-control\" id=\"wientry"+ob.num+"\" placeholder=\"What To Remember\">"+ob.content+"</textarea>\
+				</div>\
+			</div>");
+		} else {
+			current_wifolder_element.append("<div class=\"wilistitem "+(ob.constant ? "wilistitem-constant" : "")+"\" num=\""+ob.num+"\" uid=\""+ob.uid+"\" id=\"wilistitem"+ob.num+"\">\
+				<div class=\"wicomment\">\
+					<textarea class=\"form-control\" placeholder=\"Comment\" id=\"wicomment"+ob.num+"\">"+ob.comment+"</textarea>\
+				</div>\
+				<div class=\"wihandle\" id=\"wihandle"+ob.num+"\">\
+					<div class=\"wicentered\">\
+						<span class=\"oi oi-grid-two-up\" aria-hidden=\"true\"></span>\
+						<br/>\
+						<span class=\"oi oi-grid-two-up\" aria-hidden=\"true\"></span>\
+						<br/>\
+						<span class=\"oi oi-grid-two-up\" aria-hidden=\"true\"></span>\
+						<br/>\
+						<span class=\"oi oi-grid-two-up\" aria-hidden=\"true\"></span>\
+						<br/>\
+						<span class=\"oi oi-grid-two-up\" aria-hidden=\"true\"></span>\
+						<br/>\
+						<span class=\"oi oi-grid-two-up\" aria-hidden=\"true\"></span>\
+						<br/>\
+						<span class=\"oi oi-grid-two-up\" aria-hidden=\"true\"></span>\
+					</div>\
+				</div>\
+				<div class=\"wiremove\">\
+					<button type=\"button\" class=\"btn btn-primary heightfull\" id=\"btn_wi"+ob.num+"\">X</button>\
+					<button type=\"button\" class=\"btn btn-success heighthalf hidden\" id=\"btn_widel"+ob.num+"\">✓</button>\
+					<button type=\"button\" class=\"btn btn-danger heighthalf hidden\" id=\"btn_wican"+ob.num+"\">⮌</button>\
+				</div>\
+				<div class=\"icon-container wikey\">\
+					<input class=\"form-control wiheightfull\" type=\"text\" placeholder=\"Key(s)\" id=\"wikey"+ob.num+"\">\
+					<input class=\"form-control wiheighthalf hidden\" type=\"text\" placeholder=\"Primary Key(s)\" id=\"wikeyprimary"+ob.num+"\">\
+					<input class=\"form-control wiheighthalf hidden\" type=\"text\" placeholder=\"Secondary Key(s)\" id=\"wikeysecondary"+ob.num+"\">\
+					<span class=\"selective-key-icon "+(ob.selective ? "selective-key-icon-enabled" : "")+" oi oi-layers\" id=\"selective-key-"+ob.num+"\" title=\"Toggle Selective Key mode (if enabled, this world info entry will be included in memory only if at least one PRIMARY KEY and at least one SECONDARY KEY are both present in the story)\" aria-hidden=\"true\"></span>\
+					<span class=\"constant-key-icon "+(ob.constant ? "constant-key-icon-enabled" : "")+" oi oi-pin\" id=\"constant-key-"+ob.num+"\" title=\"Toggle Constant Key mode (if enabled, this world info entry will always be included in memory)\" aria-hidden=\"true\"></span>\
+				</div>\
+				<div class=\"wientry\">\
+					<textarea class=\"form-control\" id=\"wientry"+ob.num+"\" placeholder=\"What To Remember\">"+ob.content+"</textarea>\
+				</div>\
+			</div>");
+		}
+		adjustWiCommentHeight($("#wicomment"+ob.num)[0]);
+		// Send key value to text input
+		$("#wikey"+ob.num).val(ob.key);
+		$("#wikeyprimary"+ob.num).val(ob.key);
+		$("#wikeysecondary"+ob.num).val(ob.keysecondary);
+		// Assign delete event to button
+		$("#btn_wi"+ob.num).on("click", function () {
+			showWiDeleteConfirm(ob.num);
+		});
+	} else {
+		// Show WI line item with form fields hidden (uninitialized)
+		current_wifolder_element.append("<div class=\"wilistitem wilistitem-uninitialized wisortable-excluded\" num=\""+ob.num+"\" uid=\""+ob.uid+"\" id=\"wilistitem"+ob.num+"\">\
+			<div class=\"wicomment\">\
+				<textarea class=\"form-control hidden\" placeholder=\"Comment\" id=\"wicomment"+ob.num+"\">"+ob.comment+"</textarea>\
+			</div>\
+			<div class=\"wihandle-inactive hidden\" id=\"wihandle"+ob.num+"\">\
+				<div class=\"wicentered\">\
+					<span class=\"oi oi-grid-two-up\" aria-hidden=\"true\"></span>\
+					<br/>\
+					<span class=\"oi oi-grid-two-up\" aria-hidden=\"true\"></span>\
+					<br/>\
+					<span class=\"oi oi-grid-two-up\" aria-hidden=\"true\"></span>\
+					<br/>\
+					<span class=\"oi oi-grid-two-up\" aria-hidden=\"true\"></span>\
+					<br/>\
+					<span class=\"oi oi-grid-two-up\" aria-hidden=\"true\"></span>\
+					<br/>\
+					<span class=\"oi oi-grid-two-up\" aria-hidden=\"true\"></span>\
+					<br/>\
+					<span class=\"oi oi-grid-two-up\" aria-hidden=\"true\"></span>\
+				</div>\
+			</div>\
+			<div class=\"wiremove\">\
+				<button type=\"button\" class=\"btn btn-primary heightfull\" id=\"btn_wi"+ob.num+"\">+</button>\
+				<button type=\"button\" class=\"btn btn-success heighthalf hidden\" id=\"btn_widel"+ob.num+"\">✓</button>\
+				<button type=\"button\" class=\"btn btn-danger heighthalf hidden\" id=\"btn_wican"+ob.num+"\">X</button>\
+			</div>\
+			<div class=\"icon-container wikey\">\
+				<input class=\"form-control wiheightfull hidden\" type=\"text\" placeholder=\"Key(s)\" id=\"wikey"+ob.num+"\">\
+				<input class=\"form-control wiheighthalf hidden\" type=\"text\" placeholder=\"Primary Key(s)\" id=\"wikeyprimary"+ob.num+"\">\
+				<input class=\"form-control wiheighthalf hidden\" type=\"text\" placeholder=\"Secondary Key(s)\" id=\"wikeysecondary"+ob.num+"\">\
+				<span class=\"selective-key-icon oi oi-layers hidden\" id=\"selective-key-"+ob.num+"\" title=\"Toggle Selective Key mode (if enabled, this world info entry will be included in memory only if at least one PRIMARY KEY and at least one SECONDARY KEY are both present in the story)\" aria-hidden=\"true\"></span>\
+				<span class=\"constant-key-icon oi oi-pin hidden\" id=\"constant-key-"+ob.num+"\" title=\"Toggle Constant Key mode (if enabled, this world info entry will always be included in memory)\" aria-hidden=\"true\"></span>\
+			</div>\
+			<div class=\"wientry\">\
+				<textarea class=\"layer-bottom form-control hidden\" id=\"wientry"+ob.num+"\" placeholder=\"What To Remember\">"+ob.content+"</textarea>\
+			</div>\
+		</div>");
+		// Assign function to expand WI item to button
+		$("#btn_wi"+ob.num).on("click", function () {
+			var folder = $("#wilistitem"+ob.num).parent().attr("folder-uid");
+			if(folder === undefined) {
+				folder = null;
+			} else {
+				folder = parseInt(folder);
+			}
+			socket.send({'cmd': 'wiexpand', 'data': ob.num});
+			socket.send({'cmd': 'wiinit', 'folder': folder, 'data': ob.num});
+		});
+	}
+	// Assign actions to other elements
+	wientry_onfocus = function () {
+		$("#selective-key-"+ob.num).addClass("selective-key-icon-clickthrough");
+		$("#constant-key-"+ob.num).addClass("constant-key-icon-clickthrough");
+	}
+	wientry_onfocusout = function () {
+		$("#selective-key-"+ob.num).removeClass("selective-key-icon-clickthrough");
+		$("#constant-key-"+ob.num).removeClass("constant-key-icon-clickthrough");
+		// Tell server about updated WI fields
+		var selective = $("#wilistitem"+ob.num)[0].classList.contains("wilistitem-selective");
+		socket.send({'cmd': 'wiupdate', 'num': ob.num, 'data': {
+			key: selective ? $("#wikeyprimary"+ob.num).val() : $("#wikey"+ob.num).val(),
+			keysecondary: $("#wikeysecondary"+ob.num).val(),
+			content: $("#wientry"+ob.num).val(),
+			comment: $("#wicomment"+ob.num).val(),
+		}});
+	}
+	$("#wikey"+ob.num).on("focus", wientry_onfocus);
+	$("#wikeyprimary"+ob.num).on("focus", wientry_onfocus);
+	$("#wikeysecondary"+ob.num).on("focus", wientry_onfocus);
+	$("#wientry"+ob.num).on("focus", wientry_onfocus);
+	$("#wicomment"+ob.num).on("focus", wientry_onfocus);
+	$("#wikey"+ob.num).on("focusout", wientry_onfocusout);
+	$("#wikeyprimary"+ob.num).on("focusout", wientry_onfocusout);
+	$("#wikeysecondary"+ob.num).on("focusout", wientry_onfocusout);
+	$("#wientry"+ob.num).on("focusout", wientry_onfocusout);
+	$("#wicomment"+ob.num).on("focusout", wientry_onfocusout);
+	$("#btn_wican"+ob.num).on("click", function () {
+		hideWiDeleteConfirm(ob.num);
+	});
+	$("#btn_widel"+ob.num).on("click", function () {
+		socket.send({'cmd': 'widelete', 'data': ob.uid});
+	});
+	$("#selective-key-"+ob.num).on("click", function () {
+		var element = $("#selective-key-"+ob.num);
+		if(element.hasClass("selective-key-icon-enabled")) {
+			socket.send({'cmd': 'wiseloff', 'data': ob.num});
+		} else {
+			socket.send({'cmd': 'wiselon', 'data': ob.num});
+		}
+	});
+	$("#constant-key-"+ob.num).on("click", function () {
+		var element = $("#constant-key-"+ob.num);
+		if(element.hasClass("constant-key-icon-enabled")) {
+			socket.send({'cmd': 'wiconstantoff', 'data': ob.num});
+		} else {
+			socket.send({'cmd': 'wiconstanton', 'data': ob.num});
+		}
+	});
+	$("#wihandle"+ob.num).off().on("mousedown", function () {
+		wientry_onfocusout()
+		$(".wisortable-container").addClass("wisortable-excluded");
+		// Prevent WI entries with extremely long comments from filling the screen and preventing scrolling
+		$(this).parent().css("max-height", "200px").find(".wicomment").find(".form-control").css("max-height", "110px");
+	}).on("mouseup", function () {
+		$(".wisortable-excluded-dynamic").removeClass("wisortable-excluded-dynamic");
+		$(this).parent().css("max-height", "").find(".wicomment").find(".form-control").css("max-height", "");
+	});
+}
+
+function addWiFolder(uid, ob) {
+	if(uid !== null) {
+		var uninitialized = $("#wilistfoldercontainer"+null);
+		var html = "<div class=\"wisortable-container "+(ob.collapsed ? "" : "folder-expanded")+"\" id=\"wilistfoldercontainer"+uid+"\" folder-uid=\""+uid+"\">\
+			<div class=\"wilistfolder\" id=\"wilistfolder"+uid+"\">\
+				<div class=\"wiremove\">\
+					<button type=\"button\" class=\"btn btn-primary heightfull\" id=\"btn_wifolder"+uid+"\">X</button>\
+					<button type=\"button\" class=\"btn btn-success heighthalf hidden\" id=\"btn_wifolderdel"+uid+"\">✓</button>\
+					<button type=\"button\" class=\"btn btn-danger heighthalf hidden\" id=\"btn_wifoldercan"+uid+"\">⮌</button>\
+				</div>\
+				<div class=\"wifoldericon\">\
+					<div class=\"wicentered\">\
+						<span class=\"oi oi-folder folder-expand "+(ob.collapsed ? "" : "folder-expanded")+"\" id=\"btn_wifolderexpand"+uid+"\" aria-hidden=\"true\"></span>\
+					</div>\
+				</div>\
+				<div class=\"wifoldername\">\
+					<div class=\"wicentered-vertical\">\
+						<textarea class=\"form-control\" placeholder=\"Untitled Folder\" id=\"wifoldername"+uid+"\">"+ob.name+"</textarea>\
+					</div>\
+				</div>\
+				<div class=\"wihandle wifolderhandle\" id=\"wifolderhandle"+uid+"\">\
+					<div class=\"wicentered\">\
+						<span class=\"oi oi-grid-two-up\" aria-hidden=\"true\"></span>\
+						<br/>\
+						<span class=\"oi oi-grid-two-up\" aria-hidden=\"true\"></span>\
+						<br/>\
+						<span class=\"oi oi-grid-two-up\" aria-hidden=\"true\"></span>\
+					</div>\
+				</div>\
+			</div>\
+			<div class=\"wifoldergutter-container\" id=\"wifoldergutter"+uid+"\">\
+				<div class=\"wifoldergutter\"></div>\
+			</div>\
+			<div class=\"wisortable-body\" folder-uid=\""+uid+"\">\
+				<div class=\"wisortable-dummy\"></div>\
+			</div>\
+		</div>";
+		if(uninitialized.length) {
+			$(html).insertBefore(uninitialized);
+		} else {
+			wi_menu.append(html);
+		}
+		var onfocusout = function () {
+			socket.send({'cmd': 'wifolderupdate', 'uid': uid, 'data': {
+				name: $("#wifoldername"+uid).val(),
+				collapsed: !$("#btn_wifolderexpand"+uid).hasClass("folder-expanded"),
+			}});
+		};
+		$("#wifoldergutter"+uid).on("click", function () {
+			$(this).siblings(".wilistfolder")[0].scrollIntoView();
+		});
+		$("#btn_wifolder"+uid).on("click", function () {
+			showWiFolderDeleteConfirm(uid);
+		});
+		$("#btn_wifolderdel"+uid).on("click", function () {
+			socket.send({'cmd': 'wifolderdelete', 'data': uid});
+		});
+		$("#btn_wifoldercan"+uid).on("click", function () {
+			hideWiFolderDeleteConfirm(uid);
+		})
+		$("#wifoldername"+uid).on("focusout", onfocusout);
+		$("#wifolderhandle"+uid).off().on("mousedown", function () {
+			onfocusout();
+			$(".wilistitem, .wisortable-dummy").addClass("wisortable-excluded-dynamic");
+			// Prevent WI folders with extremely long names from filling the screen and preventing scrolling
+			$(this).parent().parent().find(".wisortable-body").addClass("hidden");
+			$(this).parent().css("max-height", "200px").find(".wifoldername").find(".form-control").css("max-height", "181px");
+		}).on("mouseup", function () {
+			$(".wisortable-excluded-dynamic").removeClass("wisortable-excluded-dynamic");
+			$(this).parent().parent().find(".wisortable-body").removeClass("hidden");
+			$(this).parent().css("max-height", "").find(".wifoldername").find(".form-control").css("max-height", "");
+		});
+		$("#btn_wifolderexpand"+uid).on("click", function () {
+			if($(this).hasClass("folder-expanded")) {
+				socket.send({'cmd': 'wifoldercollapsecontent', 'data': uid});
+			} else {
+				socket.send({'cmd': 'wifolderexpandcontent', 'data': uid});
+			}
+		})
+		adjustWiFolderNameHeight($("#wifoldername"+uid)[0]);
+		if(ob.collapsed) {
+			setTimeout(function() {
+				var container = $("#wilistfoldercontainer"+uid);
+				hide([container.find(".wifoldergutter-container"), container.find(".wisortable-body")]);
+			}, 2);
+		}
+	} else {
+		wi_menu.append("<div class=\"wisortable-container folder-expanded\" id=\"wilistfoldercontainer"+uid+"\">\
+			<div class=\"wilistfolder\" id=\"wilistfolder"+uid+"\">\
+				<div class=\"wiremove\">\
+					<button type=\"button\" class=\"btn btn-primary heightfull\" id=\"btn_wifolder"+uid+"\">+</button>\
+					<button type=\"button\" class=\"btn btn-success heighthalf hidden\" id=\"btn_wifolderdel"+uid+"\">✓</button>\
+					<button type=\"button\" class=\"btn btn-danger heighthalf hidden\" id=\"btn_wifoldercan"+uid+"\">⮌</button>\
+				</div>\
+				<div class=\"wifoldericon\">\
+					<div class=\"wicentered\">\
+						<span class=\"oi oi-folder folder-expand folder-expanded\" id=\"btn_wifolderexpand"+uid+"\" aria-hidden=\"true\"></span>\
+					</div>\
+				</div>\
+				<div class=\"wifoldername\">\
+					<div class=\"wicentered-vertical\">\
+						<textarea class=\"form-control hidden\" placeholder=\"Untitled Folder\" id=\"wifoldername"+uid+"\"></textarea>\
+					</div>\
+				</div>\
+				<div class=\"wihandle-inactive wifolderhandle hidden\" id=\"wifolderhandle"+uid+"\">\
+					<div class=\"wicentered\">\
+						<span class=\"oi oi-grid-two-up\" aria-hidden=\"true\"></span>\
+						<br/>\
+						<span class=\"oi oi-grid-two-up\" aria-hidden=\"true\"></span>\
+						<br/>\
+						<span class=\"oi oi-grid-two-up\" aria-hidden=\"true\"></span>\
+					</div>\
+				</div>\
+			</div>\
+			<div class=\"wisortable-body\">\
+				<div class=\"wisortable-dummy\"></div>\
+			</div>\
+		</div>");
+		$("#btn_wifolder"+uid).on("click", function () {
+			expandWiFolderLine(uid);
+		});
+	}
+}
+
+function expandWiLine(num) {
+	show([$("#wikey"+num), $("#wientry"+num), $("#wihandle"+num), $("#selective-key-"+num), $("#constant-key-"+num), $("#btn_wiselon"+num), $("#wicomment"+num)]);
+	$("#wihandle"+num).removeClass("wihandle-inactive").addClass("wihandle");
+	$("#btn_wi"+num).html("X");
+	$("#btn_wi"+num).off();
+	$("#wilistitem"+num).removeClass("wilistitem-uninitialized").removeClass("wisortable-excluded");
+	$("#btn_wi"+num).on("click", function () {
+		showWiDeleteConfirm(num);
+	});
+
+	adjustWiCommentHeight($("#wicomment"+num)[0]);
+}
+
+function expandWiFolderLine(num) {
+	socket.send({'cmd': 'wifolderinit', 'data': ''});
+}
+
+function showWiDeleteConfirm(num) {
+	hide([$("#btn_wi"+num)]);
+	show([$("#btn_widel"+num), $("#btn_wican"+num)]);
+}
+
+function showWiFolderDeleteConfirm(num) {
+	hide([$("#btn_wifolder"+num)]);
+	show([$("#btn_wifolderdel"+num), $("#btn_wifoldercan"+num)]);
+}
+
+function hideWiDeleteConfirm(num) {
+	show([$("#btn_wi"+num)]);
+	hide([$("#btn_widel"+num), $("#btn_wican"+num)]);
+}
+
+function hideWiFolderDeleteConfirm(num) {
+	show([$("#btn_wifolder"+num)]);
+	hide([$("#btn_wifolderdel"+num), $("#btn_wifoldercan"+num)]);
+}
+
+function collapseWiFolderContent(uid) {
+	hide([$("#wifoldergutter"+uid), $(".wisortable-body[folder-uid="+uid+"]")]);
+	$("#btn_wifolderexpand"+uid).removeClass("folder-expanded");
+	$("#wilistfoldercontainer"+uid).removeClass("folder-expanded");
+}
+
+function expandWiFolderContent(uid) {
+	show([$("#wifoldergutter"+uid), $(".wisortable-body[folder-uid="+uid+"]")]);
+	$("#btn_wifolderexpand"+uid).addClass("folder-expanded");
+	$("#wilistfoldercontainer"+uid).addClass("folder-expanded");
+}
+
+function enableWiSelective(num) {
+	hide([$("#wikey"+num)]);
+	$("#wikeyprimary"+num).val($("#wikey"+num).val());
+	show([$("#wikeyprimary"+num), $("#wikeysecondary"+num)]);
+
+	var element = $("#selective-key-"+num);
+	element.addClass("selective-key-icon-enabled");
+	$("#wikey"+num).addClass("wilistitem-selective");
+}
+
+function disableWiSelective(num) {
+	hide([$("#wikeyprimary"+num), $("#wikeysecondary"+num)]);
+	$("#wikey"+num).val($("#wikeyprimary"+num).val());
+	show([$("#wikey"+num)]);
+
+	var element = $("#selective-key-"+num);
+	element.removeClass("selective-key-icon-enabled");
+	$("#wikey"+num).removeClass("wilistitem-selective");
+}
+
+function enableWiConstant(num) {
+	var element = $("#constant-key-"+num);
+	element.addClass("constant-key-icon-enabled");
+	$("#wikey"+num).addClass("wilistitem-constant");
+}
+
+function disableWiConstant(num) {
+	var element = $("#constant-key-"+num);
+	element.removeClass("constant-key-icon-enabled");
+	$("#wikey"+num).removeClass("wilistitem-constant");
+}
+
+function highlightImportLine(ref) {
+	$("#popupcontent > div").removeClass("popuplistselected");
+	ref.addClass("popuplistselected");
+	enableButtons([popup_accept]);
+}
+
+function enableButtons(refs) {
+	for(i=0; i<refs.length; i++) {
+		refs[i].prop("disabled",false);
+		refs[i].removeClass("btn-secondary");
+		refs[i].addClass("btn-primary");
+	}
+}
+
+function disableButtons(refs) {
+	for(i=0; i<refs.length; i++) {
+		refs[i].prop("disabled",true);
+		refs[i].removeClass("btn-primary");
+		refs[i].addClass("btn-secondary");
+	}
+}
+
+function enableSendBtn() {
+	button_send.removeClass("wait");
+	button_send.addClass("btn-primary");
+	button_send.html("Submit");
+}
+
+function disableSendBtn() {
+	button_send.removeClass("btn-primary");
+	button_send.addClass("wait");
+	button_send.html("");
+}
+
+function showMessage(msg) {
+	message_text.removeClass();
+	message_text.addClass("color_green");
+	message_text.html(msg);
+}
+
+function errMessage(msg, type="error") {
+	message_text.removeClass();
+	message_text.addClass(type == "warn" ? "color_orange" : "color_red");
+	message_text.html(msg);
+}
+
+function hideMessage() {
+	message_text.html("");
+	message_text.removeClass();
+}
+
+function showWaitAnimation() {
+	hideWaitAnimation();
+	$("#inputrowright").append("<img id=\"waitanim\" src=\"static/thinking.gif\"/>");
+}
+
+function hideWaitAnimation() {
+	$('#waitanim').remove();
+}
+
+function scrollToBottom() {
+	setTimeout(function () {
+		game_text.stop(true).animate({scrollTop: game_text.prop('scrollHeight')}, 500);
+	}, 5);
+}
+
+function hide(refs) {
+	for(i=0; i<refs.length; i++) {
+		refs[i].addClass("hidden");
+	}
+}
+
+function show(refs) {
+	for(i=0; i<refs.length; i++) {
+		refs[i].removeClass("hidden");
+	}
+}
+
+function popupShow(state) {
+	if(state) {
+		popup.removeClass("hidden");
+		popup.addClass("flex");
+		disableButtons([popup_accept]);
+	} else {
+		popup.removeClass("flex");
+		popup.addClass("hidden");
+	}
+}
+
+function enterEditMode() {
+	editmode = true;
+}
+
+function exitEditMode() {
+	editmode = false;
+}
+
+function enterMemoryMode() {
+	memorymode = true;
+	setmodevisibility(false);
+	setchatnamevisibility(false);
+	showMessage("Edit the memory to be sent with each request to the AI.");
+	button_actmem.html("Cancel");
+	hide([button_actback, button_actfwd, button_actretry, button_actwi]);
+	// Display Author's Note field
+	anote_menu.slideDown("fast");
+}
+
+function exitMemoryMode() {
+	memorymode = false;
+	setmodevisibility(adventure);
+	setchatnamevisibility(chatmode);
+	hideMessage();
+	button_actmem.html("Memory");
+	show([button_actback, button_actfwd, button_actretry, button_actwi]);
+	input_text.val("");
+	// Hide Author's Note field
+	anote_menu.slideUp("fast");
+}
+
+function enterWiMode() {
+	showMessage("World Info will be added to memory only when the key appears in submitted text or the last action.");
+	button_actwi.html("Accept");
+	hide([button_actback, button_actfwd, button_actmem, button_actretry, game_text]);
+	setchatnamevisibility(false);
+	show([wi_menu]);
+	disableSendBtn();
+	$("#gamescreen").addClass("wigamescreen");
+}
+
+function exitWiMode() {
+	hideMessage();
+	button_actwi.html("W Info");
+	hide([wi_menu]);
+	setchatnamevisibility(chatmode);
+	show([button_actback, button_actfwd, button_actmem, button_actretry, game_text]);
+	enableSendBtn();
+	$("#gamescreen").removeClass("wigamescreen");
+}
+
+function returnWiList(ar) {
+	var list = [];
+	var i;
+	for(i=0; i<ar.length; i++) {
+		var folder = $("#wilistitem"+ar[i]).parent().attr("folder-uid");
+		if(folder === undefined) {
+			folder = null;
+		} else {
+			folder = parseInt(folder);
+		}
+		var ob          = {"key": "", "keysecondary": "", "content": "", "comment": "", "folder": null, "uid": parseInt($("#wilistitem"+ar[i]).attr("uid")), "selective": false, "constant": false};
+		ob.selective    = $("#wikeyprimary"+ar[i]).css("display") != "none"
+		ob.key          = ob.selective ? $("#wikeyprimary"+ar[i]).val() : $("#wikey"+ar[i]).val();
+		ob.keysecondary = $("#wikeysecondary"+ar[i]).val();
+		ob.content      = $("#wientry"+ar[i]).val();
+		ob.comment      = $("#wicomment"+i).val();
+		ob.folder       = folder;
+		ob.constant     = $("#constant-key-"+ar[i]).hasClass("constant-key-icon-enabled");
+		list.push(ob);
+	}
+	socket.send({'cmd': 'sendwilist', 'data': list});
+}
+
+function formatChunkInnerText(chunk) {
+	var text = chunk.innerText.replace(/\u00a0/g, " ");
+	if((chunk.nextSibling === null || chunk.nextSibling.nodeType !== 1 || chunk.nextSibling.tagName !== "CHUNK") && text.slice(-1) === '\n') {
+		return text.slice(0, -1);
+	}
+	return text;
+}
+
+function dosubmit(disallow_abort) {
+	ignore_stream = false;
+	submit_start = Date.now();
+	var txt = input_text.val().replace(/\u00a0/g, " ");
+	if((disallow_abort || gamestate !== "wait") && !memorymode && !gamestarted && ((!adventure || !action_mode) && txt.trim().length == 0)) {
+		return;
+	}
+	chunkOnFocusOut("override");
+	// Wait for editor changes to be applied before submitting
+	submit_throttle = getThrottle(70);
+	submit_throttle.txt = txt;
+	submit_throttle.disallow_abort = disallow_abort;
+	submit_throttle(0, _dosubmit);
+}
+
+function _dosubmit() {
+	ignore_stream = false;
+	var txt = submit_throttle.txt;
+	var disallow_abort = submit_throttle.disallow_abort;
+	submit_throttle = null;
+	input_text.val("");
+	hideMessage();
+	hidegenseqs();
+	socket.send({'cmd': 'submit', 'allowabort': !disallow_abort, 'actionmode': adventure ? action_mode : 0, 'chatname': chatmode ? chat_name.val() : undefined, 'data': txt});
+}
+
+function changemode() {
+	if(gamestarted) {
+		action_mode += 1;
+		action_mode %= 2;  // Total number of action modes (Story and Action)
+	} else {
+		action_mode = 0;  // Force "Story" mode if game is not started
+	}
+
+	switch (action_mode) {
+		case 0: button_mode_label.html("Story"); break;
+		case 1: button_mode_label.html("Action"); break;
+	}
+}
+
+function newTextHighlight(ref) {
+	ref.addClass("edit-flash");
+	setTimeout(function () {
+		ref.addClass("colorfade");
+		ref.removeClass("edit-flash");
+		setTimeout(function () {
+			ref.removeClass("colorfade");
+		}, 1000);
+	}, 50);
+}
+
+function showAidgPopup() {
+	aidgpopup.removeClass("hidden");
+	aidgpopup.addClass("flex");
+	aidgpromptnum.focus();
+}
+
+function hideAidgPopup() {
+	aidgpopup.removeClass("flex");
+	aidgpopup.addClass("hidden");
+}
+
+function sendAidgImportRequest() {
+	socket.send({'cmd': 'aidgimport', 'data': aidgpromptnum.val()});
+	hideAidgPopup();
+	aidgpromptnum.val("");
+}
+
+function showSaveAsPopup() {
+	disableButtons([saveas_accept]);
+	saveaspopup.removeClass("hidden");
+	saveaspopup.addClass("flex");
+	saveasinput.focus();
+}
+
+function hideSaveAsPopup() {
+	saveaspopup.removeClass("flex");
+	saveaspopup.addClass("hidden");
+	saveasinput.val("");
+	hide([$(".saveasoverwrite"), $(".popuperror")]);
+}
+
+function sendSaveAsRequest() {
+	socket.send({'cmd': 'saveasrequest', 'data': {"name": saveasinput.val(), "pins": savepins.val()}});
+}
+
+function showLoadModelPopup() {
+	loadmodelpopup.removeClass("hidden");
+	loadmodelpopup.addClass("flex");
+}
+
+function hideLoadModelPopup() {
+	loadmodelpopup.removeClass("flex");
+	loadmodelpopup.addClass("hidden");
+	loadmodelcontent.html("");
+}
+
+function showLoadPopup() {
+	loadpopup.removeClass("hidden");
+	loadpopup.addClass("flex");
+}
+
+function hideLoadPopup() {
+	loadpopup.removeClass("flex");
+	loadpopup.addClass("hidden");
+	loadcontent.html("");
+}
+
+function showSPPopup() {
+	sppopup.removeClass("hidden");
+	sppopup.addClass("flex");
+}
+
+function hideSPPopup() {
+	sppopup.removeClass("flex");
+	sppopup.addClass("hidden");
+	spcontent.html("");
+}
+
+function showUSPopup() {
+	uspopup.removeClass("hidden");
+	uspopup.addClass("flex");
+}
+
+function hideUSPopup() {
+	uspopup.removeClass("flex");
+	uspopup.addClass("hidden");
+	spcontent.html("");
+}
+
+function showSamplersPopup() {
+	samplerspopup.removeClass("hidden");
+	samplerspopup.addClass("flex");
+}
+
+function hideSamplersPopup() {
+	samplerspopup.removeClass("flex");
+	samplerspopup.addClass("hidden");
+}
+
+
+function buildLoadModelList(ar, menu, breadcrumbs, showdelete) {
+	disableButtons([load_model_accept]);
+	loadmodelcontent.html("");
+	$("#loadmodellistbreadcrumbs").html("");
+	$("#custommodelname").addClass("hidden");
+	var i;
+	for(i=0; i<breadcrumbs.length; i++) {
+		$("#loadmodellistbreadcrumbs").append("<button class=\"breadcrumbitem\" id='model_breadcrumbs"+i+"' name='"+ar[0][1]+"' value='"+breadcrumbs[i][0]+"'>"+breadcrumbs[i][1]+"</button><font color=white>\\</font>");
+		$("#model_breadcrumbs"+i).off("click").on("click", (function () {
+				return function () {
+					socket.send({'cmd': 'selectmodel', 'data': $(this).attr("name"), 'folder': $(this).attr("value")});
+					disableButtons([load_model_accept]);
+				}
+			})(i));
+	}
+	if (breadcrumbs.length > 0) {
+		$("#loadmodellistbreadcrumbs").append("<hr size='1'>")  
+	}
+	for(i=0; i<ar.length; i++) {
+		if (Array.isArray(ar[i][0])) {
+			full_path = ar[i][0][0];
+			folder = ar[i][0][1];
+		} else {
+			full_path = "";
+			folder = ar[i][0];
+		}
+		
+		var html
+		html = "<div class=\"flex\">\
+			<div class=\"loadlistpadding\"></div>"
+		//if the menu item is a link to another menu
+		if(ar[i][3]) {
+			html = html + "<span class=\"loadlisticon loadmodellisticon-folder oi oi-folder allowed\"  aria-hidden=\"true\"></span>"
+		} else {
+		//this is a model
+			html = html + "<div class=\"loadlistpadding\"></div>"
+		}
+		
+		//now let's do the delete icon if applicable
+		if (['NeoCustom', 'GPT2Custom'].includes(menu) && !ar[i][3] && showdelete) {
+			html = html + "<span class=\"loadlisticon loadmodellisticon-folder oi oi-x allowed\"  aria-hidden=\"true\" onclick='if(confirm(\"This will delete the selected folder with all contents. Are you sure?\")) { socket.send({\"cmd\": \"delete_model\", \"data\": \""+full_path.replaceAll("\\", "\\\\")+"\", \"menu\": \""+menu+"\"});}'></span>"
+		} else {
+			html = html + "<div class=\"loadlistpadding\"></div>"
+		}
+		
+		html = html + "<div class=\"loadlistpadding\"></div>\
+						<div class=\"loadlistitem\" id=\"loadmodel"+i+"\" name=\""+ar[i][1]+"\" pretty_name=\""+full_path+"\">\
+							<div>"+folder+"</div>\
+							<div class=\"flex-push-right\">"+ar[i][2]+"</div>\
+						</div>\
+					</div>"
+		loadmodelcontent.append(html);
+		//If this is a menu
+		if(ar[i][3]) {
+			$("#loadmodel"+i).off("click").on("click", (function () {
+				return function () {
+					socket.send({'cmd': 'list_model', 'data': $(this).attr("name"), 'pretty_name': $(this).attr("pretty_name")});
+					disableButtons([load_model_accept]);
+				}
+			})(i));
+		//If we're in the custom load menu (we need to send the path data back in that case)
+		} else if(['NeoCustom', 'GPT2Custom'].includes(menu)) {
+			$("#loadmodel"+i).off("click").on("click", (function () {
+				return function () {
+					socket.send({'cmd': 'selectmodel', 'data': $(this).attr("name"), 'path': $(this).attr("pretty_name")});
+					highlightLoadLine($(this));
+				}
+			})(i));
+			$("#custommodelname").removeClass("hidden");
+			$("#custommodelname")[0].setAttribute("menu", menu);
+		//Normal load
+		} else {
+			$("#loadmodel"+i).off("click").on("click", (function () {
+				return function () {
+					$("#use_gpu_div").addClass("hidden");
+					$("#modelkey").addClass("hidden");
+					$("#modellayers").addClass("hidden");
+					socket.send({'cmd': 'selectmodel', 'data': $(this).attr("name")});
+					highlightLoadLine($(this));
+				}
+			})(i));
+		}
+	}
+}
+
+function buildLoadList(ar) {
+	disableButtons([load_accept]);
+	loadcontent.html("");
+	showLoadPopup();
+	var i;
+	for(i=0; i<ar.length; i++) {
+		loadcontent.append("<div class=\"flex\">\
+			<div class=\"loadlistpadding\"></div>\
+			<span class=\"loadlisticon loadlisticon-delete oi oi-x "+(sman_allow_delete ? "allowed" : "")+"\" id=\"loaddelete"+i+"\" "+(sman_allow_delete ? "title=\"Delete story\"" : "")+" aria-hidden=\"true\"></span>\
+			<div class=\"loadlistpadding\"></div>\
+			<span class=\"loadlisticon loadlisticon-rename oi oi-pencil "+(sman_allow_rename ? "allowed" : "")+"\" id=\"loadrename"+i+"\" "+(sman_allow_rename ? "title=\"Rename story\"" : "")+" aria-hidden=\"true\"></span>\
+			<div class=\"loadlistpadding\"></div>\
+			<div class=\"loadlistitem\" id=\"load"+i+"\" name=\""+ar[i].name+"\">\
+				<div>"+ar[i].name+"</div>\
+				<div class=\"flex-push-right\">"+ar[i].actions+"</div>\
+			</div>\
+		</div>");
+		$("#load"+i).on("click", function () {
+			enableButtons([load_accept]);
+			socket.send({'cmd': 'loadselect', 'data': $(this).attr("name")});
+			highlightLoadLine($(this));
+		});
+
+		$("#loaddelete"+i).off("click").on("click", (function (name) {
+			return function () {
+				if(!sman_allow_delete) {
+					return;
+				}
+				$("#loadcontainerdelete-storyname").text(name);
+				$("#btn_dsaccept").off("click").on("click", (function (name) {
+					return function () {
+						hide([$(".saveasoverwrite"), $(".popuperror")]);
+						socket.send({'cmd': 'deletestory', 'data': name});
+					}
+				})(name));
+				$("#loadcontainerdelete").removeClass("hidden").addClass("flex");
+			}
+		})(ar[i].name));
+
+		$("#loadrename"+i).off("click").on("click", (function (name) {
+			return function () {
+				if(!sman_allow_rename) {
+					return;
+				}
+				$("#newsavename").val("")
+				$("#loadcontainerrename-storyname").text(name);
+				var submit = (function (name) {
+					return function () {
+						hide([$(".saveasoverwrite"), $(".popuperror")]);
+						socket.send({'cmd': 'renamestory', 'data': name, 'newname': $("#newsavename").val()});
+					}
+				})(name);
+				$("#btn_rensaccept").off("click").on("click", submit);
+				$("#newsavename").off("keydown").on("keydown", function (ev) {
+					if (ev.which == 13 && $(this).val() != "") {
+						submit();
+					}
+				});
+				$("#loadcontainerrename").removeClass("hidden").addClass("flex");
+				$("#newsavename").val(name).select();
+			}
+		})(ar[i].name));
+	}
+}
+
+function buildSPList(ar) {
+	disableButtons([sp_accept]);
+	spcontent.html("");
+	showSPPopup();
+	ar.push({filename: '', name: "[None]"})
+	for(var i = 0; i < ar.length; i++) {
+		var author = !ar[i].author
+			? ''
+			: ar[i].author.constructor === Array
+			? ar[i].author.join(', ')
+			: ar[i].author;
+		var n_tokens = !ar[i].n_tokens || !Number.isSafeInteger(ar[i].n_tokens) || ar[i].n_tokens < 1
+			? ''
+			: "(" + ar[i].n_tokens + " tokens)";
+		var filename = ar[i].filename.replace(/&/g, '&amp;').replace(/</g, '&lt;').replace(/>/g, '&gt;').replace(/"/g, '&quot;').replace(/'/g, '&#039;').replace(/(?=\r|\n)\r?\n?/g, '<br/>');
+		var name = ar[i].name || ar[i].filename;
+		name = name.length > 120 ? name.slice(0, 117) + '...' : name;
+		name = name.replace(/&/g, '&amp;').replace(/</g, '&lt;').replace(/>/g, '&gt;').replace(/"/g, '&quot;').replace(/'/g, '&#039;').replace(/(?=\r|\n)\r?\n?/g, '<br/>');
+		var desc = ar[i].description || '';
+		desc = desc.length > 500 ? desc.slice(0, 497) + '...' : desc;
+		desc = desc.replace(/&/g, '&amp;').replace(/</g, '&lt;').replace(/>/g, '&gt;').replace(/"/g, '&quot;').replace(/'/g, '&#039;').replace(/(?=\r|\n)\r?\n?/g, '<br/>');
+		spcontent.append("<div class=\"flex\">\
+			<div class=\"splistitem flex-row-container\" id=\"sp"+i+"\" name=\""+ar[i].filename+"\">\
+				<div class=\"flex-row\">\
+					<div>"+name+"</div>\
+					<div class=\"flex-push-right splistitemsub\">"+filename+"</div>\
+				</div>\
+				<div class=\"flex-row\">\
+					<div>"+desc+"</div>\
+					<div class=\"flex-push-right splistitemsub\">" + author + "<br/>" + n_tokens + "</div>\
+				</div>\
+			</div>\
+		</div>");
+		$("#sp"+i).on("click", function () {
+			enableButtons([sp_accept]);
+			socket.send({'cmd': 'spselect', 'data': $(this).attr("name")});
+			highlightSPLine($(this));
+		});
+	}
+}
+
+function buildUSList(unloaded, loaded) {
+	usunloaded.html("");
+	usloaded.html("");
+	showUSPopup();
+	var i;
+	var j;
+	var el = usunloaded;
+	var ar = unloaded;
+	for(j=0; j<2; j++) {
+		for(i=0; i<ar.length; i++) {
+			el.append("<div class=\"flex\">\
+				<div class=\"uslistitem flex-row-container\" name=\""+ar[i].filename+"\">\
+					<div class=\"flex-row\">\
+						<div>"+ar[i].modulename+"</div>\
+						<div class=\"flex-push-right uslistitemsub\">&lt;"+ar[i].filename+"&gt;</div>\
+					</div>\
+					<div class=\"flex-row\">\
+						<div>"+ar[i].description+"</div>\
+					</div>\
+				</div>\
+			</div>");
+		}
+		el = usloaded;
+		ar = loaded;
+	}
+}
+
+function buildSamplerList(samplers) {
+	samplerslist.html("");
+	showSamplersPopup();
+	var i;
+	var samplers_lookup_table = [
+		"Top-k Sampling",
+		"Top-a Sampling",
+		"Top-p Sampling",
+		"Tail-free Sampling",
+		"Typical Sampling",
+		"Temperature",
+	]
+	for(i=0; i<samplers.length; i++) {
+		samplerslist.append("<div class=\"flex\">\
+			<div class=\"samplerslistitem flex-row-container\" sid=\""+samplers[i]+"\">\
+				<div class=\"flex-row\">\
+					<div>"+samplers_lookup_table[samplers[i]]+"</div>\
+				</div>\
+			</div>\
+		</div>");
+	}
+}
+
+function highlightLoadLine(ref) {
+	$("#loadlistcontent > div > div.popuplistselected").removeClass("popuplistselected");
+	$("#loadmodellistcontent > div > div.popuplistselected").removeClass("popuplistselected");
+	ref.addClass("popuplistselected");
+}
+
+function highlightSPLine(ref) {
+	$("#splistcontent > div > div.popuplistselected").removeClass("popuplistselected");
+	ref.addClass("popuplistselected");
+}
+
+function showNewStoryPopup() {
+	nspopup.removeClass("hidden");
+	nspopup.addClass("flex");
+}
+
+function hideNewStoryPopup() {
+	nspopup.removeClass("flex");
+	nspopup.addClass("hidden");
+}
+
+function showRandomStoryPopup() {
+	rspopup.removeClass("hidden");
+	rspopup.addClass("flex");
+	if($("#setrngpersist").prop("checked")) {
+		$("#rngmemory").val(memorytext);
+	}
+}
+
+function hideRandomStoryPopup() {
+	rspopup.removeClass("flex");
+	rspopup.addClass("hidden");
+}
+
+function statFlash(ref) {
+	ref.addClass("status-flash");
+	setTimeout(function () {
+		ref.addClass("colorfade");
+		ref.removeClass("status-flash");
+		setTimeout(function () {
+			ref.removeClass("colorfade");
+		}, 1000);
+	}, 50);
+}
+
+function updateUSStatItems(items, flash) {
+	var stat_us = $("#stat-us");
+	var stat_usactive = $("#stat-usactive");
+	if(flash || stat_usactive.find("li").length != items.length) {
+		statFlash(stat_us.closest(".statusicon").add("#usiconlabel"));
+	}
+	stat_usactive.html("");
+	if(items.length == 0) {
+		stat_us.html("No userscripts active");
+		$("#usiconlabel").html("");
+		stat_us.closest(".statusicon").removeClass("active");
+		return;
+	}
+	stat_us.html("Active userscripts:");
+	stat_us.closest(".statusicon").addClass("active");
+	var i;
+	for(i = 0; i < items.length; i++) {
+		stat_usactive.append($("<li filename=\""+items[i].filename+"\">"+items[i].modulename+" &lt;"+items[i].filename+"&gt;</li>"));
+	}
+	$("#usiconlabel").html(items.length);
+}
+
+function updateSPStatItems(items) {
+	var stat_sp = $("#stat-sp");
+	var stat_spactive = $("#stat-spactive");
+	var key = null;
+	var old_val = stat_spactive.html();
+	Object.keys(items).forEach(function(k) {key = k;});
+	if(key === null) {
+		stat_sp.html("No soft prompt active");
+		stat_sp.closest(".statusicon").removeClass("active");
+		stat_spactive.html("");
+	} else {
+		stat_sp.html("Active soft prompt (" + items[key].n_tokens + " tokens):");
+		stat_sp.closest(".statusicon").addClass("active");
+		stat_spactive.html((items[key].name || key)+" &lt;"+key+"&gt;");
+	}
+	if(stat_spactive.html() !== old_val) {
+		statFlash(stat_sp.closest(".statusicon"));
+	}
+}
+
+function setStartState() {
+	enableSendBtn();
+	enableButtons([button_actmem, button_actwi]);
+	disableButtons([button_actback, button_actfwd, button_actretry]);
+	hide([wi_menu]);
+	show([game_text, button_actmem, button_actwi, button_actback, button_actfwd, button_actretry]);
+	hideMessage();
+	hideWaitAnimation();
+	button_actmem.html("Memory");
+	button_actwi.html("W Info");
+	hideAidgPopup();
+	hideSaveAsPopup();
+	hideLoadPopup();
+	hideNewStoryPopup();
+	hidegenseqs();
+}
+
+function parsegenseqs(seqs) {
+	seqselcontents.html("");
+	var i;
+	for(i=0; i<seqs.length; i++) {
+		//setup selection data
+		text_data = "<table><tr><td width=100%><div class=\"seqselitem\" id=\"seqsel"+i+"\" n=\""+i+"\">"+seqs[i][0]+"</div></td><td width=10>"
+		
+		//Now do the icon (pin/redo)
+		
+		if (seqs[i][1] == "redo") {
+			text_data = text_data + "<span style=\"color: white\" class=\"oi oi-loop-circular\" title=\"Redo\" aria-hidden=\"true\" id=\"seqselpin"+i+"\" n=\""+i+"\"></span>"
+		} else if (seqs[i][1] == "pinned") {
+			text_data = text_data + "<span style=\"color: white\" class=\"oi oi-pin\" title=\"Pin\" aria-hidden=\"true\" id=\"seqselpin"+i+"\" n=\""+i+"\"></span>"
+		} else {
+			text_data = text_data + "<span style=\"color: grey\" class=\"oi oi-pin\" title=\"Pin\" aria-hidden=\"true\" id=\"seqselpin"+i+"\" n=\""+i+"\"></span>"
+		}
+		text_data = text_data + "</td></tr></table>"
+		seqselcontents.append(text_data);
+		
+		//setup on-click actions
+		$("#seqsel"+i).on("click", function () {
+			socket.send({'cmd': 'seqsel', 'data': $(this).attr("n")});
+		});
+		
+		//onclick for pin only
+		if (seqs[i][1] != "redo") {
+			$("#seqselpin"+i).on("click", function () {
+				socket.send({'cmd': 'seqpin', 'data': $(this).attr("n")});
+				if ($(this).attr("style") == "color: grey") {
+					console.log($(this).attr("style"));
+					$(this).css({"color": "white"});
+					console.log($(this).attr("style"));
+				} else {
+					console.log($(this).attr("style"));
+					$(this).css({"color": "grey"});
+					console.log($(this).attr("style"));
+				}
+			});
+		}
+	}
+	$('#seqselmenu').slideDown("slow");
+}
+
+function hidegenseqs() {
+	$('#seqselmenu').slideUp("slow", function() {
+		seqselcontents.html("");
+	});
+	scrollToBottom();
+}
+
+function setmodevisibility(state) {
+	if(state){  // Enabling
+		show([button_mode]);
+		$("#inputrow").addClass("show_mode");
+	} else{  // Disabling
+		hide([button_mode]);
+		$("#inputrow").removeClass("show_mode");
+	}
+}
+
+function setchatnamevisibility(state) {
+	if(state){  // Enabling
+		show([chat_name]);
+	} else{  // Disabling
+		hide([chat_name]);
+	}
+}
+
+function setadventure(state) {
+	adventure = state;
+	if(state) {
+		game_text.addClass("adventure");
+	} else {
+		game_text.removeClass("adventure");
+	}
+	if(!memorymode){
+		setmodevisibility(state);
+	}
+}
+
+function setchatmode(state) {
+	chatmode = state;
+	setchatnamevisibility(state);
+}
+
+function autofocus(event) {
+	if(connected) {
+		event.target.focus();
+	} else {
+		event.preventDefault();
+	}
+}
+
+function sortableOnStart(event, ui) {
+}
+
+function sortableOnStop(event, ui) {
+	if(ui.item.hasClass("wilistitem")) {
+		// When a WI entry is dragged and dropped, tell the server which WI
+		// entry was dropped and which WI entry comes immediately after the
+		// dropped position so that the server can internally move around
+		// the WI entries
+		var next_sibling = ui.item.next(".wilistitem").attr("uid");
+		if(next_sibling === undefined) {
+			next_sibling = ui.item.next().next().attr("uid");
+		}
+		next_sibling = parseInt(next_sibling);
+		if(Number.isNaN(next_sibling)) {
+			$(this).sortable("cancel");
+			return;
+		}
+		socket.send({'cmd': 'wimoveitem', 'destination': next_sibling, 'data': parseInt(ui.item.attr("uid"))});
+	} else {
+		// Do the same thing for WI folders
+		var next_sibling = ui.item.next(".wisortable-container").attr("folder-uid");
+		if(next_sibling === undefined) {
+			next_sibling = null;
+		} else {
+			next_sibling = parseInt(next_sibling);
+		}
+		if(Number.isNaN(next_sibling)) {
+			$(this).sortable("cancel");
+			return;
+		}
+		socket.send({'cmd': 'wimovefolder', 'destination': next_sibling, 'data': parseInt(ui.item.attr("folder-uid"))});
+	}
+}
+
+function chunkOnTextInput(event) {
+	// The enter key does not behave correctly in almost all non-Firefox
+	// browsers, so we (attempt to) shim all enter keystrokes here to behave the
+	// same as in Firefox
+	if(event.originalEvent.data.slice(-1) === '\n') {
+		event.preventDefault();
+		var s = getSelection();  // WARNING: Do not use rangy.getSelection() instead of getSelection()
+		var r = s.getRangeAt(0);
+
+		// We prefer using document.execCommand here because it works best on
+		// mobile devices, but the other method is also here as
+		// a fallback
+		if(document.queryCommandSupported && document.execCommand && document.queryCommandSupported('insertHTML')) {
+			document.execCommand('insertHTML', false, event.originalEvent.data.slice(0, -1).replace(/&/g, '&amp;').replace(/</g, '&lt;').replace(/>/g, '&gt;').replace(/"/g, '&quot;').replace(/'/g, '&#039;').replace(/(?=\r|\n)\r?\n?/g, '<br/>') + '<br id="_EDITOR_LINEBREAK_"/><span id="_EDITOR_SENTINEL_">|</span>');
+			var t = $('#_EDITOR_SENTINEL_').contents().filter(function() { return this.nodeType === 3; })[0];
+		} else {
+			var t = document.createTextNode('|');
+			var b = document.createElement('br');
+			b.id = "_EDITOR_LINEBREAK_";
+			r.insertNode(b);
+			r.collapse(false);
+			r.insertNode(t);
+		}
+
+		r.selectNodeContents(t);
+		s.removeAllRanges();
+		s.addRange(r);
+		if(document.queryCommandSupported && document.execCommand && document.queryCommandSupported('forwardDelete')) {
+			r.collapse(true);
+			document.execCommand('forwardDelete');
+		} else {
+			// deleteContents() sometimes breaks using the left
+			// arrow key in some browsers so we prefer the
+			// document.execCommand method
+			r.deleteContents();
+		}
+
+		// In Chrome and Safari the added <br/> will go outside of the chunks if we press
+		// enter at the end of the story in the editor, so this is here
+		// to put the <br/> back in the right place
+		var br = $("#_EDITOR_LINEBREAK_")[0];
+		if(br.parentNode === game_text[0]) {
+			var parent = br.previousSibling;
+			if(br.previousSibling.nodeType !== 1) {
+				parent = br.previousSibling.previousSibling;
+				br.previousSibling.previousSibling.appendChild(br.previousSibling);
+			}
+			if(parent.lastChild.tagName === "BR") {
+				parent.lastChild.remove();  // Chrome and Safari also insert an extra <br/> in this case for some reason so we need to remove it
+				if(using_webkit_patch) {
+					// Safari on iOS has a bug where it selects all text in the last chunk of the story when this happens so we collapse the selection to the end of the chunk in that case
+					setTimeout(function() {
+						var s = getSelection();
+						var r = s.getRangeAt(0);
+						r.selectNodeContents(parent);
+						r.collapse(false);
+						s.removeAllRanges();
+						s.addRange(r);
+					}, 2);
+				}
+			}
+			br.previousSibling.appendChild(br);
+			r.selectNodeContents(br.parentNode);
+			s.removeAllRanges();
+			s.addRange(r);
+			r.collapse(false);
+		}
+		br.id = "";
+		if(game_text[0].lastChild.tagName === "BR") {
+			br.parentNode.appendChild(game_text[0].lastChild);
+		}
+		return;
+	}
+}
+
+// This gets run when one or more chunks are edited.  The event occurs before
+// the actual edits are made by the browser, so we are free to check which
+// nodes are selected or stop the event from occurring.
+function chunkOnBeforeInput(event) {
+	// Register all selected chunks as having been modified
+	applyChunkDeltas(getSelectedNodes());
+
+	// Fix editing across chunks and paragraphs in Firefox 93.0 and higher
+	if(event.originalEvent.inputType === "deleteContentBackward" && document.queryCommandSupported && document.execCommand && document.queryCommandSupported('delete')) {
+		event.preventDefault();
+		document.execCommand('delete');
+	}
+	var s = rangy.getSelection();
+
+	if(buildChunkSetFromNodeArray(getSelectedNodes()).size === 0) {
+		var s = rangy.getSelection();
+		var r = s.getRangeAt(0);
+		if(document.queryCommandSupported && document.execCommand && document.queryCommandSupported('insertHTML')) {
+			document.execCommand('insertHTML', false, '<span id="_EDITOR_SENTINEL_">|</span>');
+		} else {
+			var t = document.createTextNode('|');
+			var b = document.createElement('span');
+			b.id = "_EDITOR_SENTINEL_";
+			b.insertNode(t);
+			r.insertNode(b);
+		}
+		var sentinel = document.getElementById("_EDITOR_SENTINEL_");
+		if(sentinel.nextSibling && sentinel.nextSibling.tagName === "CHUNK") {
+			r.selectNodeContents(sentinel.nextSibling);
+			r.collapse(true);
+		} else if(sentinel.previousSibling && sentinel.previousSibling.tagName === "CHUNK") {
+			r.selectNodeContents(sentinel.previousSibling);
+			r.collapse(false);
+		}
+		s.removeAllRanges();
+		s.addRange(r);
+		sentinel.parentNode.removeChild(sentinel);
+	}
+}
+
+function chunkOnKeyDown(event) {
+	// Make escape commit the changes (Originally we had Enter here to but its not required and nicer for users if we let them type freely
+	// You can add the following after 27 if you want it back to committing on enter : || (!event.shiftKey && event.keyCode == 13)
+	if(event.keyCode == 27) {
+		override_focusout = true;
+		game_text.blur();
+		event.preventDefault();
+		return;
+	}
+
+	// Don't allow any edits if not connected to server
+	if(!connected) {
+		event.preventDefault();
+		return;
+	}
+
+	// Prevent CTRL+B, CTRL+I and CTRL+U when editing chunks
+	if(event.ctrlKey || event.metaKey) {  // metaKey is macOS's command key
+		switch(event.keyCode) {
+			case 66:
+			case 98:
+			case 73:
+			case 105:
+			case 85:
+			case 117:
+				event.preventDefault();
+				return;
+		}
+	}
+}
+
+function downloadStory(format) {
+	var filename_without_extension = storyname !== null ? storyname : "untitled";
+
+	var anchor = document.createElement('a');
+
+	var actionlist = $("chunk");
+	var actionlist_compiled = [];
+	for(var i = 0; i < actionlist.length; i++) {
+		actionlist_compiled.push(actionlist[i].innerText.replace(/\u00a0/g, " "));
+	}
+	var last = actionlist_compiled[actionlist_compiled.length-1];
+	if(last && last.slice(-1) === '\n') {
+		actionlist_compiled[actionlist_compiled.length-1] = last.slice(0, -1);
+	}
+
+	if(format == "plaintext") {
+		var objectURL = URL.createObjectURL(new Blob(actionlist_compiled, {type: "text/plain; charset=UTF-8"}));
+		anchor.setAttribute('href', objectURL);
+		anchor.setAttribute('download', filename_without_extension + ".txt");
+		anchor.click();
+		URL.revokeObjectURL(objectURL);
+		return;
+	}
+
+	var wilist = $(".wilistitem");
+	var wilist_compiled = [];
+	for(var i = 0; i < wilist.length; i++) {
+		if(wilist[i].classList.contains("wilistitem-uninitialized")) {
+			continue;
+		}
+		var selective = wilist[i].classList.contains("wilistitem-selective");
+		var folder = $("#wilistitem"+i).parent().attr("folder-uid");
+		if(folder === undefined) {
+			folder = null;
+		} else {
+			folder = parseInt(folder);
+		}
+		wilist_compiled.push({
+			key: selective ? $("#wikeyprimary"+i).val() : $("#wikey"+i).val(),
+			keysecondary: $("#wikeysecondary"+i).val(),
+			content: $("#wientry"+i).val(),
+			comment: $("#wicomment"+i).val(),
+			folder: folder,
+			selective: selective,
+			constant: wilist[i].classList.contains("wilistitem-constant"),
+		});
+	}
+
+	var prompt = actionlist_compiled.shift();
+	if(prompt === undefined) {
+		prompt = "";
+	}
+	var objectURL = URL.createObjectURL(new Blob([JSON.stringify({
+		gamestarted: gamestarted,
+		prompt: prompt,
+		memory: memorytext,
+		authorsnote: $("#anoteinput").val(),
+		anotetemplate: $("#anotetemplate").val(),
+		actions: actionlist_compiled,
+		worldinfo: wilist_compiled,
+		wifolders_d: wifolders_d,
+		wifolders_l: wifolders_l,
+	}, null, 3)], {type: "application/json; charset=UTF-8"}));
+	anchor.setAttribute('href', objectURL);
+	anchor.setAttribute('download', filename_without_extension + ".json");
+	anchor.click();
+	URL.revokeObjectURL(objectURL);
+}
+
+function buildChunkSetFromNodeArray(nodes) {
+	var set = new Set();
+	for(var i = 0; i < nodes.length; i++) {
+		node = nodes[i];
+		while(node !== null && node.tagName !== "CHUNK") {
+			node = node.parentNode;
+		}
+		if(node === null) {
+			continue;
+		}
+		set.add(node.getAttribute("n"));
+	}
+	return set;
+}
+
+function getSelectedNodes() {
+	var range = rangy.getSelection().getRangeAt(0);  // rangy is not a typo
+	var nodes = range.getNodes([1,3]);
+	nodes.push(range.startContainer);
+	nodes.push(range.endContainer);
+	return nodes
+}
+
+function applyChunkDeltas(nodes) {
+	var chunks = Array.from(buildChunkSetFromNodeArray(nodes));
+	for(var i = 0; i < chunks.length; i++) {
+		modified_chunks.add(chunks[i]);
+		all_modified_chunks.add(chunks[i]);
+	}
+	setTimeout(function() {
+		var chunks = Array.from(modified_chunks);
+		var selected_chunks = buildChunkSetFromNodeArray(getSelectedNodes());
+		for(var i = 0; i < chunks.length; i++) {
+			var chunk = document.getElementById("n" + chunks[i]);
+			if(chunk && formatChunkInnerText(chunk).trim().length != 0 && chunks[i] != '0') {
+				if(!selected_chunks.has(chunks[i])) {
+					modified_chunks.delete(chunks[i]);
+					socket.send({'cmd': 'inlineedit', 'chunk': chunks[i], 'data': formatChunkInnerText(chunk)});
+					if(submit_throttle !== null) {
+						submit_throttle(0, _dosubmit);
+					}
+				}
+				empty_chunks.delete(chunks[i]);
+			} else {
+				if(!selected_chunks.has(chunks[i])) {
+					modified_chunks.delete(chunks[i]);
+					socket.send({'cmd': 'inlineedit', 'chunk': chunks[i], 'data': formatChunkInnerText(chunk)});
+					if(submit_throttle !== null) {
+						submit_throttle(0, _dosubmit);
+					}
+				}
+				empty_chunks.add(chunks[i]);
+			}
+		}
+	}, 2);
+}
+
+function syncAllModifiedChunks(including_selected_chunks=false) {
+	var chunks = Array.from(modified_chunks);
+	var selected_chunks = buildChunkSetFromNodeArray(getSelectedNodes());
+	for(var i = 0; i < chunks.length; i++) {
+		if(including_selected_chunks || !selected_chunks.has(chunks[i])) {
+			modified_chunks.delete(chunks[i]);
+			var chunk = document.getElementById("n" + chunks[i]);
+			var data = chunk ? formatChunkInnerText(document.getElementById("n" + chunks[i])) : "";
+			if(data.length == 0) {
+				empty_chunks.add(chunks[i]);
+			} else {
+				empty_chunks.delete(chunks[i]);
+			}
+			socket.send({'cmd': 'inlineedit', 'chunk': chunks[i], 'data': data});
+			if(submit_throttle !== null) {
+				submit_throttle(0, _dosubmit);
+			}
+		}
+	}
+}
+
+function restorePrompt() {
+	if($("#n0").length && formatChunkInnerText($("#n0")[0]).length === 0) {
+		$("#n0").remove();
+	}
+	var shadow_text = $("<b>" + game_text.html() + "</b>");
+	var detected = false;
+	var ref = null;
+	try {
+		if(shadow_text.length && shadow_text[0].firstChild && (shadow_text[0].firstChild.nodeType === 3 || shadow_text[0].firstChild.tagName === "BR")) {
+			detected = true;
+			ref = shadow_text;
+		} else if(game_text.length && game_text[0].firstChild && (game_text[0].firstChild.nodeType === 3 || game_text[0].firstChild.tagName === "BR")) {
+			detected = true;
+			ref = game_text;
+		}
+	} catch (e) {
+		detected = false;
+	}
+	if(detected) {
+		unbindGametext();
+		var text = [];
+		while(true) {
+			if(ref.length && ref[0].firstChild && ref[0].firstChild.nodeType === 3) {
+				text.push(ref[0].firstChild.textContent.replace(/\u00a0/g, " "));
+			} else if(ref.length && ref[0].firstChild && ref[0].firstChild.tagName === "BR") {
+				text.push("\n");
+			} else {
+				break;
+			}
+			ref[0].removeChild(ref[0].firstChild);
+		}
+		text = text.join("").trim();
+		if(text.length) {
+			saved_prompt = text;
+		}
+		game_text[0].innerHTML = "";
+		bindGametext();
+	}
+	game_text.children().each(function() {
+		if(this.tagName !== "CHUNK") {
+			this.parentNode.removeChild(this);
+		}
+	});
+	if(!detected) {
+		game_text.children().each(function() {
+			if(this.innerText.trim().length) {
+				saved_prompt = this.innerText.trim();
+				socket.send({'cmd': 'inlinedelete', 'data': this.getAttribute("n")});
+				if(submit_throttle !== null) {
+					submit_throttle(0, _dosubmit);
+				}
+				this.parentNode.removeChild(this);
+				return false;
+			}
+			socket.send({'cmd': 'inlinedelete', 'data': this.getAttribute("n")});
+			if(submit_throttle !== null) {
+				submit_throttle(0, _dosubmit);
+			}
+			this.parentNode.removeChild(this);
+		});
+	}
+	var prompt_chunk = document.createElement("chunk");
+	prompt_chunk.setAttribute("n", "0");
+	prompt_chunk.setAttribute("id", "n0");
+	prompt_chunk.setAttribute("tabindex", "-1");
+	prompt_chunk.innerText = saved_prompt;
+	unbindGametext();
+	game_text[0].prepend(prompt_chunk);
+	bindGametext();
+	modified_chunks.delete('0');
+	empty_chunks.delete('0');
+	socket.send({'cmd': 'inlineedit', 'chunk': '0', 'data': saved_prompt});
+	if(submit_throttle !== null) {
+		submit_throttle(0, _dosubmit);
+	}
+}
+
+function deleteEmptyChunks() {
+	var chunks = Array.from(empty_chunks);
+	for(var i = 0; i < chunks.length; i++) {
+		empty_chunks.delete(chunks[i]);
+		if(chunks[i] === "0") {
+			// Don't delete the prompt
+			restorePrompt();
+		} else {
+			socket.send({'cmd': 'inlinedelete', 'data': chunks[i]});
+			if(submit_throttle !== null) {
+				submit_throttle(0, _dosubmit);
+			}
+		}
+	}
+	if(modified_chunks.has('0')) {
+		modified_chunks.delete(chunks[i]);
+		socket.send({'cmd': 'inlineedit', 'chunk': chunks[i], 'data': formatChunkInnerText(document.getElementById("n0"))});
+		if(submit_throttle !== null) {
+			submit_throttle(0, _dosubmit);
+		}
+	}
+	if(gamestarted) {
+		saved_prompt = formatChunkInnerText($("#n0")[0]);
+	}
+}
+
+function highlightEditingChunks() {
+	var chunks = $('chunk.editing').toArray();
+	var selected_chunks = buildChunkSetFromNodeArray(getSelectedNodes());
+	for(var i = 0; i < chunks.length; i++) {
+		var chunk = chunks[i];
+		if(!selected_chunks.has(chunks[i].getAttribute("n"))) {
+			unbindGametext();
+			$(chunk).removeClass('editing');
+			bindGametext();
+		}
+	}
+	chunks = Array.from(selected_chunks);
+	for(var i = 0; i < chunks.length; i++) {
+		var chunk = $("#n"+chunks[i]);
+		unbindGametext();
+		chunk.addClass('editing');
+		bindGametext();
+	}
+}
+
+function cleanupChunkWhitespace() {
+	unbindGametext();
+
+	var chunks = Array.from(all_modified_chunks);
+	for(var i = 0; i < chunks.length; i++) {
+		var original_chunk = document.getElementById("n" + chunks[i]);
+		if(original_chunk === null || original_chunk.innerText.trim().length === 0) {
+			all_modified_chunks.delete(chunks[i]);
+			modified_chunks.delete(chunks[i]);
+			empty_chunks.add(chunks[i]);
+		}
+	}
+
+	// Merge empty chunks with the next chunk
+	var chunks = Array.from(empty_chunks);
+	chunks.sort(function(e) {parseInt(e)});
+	for(var i = 0; i < chunks.length; i++) {
+		if(chunks[i] == "0") {
+			continue;
+		}
+		var original_chunk = document.getElementById("n" + chunks[i]);
+		if(original_chunk === null) {
+			continue;
+		}
+		var chunk = original_chunk.nextSibling;
+		while(chunk) {
+			if(chunk.tagName === "CHUNK") {
+				break;
+			}
+			chunk = chunk.nextSibling;
+		}
+		if(chunk) {
+			chunk.innerText = original_chunk.innerText + chunk.innerText;
+			if(original_chunk.innerText.length != 0 && !modified_chunks.has(chunk.getAttribute("n"))) {
+				modified_chunks.add(chunk.getAttribute("n"));
+			}
+		}
+		original_chunk.innerText = "";
+	}
+	// Move whitespace at the end of non-empty chunks into the beginning of the next non-empty chunk
+	var chunks = Array.from(all_modified_chunks);
+	chunks.sort(function(e) {parseInt(e)});
+	for(var i = 0; i < chunks.length; i++) {
+		var original_chunk = document.getElementById("n" + chunks[i]);
+		var chunk = original_chunk.nextSibling;
+		while(chunk) {
+			if(chunk.tagName === "CHUNK" && !empty_chunks.has(chunk.getAttribute("n"))) {
+				break;
+			}
+			chunk = chunk.nextSibling;
+		}
+		var ln = original_chunk.innerText.trimEnd().length;
+		if (chunk) {
+			chunk.innerText = original_chunk.innerText.substring(ln) + chunk.innerText;
+			if(ln != original_chunk.innerText.length && !modified_chunks.has(chunk.getAttribute("n"))) {
+				modified_chunks.add(chunk.getAttribute("n"));
+			}
+		}
+		original_chunk.innerText = original_chunk.innerText.substring(0, ln);
+	}
+
+	bindGametext();
+}
+
+// This gets run every time the text in a chunk is edited
+// or a chunk is deleted
+function chunkOnDOMMutate(mutations, observer) {
+	if(!gametext_bound || !allowedit) {
+		return;
+	}
+	var nodes = [];
+	for(var i = 0; i < mutations.length; i++) {
+		var mutation = mutations[i];
+		nodes = nodes.concat(Array.from(mutation.addedNodes), Array.from(mutation.removedNodes));
+		nodes.push(mutation.target);
+	}
+	applyChunkDeltas(nodes);
+}
+
+// This gets run every time you try to paste text into the editor
+function chunkOnPaste(event) {
+	// Register the chunk we're pasting in as having been modified
+	applyChunkDeltas(getSelectedNodes());
+
+	// If possible, intercept paste events into the editor in order to always
+	// paste as plaintext
+	if(event.originalEvent.clipboardData && document.queryCommandSupported && document.execCommand && document.queryCommandSupported('insertHTML')) {
+		event.preventDefault();
+        document.execCommand('insertHTML', false, event.originalEvent.clipboardData.getData('text/plain').replace(/&/g, '&amp;').replace(/</g, '&lt;').replace(/>/g, '&gt;').replace(/"/g, '&quot;').replace(/'/g, '&#039;').replace(/(?=\r|\n)\r?\n?/g, '<br/>'));
+    } else if (event.originalEvent.clipboardData) {
+		event.preventDefault();
+		var s = getSelection();  // WARNING: Do not use rangy.getSelection() instead of getSelection()
+		var r = s.getRangeAt(0);
+		r.deleteContents();
+		var nodes = Array.from($('<span>' + event.originalEvent.clipboardData.getData('text/plain').replace(/&/g, '&amp;').replace(/</g, '&lt;').replace(/>/g, '&gt;').replace(/"/g, '&quot;').replace(/'/g, '&#039;').replace(/(?=\r|\n)\r?\n?/g, '<br/>') + '</span>')[0].childNodes);
+		for(var i = 0; i < nodes.length; i++) {
+			r.insertNode(nodes[i]);
+			r.collapse(false);
+		}
+	}
+}
+
+// This gets run every time the caret moves in the editor
+function _chunkOnSelectionChange(event, do_blur_focus) {
+	if(!gametext_bound || !allowedit || override_focusout) {
+		override_focusout = false;
+		return;
+	}
+	setTimeout(function() {
+		syncAllModifiedChunks();
+		setTimeout(function() {
+			highlightEditingChunks();
+			// Attempt to prevent Chromium-based browsers on Android from
+			// scrolling away from the current selection
+			if(do_blur_focus && !using_webkit_patch) {
+				setTimeout(function() {
+					game_text.blur();
+					game_text.focus();
+				}, 144);
+			}
+		}, 2);
+	}, 2);
+}
+
+function chunkOnSelectionChange(event) {
+	return _chunkOnSelectionChange(event, true);
+}
+
+function chunkOnKeyDownSelectionChange(event) {
+	return _chunkOnSelectionChange(event, false);
+}
+
+// This gets run when you defocus the editor by clicking
+// outside of the editor or by pressing escape or tab
+function chunkOnFocusOut(event) {
+	if(event !== "override" && (!gametext_bound || !allowedit || event.target !== game_text[0])) {
+		return;
+	}
+	setTimeout(function() {
+		if(document.activeElement === game_text[0] || game_text[0].contains(document.activeElement)) {
+			return;
+		}
+		cleanupChunkWhitespace();
+		all_modified_chunks = new Set();
+		syncAllModifiedChunks(true);
+		setTimeout(function() {
+			var blurred = game_text[0] !== document.activeElement;
+			if(blurred) {
+				deleteEmptyChunks();
+			}
+			setTimeout(function() {
+				$("chunk").removeClass('editing');
+			}, 2);
+		}, 2);
+	}, 2);
+}
+
+function bindGametext() {
+	mutation_observer.observe(game_text[0], {characterData: true, childList: true, subtree: true});
+	gametext_bound = true;
+}
+
+function unbindGametext() {
+	mutation_observer.disconnect();
+	gametext_bound = false;
+}
+
+function endStream() {
+	// Clear stream, the real text is about to be displayed.
+	ignore_stream = true;
+	if (stream_preview) {
+		stream_preview.remove();
+		stream_preview = null;
+	}
+}
+
+function update_gpu_layers() {
+	var gpu_layers
+	gpu_layers = 0;
+	for (let i=0; i < $("#gpu_count")[0].value; i++) {
+		gpu_layers += parseInt($("#gpu_layers"+i)[0].value);
+		$("#gpu_layers_box_"+i)[0].value=$("#gpu_layers"+i)[0].value;
+	}
+	if ($("#disk_layers").length > 0) {
+		gpu_layers += parseInt($("#disk_layers")[0].value);
+		$("#disk_layers_box")[0].value=$("#disk_layers")[0].value;
+	}
+	if (gpu_layers > parseInt(document.getElementById("gpu_layers_max").innerHTML)) {
+		disableButtons([load_model_accept]);
+		$("#gpu_layers_current").html("<span style='color: red'>"+gpu_layers+"/"+ document.getElementById("gpu_layers_max").innerHTML +"</span>");
+	} else {
+		enableButtons([load_model_accept]);
+		$("#gpu_layers_current").html(gpu_layers+"/"+document.getElementById("gpu_layers_max").innerHTML);
+	}
+}
+
+
+function RemoveAllButFirstOption(selectElement) {
+   var i, L = selectElement.options.length - 1;
+   for(i = L; i >= 1; i--) {
+      selectElement.remove(i);
+   }
+}
+
+//=================================================================//
+//  READY/RUNTIME
+//=================================================================//
+
+$(document).ready(function(){
+	
+	// Bind UI references
+	connect_status    = $('#connectstatus');
+	button_loadmodel  = $('#btn_loadmodel');
+	button_showmodel  = $('#btn_showmodel');
+	button_newgame    = $('#btn_newgame');
+	button_rndgame    = $('#btn_rndgame');
+	button_save       = $('#btn_save');
+	button_saveas     = $('#btn_saveas');
+	button_savetofile = $('#btn_savetofile');
+	button_download   = $('#btn_download');
+	button_downloadtxt= $('#btn_downloadtxt');
+	button_load       = $('#btn_load');
+	button_loadfrfile = $('#btn_loadfromfile');
+	button_import     = $("#btn_import");
+	button_importwi   = $("#btn_importwi");
+	button_impaidg    = $("#btn_impaidg");
+	button_settings   = $('#btn_settings');
+	button_format     = $('#btn_format');
+	button_softprompt = $("#btn_softprompt");
+	button_userscripts= $("#btn_userscripts");
+	button_samplers   = $("#btn_samplers");
+	button_mode       = $('#btnmode')
+	button_mode_label = $('#btnmode_label')
+	button_send       = $('#btnsend');
+	button_actmem     = $('#btn_actmem');
+	button_actback    = $('#btn_actundo');
+	button_actfwd     = $('#btn_actredo');
+	button_actretry   = $('#btn_actretry');
+	button_actwi      = $('#btn_actwi');
+	game_text         = $('#gametext');
+	input_text        = $('#input_text');
+	message_text      = $('#messagefield');
+	chat_name         = $('#chatname');
+	settings_menu     = $("#settingsmenu");
+	format_menu       = $('#formatmenu');
+	anote_menu        = $('#anoterowcontainer');
+	debug_area        = $('#debugcontainer');
+	wi_menu           = $('#wimenu');
+	anote_input       = $('#anoteinput');
+	anote_labelcur    = $('#anotecur');
+	anote_slider      = $('#anotedepth');
+	popup             = $("#popupcontainer");
+	popup_title       = $("#popuptitletext");
+	popup_content     = $("#popupcontent");
+	popup_accept      = $("#btn_popupaccept");
+	popup_close       = $("#btn_popupclose");
+	aidgpopup         = $("#aidgpopupcontainer");
+	aidgpromptnum     = $("#aidgpromptnum");
+	aidg_accept       = $("#btn_aidgpopupaccept");
+	aidg_close        = $("#btn_aidgpopupclose");
+	saveaspopup       = $("#saveascontainer");
+	saveasinput       = $("#savename");
+	savepins          = $("#savepins");
+	topic             = $("#topic");
+	saveas_accept     = $("#btn_saveasaccept");
+	saveas_close      = $("#btn_saveasclose");
+	loadpopup         = $("#loadcontainer");
+	loadmodelpopup    = $("#loadmodelcontainer");
+	loadcontent       = $("#loadlistcontent");
+	loadmodelcontent  = $("#loadmodellistcontent");
+	load_accept       = $("#btn_loadaccept");
+	load_close        = $("#btn_loadclose");
+	load_model_accept = $("#btn_loadmodelaccept");
+	load_model_close  = $("#btn_loadmodelclose");
+	sppopup           = $("#spcontainer");
+	spcontent         = $("#splistcontent");
+	sp_accept         = $("#btn_spaccept");
+	sp_close          = $("#btn_spclose");
+	uspopup           = $("#uscontainer");
+	usunloaded        = $("#uslistunloaded");
+	usloaded          = $("#uslistloaded");
+	us_accept         = $("#btn_usaccept");
+	us_close          = $("#btn_usclose");
+	samplerspopup     = $("#samplerscontainer");
+	samplerslist      = $("#samplerslist");
+	samplers_accept   = $("#btn_samplersaccept");
+	samplers_close    = $("#btn_samplersclose");
+	nspopup           = $("#newgamecontainer");
+	ns_accept         = $("#btn_nsaccept");
+	ns_close          = $("#btn_nsclose");
+	rspopup           = $("#rndgamecontainer");
+	rs_accept         = $("#btn_rsaccept");
+	rs_close          = $("#btn_rsclose");
+	seqselmenu        = $("#seqselmenu");
+	seqselcontents    = $("#seqselcontents");
+
+	// Connect to SocketIO server
+	socket = io.connect(window.document.origin, {transports: ['polling', 'websocket'], closeOnBeforeunload: false});
+	socket.on('load_popup', function(data){load_popup(data);});
+	socket.on('popup_items', function(data){popup_items(data);});
+	socket.on('popup_breadcrumbs', function(data){popup_breadcrumbs(data);});
+	socket.on('popup_edit_file', function(data){popup_edit_file(data);});
+	socket.on('error_popup', function(data){error_popup(data);});
+
+	socket.on('from_server', function(msg) {
+		//console.log(msg);
+		if(msg.cmd == "connected") {
+			// Connected to Server Actions
+			sman_allow_delete = msg.hasOwnProperty("smandelete") && msg.smandelete;
+			sman_allow_rename = msg.hasOwnProperty("smanrename") && msg.smanrename;
+			connected = true;
+			if(msg.hasOwnProperty("modelname")) {
+				modelname = msg.modelname;
+			}
+			refreshTitle();
+			connect_status.html("<b>Connected to KoboldAI!</b>");
+			connect_status.removeClass("color_orange");
+			connect_status.addClass("color_green");
+			// Reset Menus
+			reset_menus();
+			// Set up "Allow Editing"
+			$('body').on('input', autofocus);
+			$('#allowediting').prop('checked', allowedit).prop('disabled', false).change().off('change').on('change', function () {
+				if(allowtoggle) {
+					allowedit = gamestarted && $(this).prop('checked');
+					game_text.attr('contenteditable', allowedit);
+				}
+			});
+			// A simple feature detection test to determine whether the user interface
+			// is using WebKit (Safari browser's rendering engine) because WebKit
+			// requires special treatment to work correctly with the KoboldAI editor
+			(function() {
+				var active_element = document.activeElement;
+				var c = document.createElement("chunk");
+				var t = document.createTextNode("KoboldAI");
+				c.appendChild(t);
+				game_text[0].appendChild(c);
+				var r = rangy.createRange();
+				r.setStart(t, 6);
+				r.collapse(true);
+				var s = rangy.getSelection();
+				s.removeAllRanges();
+				s.addRange(r);
+				game_text.blur();
+				game_text.focus();
+				using_webkit_patch = rangy.getSelection().focusOffset !== 6;
+				c.removeChild(t);
+				game_text[0].removeChild(c);
+				document.activeElement.blur();
+				active_element.focus();
+			})();
+			$("body").addClass("connected");
+		} else if (msg.cmd == "streamtoken") {
+			// Sometimes the stream_token messages will come in too late, after
+			// we have recieved the full text. This leads to some stray tokens
+			// appearing after the output. To combat this, we only allow tokens
+			// to be displayed after requesting and before recieving text.
+			if (ignore_stream) return;
+			if (!$("#setoutputstreaming")[0].checked) return;
+
+			if (!stream_preview) {
+				stream_preview = document.createElement("span");
+				game_text.append(stream_preview);
+			}
+
+			stream_preview.innerText += msg.data.join("");
+			scrollToBottom();
+		} else if(msg.cmd == "updatescreen") {
+			var _gamestarted = gamestarted;
+			gamestarted = msg.gamestarted;
+			if(_gamestarted != gamestarted) {
+				action_mode = 0;
+				changemode();
+			}
+			unbindGametext();
+			allowedit = gamestarted && $("#allowediting").prop('checked');
+			game_text.attr('contenteditable', allowedit);
+			all_modified_chunks = new Set();
+			modified_chunks = new Set();
+			empty_chunks = new Set();
+			game_text.html(msg.data);
+			if(game_text[0].lastChild !== null && game_text[0].lastChild.tagName === "CHUNK") {
+				game_text[0].lastChild.appendChild(document.createElement("br"));
+			}
+			bindGametext();
+			if(gamestarted) {
+				saved_prompt = formatChunkInnerText($("#n0")[0]);
+			}
+			// Scroll to bottom of text
+			if(newly_loaded) {
+				scrollToBottom();
+			}
+			newly_loaded = false;
+		} else if(msg.cmd == "scrolldown") {
+			scrollToBottom();
+		} else if(msg.cmd == "updatechunk") {
+			hideMessage();
+			if (typeof submit_start !== 'undefined') {
+				$("#runtime")[0].innerHTML = `Generation time: ${Math.round((Date.now() - submit_start)/1000)} sec`;
+				delete submit_start;
+			}
+			var index = msg.data.index;
+			var html = msg.data.html;
+			var existingChunk = game_text.children('#n' + index);
+			var newChunk = $(html);
+			unbindGametext();
+			if (existingChunk.length > 0) {
+				// Update existing chunk
+				if(existingChunk[0].nextSibling === null || existingChunk[0].nextSibling.nodeType !== 1 || existingChunk[0].nextSibling.tagName !== "CHUNK") {
+					newChunk[0].appendChild(document.createElement("br"));
+				}
+				existingChunk.before(newChunk);
+				existingChunk.remove();
+			} else if (!empty_chunks.has(index.toString())) {
+				// Append at the end
+				unbindGametext();
+				var lc = game_text[0].lastChild;
+				if(lc.tagName === "CHUNK" && lc.lastChild !== null && lc.lastChild.tagName === "BR") {
+					lc.removeChild(lc.lastChild);
+				}
+				newChunk[0].appendChild(document.createElement("br"));
+				game_text.append(newChunk);
+				bindGametext();
+			}
+			bindGametext();
+			hide([$('#curtain')]);
+		} else if(msg.cmd == "removechunk") {
+			hideMessage();
+			var index = msg.data;
+			var element = game_text.children('#n' + index);
+			if(element.length) {
+				unbindGametext();
+				if((element[0].nextSibling === null || element[0].nextSibling.nodeType !== 1 || element[0].nextSibling.tagName !== "CHUNK") && element[0].previousSibling !== null && element[0].previousSibling.tagName === "CHUNK") {
+					element[0].previousSibling.appendChild(document.createElement("br"));
+				}
+				element.remove();  // Remove the chunk
+				bindGametext();
+			}
+			hide([$('#curtain')]);
+		} else if(msg.cmd == "setgamestate") {
+			// Enable or Disable buttons
+			if(msg.data == "ready") {
+				endStream();
+				enableSendBtn();
+				enableButtons([button_actmem, button_actwi, button_actback, button_actfwd, button_actretry]);
+				hideWaitAnimation();
+				gamestate = "ready";
+				favicon.stop_swap();
+			} else if(msg.data == "wait") {
+				gamestate = "wait";
+				disableSendBtn();
+				disableButtons([button_actmem, button_actwi, button_actback, button_actfwd, button_actretry]);
+				showWaitAnimation();
+				favicon.start_swap();
+			} else if(msg.data == "start") {
+				setStartState();
+				gamestate = "ready";
+				favicon.stop_swap();
+			}
+		} else if(msg.cmd == "allowsp") {
+			allowsp = !!msg.data;
+			if(allowsp) {
+				button_softprompt.removeClass("hidden");
+			} else {
+				button_softprompt.addClass("hidden");
+			}
+		} else if(msg.cmd == "setstoryname") {
+			storyname = msg.data;
+			refreshTitle();
+		} else if(msg.cmd == "editmode") {
+			// Enable or Disable edit mode
+			if(msg.data == "true") {
+				enterEditMode();
+			} else {
+				exitEditMode();
+			}
+		} else if(msg.cmd == "setinputtext") {
+			// Set input box text for memory mode
+			if(memorymode) {
+				memorytext = msg.data;
+				input_text.val(msg.data);
+			}
+		} else if(msg.cmd == "setmemory") {
+			memorytext = msg.data;
+			if(memorymode) {
+				input_text.val(msg.data);
+			}
+		} else if(msg.cmd == "memmode") {
+			// Enable or Disable memory edit mode
+			if(msg.data == "true") {
+				enterMemoryMode();
+			} else {
+				exitMemoryMode();
+			}
+		} else if(msg.cmd == "errmsg") {
+			// Send error message
+			errMessage(msg.data, "error");
+		} else if(msg.cmd == "warnmsg") {
+			// Send warning message
+			errMessage(msg.data, "warn");
+		} else if(msg.cmd == "hidemsg") {
+			hideMessage();
+		} else if(msg.cmd == "texteffect") {
+			// Apply color highlight to line of text
+			newTextHighlight($("#n"+msg.data))
+		} else if(msg.cmd == "updatetemp") {
+			// Send current temp value to input
+			$("#settempcur").val(msg.data);
+			$("#settemp").val(parseFloat(msg.data)).trigger("change");
+		} else if(msg.cmd == "updatetopp") {
+			// Send current top p value to input
+			$("#settoppcur").val(msg.data);
+			$("#settopp").val(parseFloat(msg.data)).trigger("change");
+		} else if(msg.cmd == "updatetopk") {
+			// Send current top k value to input
+			$("#settopkcur").val(msg.data);
+			$("#settopk").val(parseFloat(msg.data)).trigger("change");
+		} else if(msg.cmd == "updatetfs") {
+			// Send current tfs value to input
+			$("#settfscur").val(msg.data);
+			$("#settfs").val(parseFloat(msg.data)).trigger("change");
+		} else if(msg.cmd == "updatetypical") {
+			// Send current typical value to input
+			$("#settypicalcur").val(msg.data);
+			$("#settypical").val(parseFloat(msg.data)).trigger("change");
+		} else if(msg.cmd == "updatetopa") {
+			// Send current top a value to input
+			$("#settopacur").val(msg.data);
+			$("#settopa").val(parseFloat(msg.data)).trigger("change");
+		} else if(msg.cmd == "updatereppen") {
+			// Send current rep pen value to input
+			$("#setreppencur").val(msg.data);
+			$("#setreppen").val(parseFloat(msg.data)).trigger("change");
+		} else if(msg.cmd == "updatereppenslope") {
+			// Send current rep pen value to input
+			$("#setreppenslopecur").val(msg.data);
+			$("#setreppenslope").val(parseFloat(msg.data)).trigger("change");
+		} else if(msg.cmd == "updatereppenrange") {
+			// Send current rep pen value to input
+			$("#setreppenrangecur").val(msg.data);
+			$("#setreppenrange").val(parseFloat(msg.data)).trigger("change");
+		} else if(msg.cmd == "updateoutlen") {
+			// Send current output amt value to input
+			$("#setoutputcur").val(msg.data);
+			$("#setoutput").val(parseInt(msg.data)).trigger("change");
+		} else if(msg.cmd == "updatetknmax") {
+			// Send current max tokens value to input
+			$("#settknmaxcur").val(msg.data);
+			$("#settknmax").val(parseInt(msg.data)).trigger("change");
+		} else if(msg.cmd == "updateikgen") {
+			// Send current max tokens value to input
+			$("#setikgencur").val(msg.data);
+			$("#setikgen").val(parseInt(msg.data)).trigger("change");
+		} else if(msg.cmd == "setlabeltemp") {
+			// Update setting label with value from server
+			$("#settempcur").val(msg.data);
+		} else if(msg.cmd == "setlabeltopp") {
+			// Update setting label with value from server
+			$("#settoppcur").val(msg.data);
+		} else if(msg.cmd == "setlabeltopk") {
+			// Update setting label with value from server
+			$("#settopkcur").val(msg.data);
+		} else if(msg.cmd == "setlabeltfs") {
+			// Update setting label with value from server
+			$("#settfscur").val(msg.data);
+		} else if(msg.cmd == "setlabeltypical") {
+			// Update setting label with value from server
+			$("#settypicalcur").val(msg.data);
+		} else if(msg.cmd == "setlabeltypical") {
+			// Update setting label with value from server
+			$("#settopa").val(msg.data);
+		} else if(msg.cmd == "setlabelreppen") {
+			// Update setting label with value from server
+			$("#setreppencur").val(msg.data);
+		} else if(msg.cmd == "setlabelreppenslope") {
+			// Update setting label with value from server
+			$("#setreppenslopecur").val(msg.data);
+		} else if(msg.cmd == "setlabelreppenrange") {
+			// Update setting label with value from server
+			$("#setreppenrangecur").val(msg.data);
+		} else if(msg.cmd == "setlabeloutput") {
+			// Update setting label with value from server
+			$("#setoutputcur").val(msg.data);
+		} else if(msg.cmd == "setlabeltknmax") {
+			// Update setting label with value from server
+			$("#settknmaxcur").val(msg.data);
+		} else if(msg.cmd == "setlabelikgen") {
+			// Update setting label with value from server
+			$("#setikgencur").val(msg.data);
+		} else if(msg.cmd == "updateanotedepth") {
+			// Send current Author's Note depth value to input
+			anote_slider.val(parseInt(msg.data));
+			anote_labelcur.html(msg.data);
+		} else if(msg.cmd == "setlabelanotedepth") {
+			// Update setting label with value from server
+			anote_labelcur.html(msg.data);
+		} else if(msg.cmd == "getanote") {
+			// Request contents of Author's Note field
+			var txt = anote_input.val();
+			socket.send({'cmd': 'anote', 'template': $("#anotetemplate").val(), 'data': txt});
+		} else if(msg.cmd == "setanote") {
+			// Set contents of Author's Note field
+			anote_input.val(msg.data);
+		} else if(msg.cmd == "setanotetemplate") {
+			// Set contents of Author's Note Template field
+			$("#anotetemplate").val(msg.data);
+		} else if(msg.cmd == "reset_menus") {
+			reset_menus();
+		} else if(msg.cmd == "addsetting") {
+			// Add setting controls
+			addSetting(msg.data);
+		} else if(msg.cmd == "addformat") {
+			// Add setting controls
+			addFormat(msg.data);
+		} else if(msg.cmd == "updatefrmttriminc") {
+			// Update toggle state
+			$("#frmttriminc").prop('checked', msg.data).change();
+		} else if(msg.cmd == "updatefrmtrmblln") {
+			// Update toggle state
+			$("#frmtrmblln").prop('checked', msg.data).change();
+		} else if(msg.cmd == "updatefrmtrmspch") {
+			// Update toggle state
+			$("#frmtrmspch").prop('checked', msg.data).change();
+		} else if(msg.cmd == "updatefrmtadsnsp") {
+			// Update toggle state
+			$("#frmtadsnsp").prop('checked', msg.data).change();
+		} else if(msg.cmd == "updatesingleline") {
+			// Update toggle state
+			$("#singleline").prop('checked', msg.data).change();
+		} else if(msg.cmd == "updateoutputstreaming") {
+			// Update toggle state
+			$("#setoutputstreaming").prop('checked', msg.data).change();
+		} else if(msg.cmd == "allowtoggle") {
+			// Allow toggle change states to propagate
+			allowtoggle = msg.data;
+		} else if(msg.cmd == "usstatitems") {
+			updateUSStatItems(msg.data, msg.flash);
+		} else if(msg.cmd == "spstatitems") {
+			updateSPStatItems(msg.data);
+		} else if(msg.cmd == "popupshow") {
+			// Show/Hide Popup
+			popupShow(msg.data);
+		} else if(msg.cmd == "hidepopupdelete") {
+			// Hide the dialog box that asks you to confirm deletion of a story
+			$("#loadcontainerdelete").removeClass("flex").addClass("hidden");
+			hide([$(".saveasoverwrite"), $(".popuperror")]);
+		} else if(msg.cmd == "hidepopuprename") {
+			// Hide the story renaming dialog box
+			$("#loadcontainerrename").removeClass("flex").addClass("hidden");
+			hide([$(".saveasoverwrite"), $(".popuperror")]);
+		} else if(msg.cmd == "addimportline") {
+			// Add import popup entry
+			addImportLine(msg.data);
+		} else if(msg.cmd == "clearpopup") {
+			// Clear previous contents of popup
+			popup_content.html("");
+		} else if(msg.cmd == "wimode") {
+			// Enable or Disable WI edit mode
+			if(msg.data == "true") {
+				enterWiMode();
+			} else {
+				exitWiMode();
+			}
+		} else if(msg.cmd == "wiupdate") {
+			var selective = $("#wilistitem"+msg.num)[0].classList.contains("wilistitem-selective");
+			if(selective) {
+				$("#wikeyprimary"+msg.num).val(msg.data.key);
+			} else {
+				$("#wikey"+msg.num).val(msg.data.key);
+			}
+			$("#wikeysecondary"+msg.num).val(msg.data.keysecondary);
+			$("#wientry"+msg.num).val(msg.data.content);
+			$("#wicomment"+msg.num).val(msg.data.comment);
+			adjustWiCommentHeight($("#wicomment"+msg.num)[0]);
+		} else if(msg.cmd == "wifolderupdate") {
+			$("#wifoldername"+msg.uid).val(msg.data.name);
+			adjustWiFolderNameHeight($("#wifoldername"+msg.uid)[0]);
+		} else if(msg.cmd == "wiexpand") {
+			expandWiLine(msg.data);
+		} else if(msg.cmd == "wiexpandfolder") {
+			expandWiFolderLine(msg.data);
+		} else if(msg.cmd == "wifoldercollapsecontent") {
+			collapseWiFolderContent(msg.data);
+		} else if(msg.cmd == "wifolderexpandcontent") {
+			expandWiFolderContent(msg.data);
+		} else if(msg.cmd == "wiselon") {
+			enableWiSelective(msg.data);
+		} else if(msg.cmd == "wiseloff") {
+			disableWiSelective(msg.data);
+		} else if(msg.cmd == "wiconstanton") {
+			enableWiConstant(msg.data);
+		} else if(msg.cmd == "wiconstantoff") {
+			disableWiConstant(msg.data);
+		} else if(msg.cmd == "addwiitem") {
+			// Add WI entry to WI Menu
+			addWiLine(msg.data);
+		} else if(msg.cmd == "addwifolder") {
+			addWiFolder(msg.uid, msg.data);
+		} else if(msg.cmd == "wistart") {
+			// Save scroll position for later so we can restore it later
+			wiscroll = $("#gamescreen").scrollTop();
+			// Clear previous contents of WI list
+			wi_menu.html("");
+			// Save wifolders_d and wifolders_l
+			wifolders_d = msg.wifolders_d;
+			wifolders_l = msg.wifolders_l;
+		} else if(msg.cmd == "wifinish") {
+			// Allow drag-and-drop rearranging of world info entries (via JQuery UI's "sortable widget")
+			$("#gamescreen").sortable({
+				items: "#wimenu .wisortable-body > :not(.wisortable-excluded):not(.wisortable-excluded-dynamic), #wimenu .wisortable-container[folder-uid]:not(.wisortable-excluded):not(.wisortable-excluded-dynamic)",
+				containment: "#wimenu",
+				connectWith: "#wimenu .wisortable-body",
+				handle: ".wihandle",
+				start: sortableOnStart,
+				stop: sortableOnStop,
+				placeholder: "wisortable-placeholder",
+				delay: 2,
+				cursor: "move",
+				tolerance: "pointer",
+				opacity: 0.21,
+				revert: 173,
+				scrollSensitivity: 64,
+				scrollSpeed: 10,
+			});
+			// Restore previously-saved scroll position
+			$("#gamescreen").scrollTop(wiscroll);
+	 	} else if(msg.cmd == "requestwiitem") {
+			// Package WI contents and send back to server
+			returnWiList(msg.data);
+		} else if(msg.cmd == "saveas") {
+			// Show Save As prompt
+			showSaveAsPopup();
+		} else if(msg.cmd == "gamesaved") {
+			setGameSaved(msg.data);
+		} else if(msg.cmd == "hidesaveas") {
+			// Hide Save As prompt
+			hideSaveAsPopup();
+		} else if(msg.cmd == "buildload") {
+			// Send array of save files to load UI
+			buildLoadList(msg.data);
+		} else if(msg.cmd == "buildsp") {
+			buildSPList(msg.data);
+		} else if(msg.cmd == "buildus") {
+			buildUSList(msg.data.unloaded, msg.data.loaded);
+		} else if(msg.cmd == "buildsamplers") {
+			buildSamplerList(msg.data);
+		} else if(msg.cmd == "askforoverwrite") {
+			// Show overwrite warning
+			show([$(".saveasoverwrite")]);
+		} else if(msg.cmd == "popuperror") {
+			// Show error in the current dialog box
+			$(".popuperror").text(msg.data);
+			show([$(".popuperror")]);
+		} else if(msg.cmd == "genseqs") {
+			// Parse generator sequences to UI
+			parsegenseqs(msg.data);
+		} else if(msg.cmd == "hidegenseqs") {
+			// Collapse genseqs menu
+			hidegenseqs();
+		} else if(msg.cmd == "setchatname") {
+			chat_name.val(msg.data);
+		} else if(msg.cmd == "setlabelnumseq") {
+			// Update setting label with value from server
+			$("#setnumseqcur").html(msg.data);
+		} else if(msg.cmd == "updatenumseq") {
+			// Send current max tokens value to input
+			$("#setnumseqcur").html(msg.data);
+			$("#setnumseq").val(parseInt(msg.data)).trigger("change");
+		} else if(msg.cmd == "setlabelwidepth") {
+			// Update setting label with value from server
+			$("#setwidepthcur").html(msg.data);
+		} else if(msg.cmd == "updatewidepth") {
+			// Send current max tokens value to input
+			$("#setwidepthcur").html(msg.data);
+			$("#setwidepth").val(parseInt(msg.data)).trigger("change");
+		} else if(msg.cmd == "updateuseprompt") {
+			// Update toggle state
+			$("#setuseprompt").prop('checked', msg.data).change();
+		} else if(msg.cmd == "updateadventure") {
+			// Update toggle state
+			$("#setadventure").prop('checked', msg.data).change();
+			// Update adventure state
+			setadventure(msg.data);
+		} else if(msg.cmd == "updatechatmode") {
+			// Update toggle state
+			$("#setchatmode").prop('checked', msg.data).change();
+			// Update chatmode state
+			setchatmode(msg.data);
+		} else if(msg.cmd == "updatedynamicscan") {
+			// Update toggle state
+			$("#setdynamicscan").prop('checked', msg.data).change();
+		} else if(msg.cmd == "updatenopromptgen") {
+			// Update toggle state
+			$("#setnopromptgen").prop('checked', msg.data).change();
+		} else if(msg.cmd == "updateautosave") {
+			// Update toggle state
+			$("#autosave").prop('checked', msg.data).change();
+		} else if(msg.cmd == "updaterngpersist") {
+			// Update toggle state
+			$("#setrngpersist").prop('checked', msg.data).change();
+			if(!$("#setrngpersist").prop("checked")) {
+				$("#rngmemory").val("");
+			}
+		} else if(msg.cmd == "updatenogenmod") {
+			// Update toggle state
+			$("#setnogenmod").prop('checked', msg.data).change();
+		} else if(msg.cmd == "updatefulldeterminism") {
+			// Update toggle state
+			$("#setfulldeterminism").prop('checked', msg.data).change();
+		} else if(msg.cmd == "runs_remotely") {
+			remote = true;
+			hide([button_savetofile, button_import, button_importwi]);
+		} else if(msg.cmd == "debug_info") {
+			$("#debuginfo").val(msg.data);
+		} else if(msg.cmd == "set_debug") {
+			if(msg.data) {
+				debug_area.removeClass("hidden");
+			} else {
+				debug_area.addClass("hidden");
+			}
+		} else if(msg.cmd == 'show_model_menu') {
+			//console.log(msg)
+			$("#use_gpu_div").addClass("hidden");
+			$("#modelkey").addClass("hidden");
+			$("#modellayers").addClass("hidden");
+			$("#oaimodel").addClass("hidden")
+			buildLoadModelList(msg.data, msg.menu, msg.breadcrumbs, msg.showdelete);
+		} else if(msg.cmd == 'selected_model_info') {
+			enableButtons([load_model_accept]);
+			$("#oaimodel").addClass("hidden")
+			$("#oaimodel")[0].options[0].selected = true;
+			if (msg.key) {
+				$("#modelkey").removeClass("hidden");
+				$("#modelkey")[0].value = msg.key_value;
+			} else {
+				$("#modelkey").addClass("hidden");
+				
+			}
+			if (msg.url) {
+				$("#modelurl").removeClass("hidden");
+			} else {
+				$("#modelurl").addClass("hidden");
+			}
+			if (msg.gpu) {
+				$("#use_gpu_div").removeClass("hidden");
+			} else {
+				$("#use_gpu_div").addClass("hidden");
+			}
+			if (msg.breakmodel) {
+				var html;
+				$("#modellayers").removeClass("hidden");
+				html = "";
+				for (let i = 0; i < msg.gpu_names.length; i++) {
+					html += "GPU " + i + " " + msg.gpu_names[i] + ": ";
+					html += '<input inputmode="numeric" id="gpu_layers_box_'+i+'" class="justifyright flex-push-right model_layers" value="'+msg.break_values[i]+'" ';
+					html += 'onblur=\'$("#gpu_layers'+i+'")[0].value=$("#gpu_layers_box_'+i+'")[0].value;update_gpu_layers();\'>';
+					html += "<input type='range' class='form-range airange' min='0' max='"+msg.layer_count+"' step='1' value='"+msg.break_values[i]+"' id='gpu_layers"+i+"' onchange='update_gpu_layers();'>";
+				}
+				html += "Disk cache: ";
+				html += '<input inputmode="numeric" id="disk_layers_box" class="justifyright flex-push-right model_layers" value="'+msg.disk_break_value+'" ';
+				html += 'onblur=\'$("#disk_layers")[0].value=$("#disk_layers_box")[0].value;update_gpu_layers();\'>';
+				html += "<input type='range' class='form-range airange' min='0' max='"+msg.layer_count+"' step='1' value='"+msg.disk_break_value+"' id='disk_layers' onchange='update_gpu_layers();'>";
+				$("#model_layer_bars").html(html);
+				$("#gpu_layers_max").html(msg.layer_count);
+				$("#gpu_count")[0].value = msg.gpu_count;
+				update_gpu_layers();
+			} else {
+				$("#modellayers").addClass("hidden");
+			}
+		} else if(msg.cmd == 'oai_engines') {
+			$("#oaimodel").removeClass("hidden")
+			selected_item = 0;
+			length = $("#oaimodel")[0].options.length;
+			for (let i = 0; i < length; i++) {
+				$("#oaimodel")[0].options.remove(1);
+			}
+			msg.data.forEach(function (item, index) {
+				var option = document.createElement("option");
+				option.value = item[0];
+				option.text = item[1];
+				if(msg.online_model == item[0]) {
+					selected_item = index+1;
+				}
+				$("#oaimodel")[0].appendChild(option);
+				if(selected_item != "") {
+					$("#oaimodel")[0].options[selected_item].selected = true;
+				}
+			})
+		} else if(msg.cmd == 'show_model_name') {
+			$("#showmodelnamecontent").html("<div class=\"flex\"><div class=\"loadlistpadding\"></div><div class=\"loadlistitem\">" + msg.data + "</div></div>");
+			$("#showmodelnamecontainer").removeClass("hidden");
+		} else if(msg.cmd == 'hide_model_name') {
+			$("#showmodelnamecontainer").addClass("hidden");
+			//console.log("Closing window");
+		} else if(msg.cmd == 'model_load_status') {
+			$("#showmodelnamecontent").html("<div class=\"flex\"><div class=\"loadlistpadding\"></div><div class=\"loadlistitem\" style='align: left'>" + msg.data + "</div></div>");
+			$("#showmodelnamecontainer").removeClass("hidden");
+			//console.log(msg.data);
+		} else if(msg.cmd == 'oai_engines') {
+			RemoveAllButFirstOption($("#oaimodel")[0]);
+			for (const engine of msg.data) {
+				var opt = document.createElement('option');
+				opt.value = engine[0];
+				opt.innerHTML = engine[1];
+				$("#oaimodel")[0].appendChild(opt);
+			}
+		}
+	});
+	
+	socket.on('disconnect', function() {
+		connected = false;
+		$("body").removeClass("connected");
+		connect_status.html("<b>Lost connection...</b>");
+		connect_status.removeClass("color_green");
+		connect_status.addClass("color_orange");
+		updateUSStatItems([], false);
+		updateSPStatItems({});
+	});
+
+	// Register editing events
+	game_text.on('textInput',
+		chunkOnTextInput
+	).on('beforeinput',
+		chunkOnBeforeInput
+	).on('keydown',
+		chunkOnKeyDown
+	).on('paste', 
+		chunkOnPaste
+	).on('click',
+		chunkOnSelectionChange
+	).on('keydown',
+		chunkOnKeyDownSelectionChange
+	).on('focusout',
+		chunkOnFocusOut
+	);
+	mutation_observer = new MutationObserver(chunkOnDOMMutate);
+	$("#gamescreen").on('click', function(e) {
+		if(this !== e.target) {
+			return;
+		}
+		document.activeElement.blur();
+	});
+
+	// This is required for the editor to work correctly in Firefox on desktop
+	// because the gods of HTML and JavaScript say so
+	$(document.body).on('focusin', function(event) {
+		setTimeout(function() {
+			if(document.activeElement !== game_text[0] && game_text[0].contains(document.activeElement)) {
+				game_text[0].focus();
+			}
+		}, 2);
+	});
+
+	var us_click_handler = function(ev) {
+		setTimeout(function() {
+			if (us_dragging) {
+				return;
+			}
+			var target = $(ev.target).closest(".uslistitem")[0];
+			if ($.contains(document.getElementById("uslistunloaded"), target)) {
+				document.getElementById("uslistloaded").appendChild(target);
+			} else {
+				document.getElementById("uslistunloaded").appendChild(target);
+			}
+		}, 10);
+	}
+
+	var samplers_click_handler = function(ev) {
+		setTimeout(function() {
+			if (samplers_dragging) {
+				return;
+			}
+			var target = $(ev.target).closest(".samplerslistitem");
+			var next = target.parent().next().find(".samplerslistitem");
+			if (!next.length) {
+				return;
+			}
+			next.parent().after(target.parent());
+		}, 10);
+	}
+
+	// Make the userscripts menu sortable
+	var us_sortable_settings = {
+		placeholder: "ussortable-placeholder",
+		start: function() { us_dragging = true; },
+		stop: function() { us_dragging = false; },
+		delay: 2,
+		cursor: "move",
+		tolerance: "pointer",
+		opacity: 0.21,
+		revert: 173,
+		scrollSensitivity: 64,
+		scrollSpeed: 10,
+	}
+	usunloaded.sortable($.extend({
+		connectWith: "#uslistloaded",
+	}, us_sortable_settings)).on("click", ".uslistitem", us_click_handler);
+	usloaded.sortable($.extend({
+		connectWith: "#uslistunloaded",
+	}, us_sortable_settings)).on("click", ".uslistitem", us_click_handler);
+
+	// Make the samplers menu sortable
+	var samplers_sortable_settings = {
+		placeholder: "samplerssortable-placeholder",
+		start: function() { samplers_dragging = true; },
+		stop: function() { samplers_dragging = false; },
+		delay: 2,
+		cursor: "move",
+		tolerance: "pointer",
+		opacity: 0.21,
+		revert: 173,
+		scrollSensitivity: 64,
+		scrollSpeed: 10,
+	}
+	samplerslist.sortable($.extend({
+	}, samplers_sortable_settings)).on("click", ".samplerslistitem", samplers_click_handler);
+
+	// Bind actions to UI buttons
+	button_send.on("click", function(ev) {
+		dosubmit();
+	});
+
+	button_mode.on("click", function(ev) {
+		changemode();
+	});
+	
+	button_actretry.on("click", function(ev) {
+		ignore_stream = false;
+		hideMessage();
+		socket.send({'cmd': 'retry', 'chatname': chatmode ? chat_name.val() : undefined, 'data': ''});
+		hidegenseqs();
+	});
+	
+	button_actback.on("click", function(ev) {
+		hideMessage();
+		socket.send({'cmd': 'back', 'data': ''});
+		hidegenseqs();
+	});
+	
+	button_actfwd.on("click", function(ev) {
+		hideMessage();
+		//hidegenseqs();
+		socket.send({'cmd': 'redo', 'data': ''});
+	});
+	
+	button_actmem.on("click", function(ev) {
+		socket.send({'cmd': 'memory', 'data': ''});
+	});
+	
+	button_savetofile.on("click", function(ev) {
+		socket.send({'cmd': 'savetofile', 'data': ''});
+	});
+	
+	button_loadfrfile.on("click", function(ev) {
+		if(remote) {
+			$("#remote-save-select").click();
+		} else {
+			socket.send({'cmd': 'loadfromfile', 'data': ''});
+		}
+	});
+
+	$("#remote-save-select").on("change", function() {
+		var reader = new FileReader();
+		var file = $("#remote-save-select")[0].files[0];
+		reader.addEventListener("load", function(response) {
+			socket.send({'cmd': 'loadfromstring', 'filename': file.name, 'data': response.target.result});
+		}, false);
+		reader.readAsText(file);
+	});
+	
+	button_import.on("click", function(ev) {
+		socket.send({'cmd': 'import', 'data': ''});
+	});
+	
+	button_importwi.on("click", function(ev) {
+		socket.send({'cmd': 'importwi', 'data': ''});
+	});
+	
+	button_settings.on("click", function(ev) {
+		$('#settingsmenu').slideToggle("slow");
+	});
+	
+	button_format.on("click", function(ev) {
+		$('#formatmenu').slideToggle("slow");
+	});
+	
+	popup_close.on("click", function(ev) {
+		socket.send({'cmd': 'importcancel', 'data': ''});
+	});
+	
+	popup_accept.on("click", function(ev) {
+		socket.send({'cmd': 'importaccept', 'data': ''});
+	});
+	
+	button_actwi.on("click", function(ev) {
+		socket.send({'cmd': 'wi', 'data': ''});
+	});
+	
+	button_impaidg.on("click", function(ev) {
+		if(connected) {
+			showAidgPopup();
+		}
+	});
+	
+	aidg_close.on("click", function(ev) {
+		hideAidgPopup();
+	});
+	
+	aidg_accept.on("click", function(ev) {
+		sendAidgImportRequest();
+	});
+	
+	button_save.on("click", function(ev) {
+		socket.send({'cmd': 'saverequest', 'data': ''});
+	});
+	
+	button_saveas.on("click", function(ev) {
+		if(connected) {
+			showSaveAsPopup();
+		}
+	});
+	
+	saveas_close.on("click", function(ev) {
+		hideSaveAsPopup();
+		socket.send({'cmd': 'clearoverwrite', 'data': ''});
+	});
+	
+	saveas_accept.on("click", function(ev) {
+		sendSaveAsRequest();
+	});
+
+	button_download.on("click", function(ev) {
+		downloadStory('json');
+	});
+
+	button_downloadtxt.on("click", function(ev) {
+		if(connected) {
+			downloadStory('plaintext');
+		}
+	});
+	
+	button_load.on("click", function(ev) {
+		socket.send({'cmd': 'loadlistrequest', 'data': ''});
+	});
+
+	button_softprompt.on("click", function(ev) {
+		socket.send({'cmd': 'splistrequest', 'data': ''});
+	});
+
+	button_userscripts.on("click", function(ev) {
+		socket.send({'cmd': 'uslistrequest', 'data': ''});
+	});
+
+	button_samplers.on("click", function(ev) {
+		socket.send({'cmd': 'samplerlistrequest', 'data': ''});
+	});
+	
+	load_close.on("click", function(ev) {
+		hideLoadPopup();
+	});
+	
+	load_model_close.on("click", function(ev) {
+		$("#modellayers").addClass("hidden");
+		hideLoadModelPopup();
+	});
+	
+	load_accept.on("click", function(ev) {
+		hideMessage();
+		newly_loaded = true;
+		socket.send({'cmd': 'loadrequest', 'data': ''});
+		hideLoadPopup();
+	});
+	
+	load_model_accept.on("click", function(ev) {
+		hideMessage();
+		var gpu_layers;
+		var message;
+		if($("#modellayers")[0].classList.contains('hidden')) {
+			gpu_layers = ","
+		} else {
+			gpu_layers = ""
+			for (let i=0; i < $("#gpu_count")[0].value; i++) {
+				gpu_layers += $("#gpu_layers"+i)[0].value + ",";
+			}
+		}
+		var disk_layers = $("#disk_layers").length > 0 ? $("#disk_layers")[0].value : 0;
+		message = {'cmd': 'load_model', 'use_gpu': $('#use_gpu')[0].checked, 'key': $('#modelkey')[0].value, 'gpu_layers': gpu_layers.slice(0, -1), 'disk_layers': disk_layers, 'url': $('#modelurl')[0].value, 'online_model': $('#oaimodel')[0].value};
+		socket.send(message);
+		loadmodelcontent.html("");
+		hideLoadModelPopup();
+	});
+
+	sp_close.on("click", function(ev) {
+		hideSPPopup();
+	});
+	
+	sp_accept.on("click", function(ev) {
+		hideMessage();
+		socket.send({'cmd': 'sprequest', 'data': ''});
+		hideSPPopup();
+	});
+
+	us_close.on("click", function(ev) {
+		socket.send({'cmd': 'usloaded', 'data': usloaded.find(".uslistitem").map(function() { return $(this).attr("name"); }).toArray()});
+		hideUSPopup();
+	});
+	
+	us_accept.on("click", function(ev) {
+		hideMessage();
+		socket.send({'cmd': 'usloaded', 'data': usloaded.find(".uslistitem").map(function() { return $(this).attr("name"); }).toArray()});
+		socket.send({'cmd': 'usload', 'data': ''});
+		hideUSPopup();
+	});
+
+	samplers_close.on("click", function(ev) {
+		hideSamplersPopup();
+	});
+
+	samplers_accept.on("click", function(ev) {
+		hideMessage();
+		socket.send({'cmd': 'samplers', 'data': samplerslist.find(".samplerslistitem").map(function() { return parseInt($(this).attr("sid")); }).toArray()});
+		hideSamplersPopup();
+	});
+	
+	button_loadmodel.on("click", function(ev) {
+		showLoadModelPopup();
+		socket.send({'cmd': 'list_model', 'data': 'mainmenu'});
+	});
+	button_showmodel.on("click", function(ev) {
+		socket.send({'cmd': 'show_model', 'data': ''});
+	});
+	
+	button_newgame.on("click", function(ev) {
+		if(connected) {
+			showNewStoryPopup();
+		}
+	});
+	
+	ns_accept.on("click", function(ev) {
+		hideMessage();
+		socket.send({'cmd': 'newgame', 'data': ''});
+		hideNewStoryPopup();
+	});
+	
+	ns_close.on("click", function(ev) {
+		hideNewStoryPopup();
+	});
+
+	$("#btn_dsclose").on("click", function () {
+		$("#loadcontainerdelete").removeClass("flex").addClass("hidden");
+		hide([$(".saveasoverwrite"), $(".popuperror")]);
+	});
+	
+	$("#newsavename").on("input", function (ev) {
+		if($(this).val() == "") {
+			disableButtons([$("#btn_rensaccept")]);
+		} else {
+			enableButtons([$("#btn_rensaccept")]);
+		}
+		hide([$(".saveasoverwrite"), $(".popuperror")]);
+	});
+	
+	$("#btn_rensclose").on("click", function () {
+		$("#loadcontainerrename").removeClass("flex").addClass("hidden");
+		hide([$(".saveasoverwrite"), $(".popuperror")]);
+	});
+	
+	button_rndgame.on("click", function(ev) {
+		if(connected) {
+			showRandomStoryPopup();
+		}
+	});
+	
+	rs_accept.on("click", function(ev) {
+		ignore_stream = false;
+		hideMessage();
+		socket.send({'cmd': 'rndgame', 'memory': $("#rngmemory").val(), 'data': topic.val()});
+		hideRandomStoryPopup();
+	});
+	
+	rs_close.on("click", function(ev) {
+		hideRandomStoryPopup();
+	});
+	
+	anote_slider.on("input", function () {
+		socket.send({'cmd': 'anotedepth', 'data': $(this).val()});
+	});
+
+	// Dynamically change vertical size of world info "Comment" text box
+	wi_menu.on("input", ".wicomment > textarea", function () {
+		adjustWiCommentHeight(this);
+	});
+
+	// Dynamically change vertical size of world info folder name text box
+	wi_menu.on("input", ".wifoldername > div > textarea", function () {
+		adjustWiFolderNameHeight(this);
+	});
+
+	saveasinput.on("input", function () {
+		if(saveasinput.val() == "") {
+			disableButtons([saveas_accept]);
+		} else {
+			enableButtons([saveas_accept]);
+		}
+		hide([$(".saveasoverwrite"), $(".popuperror")]);
+	});
+	
+	// Bind Enter button to submit
+	input_text.keydown(function (ev) {
+		if (ev.which == 13 && !shift_down) {
+			do_clear_ent = true;
+			dosubmit(true);
+		} else if(ev.which == 16) {
+			shift_down = true;
+		}
+	});
+	
+	// Enter to submit, but not if holding shift
+	input_text.keyup(function (ev) {
+		if (ev.which == 13 && do_clear_ent) {
+			input_text.val("");
+			do_clear_ent = false;
+		} else if(ev.which == 16) {
+			shift_down = false;
+		}
+	});
+	
+	aidgpromptnum.keydown(function (ev) {
+		if (ev.which == 13) {
+			sendAidgImportRequest();
+		}
+	});
+	
+	saveasinput.keydown(function (ev) {
+		if (ev.which == 13 && saveasinput.val() != "") {
+			sendSaveAsRequest();
+		}
+	});
+
+	$([input_text, anote_input, $("#gamescreen")]).map($.fn.toArray).on("input", function() {
+		setGameSaved(false);
+	});
+
+	$(window).on("beforeunload", function() {
+		if(!gamesaved) {
+			return true;
+		}
+	});
+});
+
+
+
+var popup_deleteable = false;
+var popup_editable = false;
+var popup_renameable = false;
+
+function load_popup(data) {
+	document.getElementById('spcontainer').classList.add('hidden');
+	document.getElementById('uscontainer').classList.add('hidden');
+	popup_deleteable = data.deleteable;
+	popup_editable = data.editable;
+	popup_renameable = data.renameable;
+	var popup = document.getElementById("popup");
+	var popup_title = document.getElementById("popup_title");
+	popup_title.textContent = data.popup_title;
+	var popup_list = document.getElementById("popup_list");
+	//first, let's clear out our existing data
+	while (popup_list.firstChild) {
+		popup_list.removeChild(popup_list.firstChild);
+	}
+	var breadcrumbs = document.getElementById('popup_breadcrumbs');
+	while (breadcrumbs.firstChild) {
+		breadcrumbs.removeChild(breadcrumbs.firstChild);
+	}
+	
+	if (data.upload) {
+		const dropArea = document.getElementById('popup_list');
+		dropArea.addEventListener('dragover', (event) => {
+			event.stopPropagation();
+			event.preventDefault();
+			// Style the drag-and-drop as a "copy file" operation.
+			event.dataTransfer.dropEffect = 'copy';
+		});
+
+		dropArea.addEventListener('drop', (event) => {
+			event.stopPropagation();
+			event.preventDefault();
+			const fileList = event.dataTransfer.files;
+			for (file of fileList) {
+				reader = new FileReader();
+				reader.onload = function (event) {
+					socket.emit("upload_file", {'filename': file.name, "data": event.target.result});
+				};
+				reader.readAsArrayBuffer(file);
+			}
+		});
+	} else {
+		
+	}
+	
+	popup.classList.remove("hidden");
+	
+	//adjust accept button
+	if (data.call_back == "") {
+		document.getElementById("popup_accept").classList.add("hidden");
+	} else {
+		document.getElementById("popup_accept").classList.remove("hidden");
+		var accept = document.getElementById("popup_accept");
+		accept.classList.add("disabled");
+		accept.setAttribute("emit", data.call_back);
+		accept.setAttribute("selected_value", "");
+		accept.onclick = function () {
+								socket.emit(this.emit, this.getAttribute("selected_value"));
+								document.getElementById("popup").classList.add("hidden");
+						  };
+	}
+					  
+}
+
+function popup_items(data) {
+	var popup_list = document.getElementById('popup_list');
+	//first, let's clear out our existing data
+	while (popup_list.firstChild) {
+		popup_list.removeChild(popup_list.firstChild);
+	}
+	document.getElementById('popup_upload_input').value = "";
+	
+	for (item of data) {
+		var list_item = document.createElement("span");
+		list_item.classList.add("item");
+		
+		//create the folder icon
+		var folder_icon = document.createElement("span");
+		folder_icon.classList.add("folder_icon");
+		if (item[0]) {
+			folder_icon.classList.add("oi");
+			folder_icon.setAttribute('data-glyph', "folder");
+		}
+		list_item.append(folder_icon);
+		
+		//create the edit icon
+		var edit_icon = document.createElement("span");
+		edit_icon.classList.add("edit_icon");
+		if ((popup_editable) && !(item[0])) {
+			edit_icon.classList.add("oi");
+			edit_icon.setAttribute('data-glyph', "spreadsheet");
+			edit_icon.title = "Edit"
+			edit_icon.id = item[1];
+			edit_icon.onclick = function () {
+							socket.emit("popup_edit", this.id);
+					  };
+		}
+		list_item.append(edit_icon);
+		
+		//create the rename icon
+		var rename_icon = document.createElement("span");
+		rename_icon.classList.add("rename_icon");
+		if ((popup_renameable) && !(item[0])) {
+			rename_icon.classList.add("oi");
+			rename_icon.setAttribute('data-glyph', "pencil");
+			rename_icon.title = "Rename"
+			rename_icon.id = item[1];
+			rename_icon.setAttribute("filename", item[2]);
+			rename_icon.onclick = function () {
+							var new_name = prompt("Please enter new filename for \n"+ this.getAttribute("filename"));
+							if (new_name != null) {
+								socket.emit("popup_rename", {"file": this.id, "new_name": new_name});
+							}
+					  };
+		}
+		list_item.append(rename_icon);
+		
+		//create the delete icon
+		var delete_icon = document.createElement("span");
+		delete_icon.classList.add("delete_icon");
+		if (popup_deleteable) {
+			delete_icon.classList.add("oi");
+			delete_icon.setAttribute('data-glyph', "x");
+			delete_icon.title = "Delete"
+			delete_icon.id = item[1];
+			delete_icon.setAttribute("folder", item[0]);
+			delete_icon.onclick = function () {
+							if (this.getAttribute("folder") == "true") {
+								if (window.confirm("Do you really want to delete this folder and ALL files under it?")) {
+									socket.emit("popup_delete", this.id);
+								}
+							} else {
+								if (window.confirm("Do you really want to delete this file?")) {
+									socket.emit("popup_delete", this.id);
+								}
+							}
+					  };
+		}
+		list_item.append(delete_icon);
+		
+		//create the actual item
+		var popup_item = document.createElement("span");
+		popup_item.classList.add("file");
+		popup_item.id = item[1];
+		popup_item.setAttribute("folder", item[0]);
+		popup_item.setAttribute("valid", item[3]);
+		popup_item.textContent = item[2];
+		popup_item.onclick = function () {
+						var accept = document.getElementById("popup_accept");
+						if (this.getAttribute("valid") == "true") {
+							accept.classList.remove("disabled");
+							accept.setAttribute("selected_value", this.id);
+						} else {
+							console.log("not valid");
+							accept.setAttribute("selected_value", "");
+							accept.classList.add("disabled");
+							if (this.getAttribute("folder") == "true") {
+								console.log("folder");
+								socket.emit("popup_change_folder", this.id);
+							}
+						}
+				  };
+		list_item.append(popup_item);
+		
+		
+		popup_list.append(list_item);
+		
+		
+	}
+}
+
+function popup_breadcrumbs(data) {
+	var breadcrumbs = document.getElementById('popup_breadcrumbs')
+	while (breadcrumbs.firstChild) {
+		breadcrumbs.removeChild(breadcrumbs.firstChild);
+	}
+	
+	for (item of data) {
+		var button = document.createElement("button");
+		button.id = item[0];
+		button.textContent = item[1];
+		button.classList.add("breadcrumbitem");
+		button.onclick = function () {
+							socket.emit("popup_change_folder", this.id);
+					  };
+		breadcrumbs.append(button);
+		var span = document.createElement("span");
+		span.textContent = "\\";
+		breadcrumbs.append(span);
+	}
+}
+
+function popup_edit_file(data) {
+	var popup_list = document.getElementById('popup_list');
+	var accept = document.getElementById("popup_accept");
+	accept.classList.add("btn-secondary");
+	accept.classList.remove("btn-primary");
+	accept.textContent = "Save";
+	//first, let's clear out our existing data
+	while (popup_list.firstChild) {
+		popup_list.removeChild(popup_list.firstChild);
+	}
+	var accept = document.getElementById("popup_accept");
+	accept.setAttribute("selected_value", "");
+	accept.onclick = function () {
+							var textarea = document.getElementById("filecontents");
+							socket.emit("popup_change_file", {"file": textarea.getAttribute("filename"), "data": textarea.value});
+							document.getElementById("popup").classList.add("hidden");
+							this.classList.add("hidden");
+					  };
+	
+	var textarea = document.createElement("textarea");
+	textarea.classList.add("fullwidth");
+	textarea.rows = 25;
+	textarea.id = "filecontents"
+	textarea.setAttribute("filename", data.file);
+	textarea.value = data.text;
+	textarea.onblur = function () {
+						var accept = document.getElementById("popup_accept");
+						accept.classList.remove("hidden");
+						accept.classList.remove("btn-secondary");
+						accept.classList.add("btn-primary");
+					};
+	popup_list.append(textarea);
+	
+}
+
+function error_popup(data) {
+	alert(data);
+}
+
+function upload_file(file_box) {
+	var fileList = file_box.files;
+	for (file of fileList) {
+		reader = new FileReader();
+		reader.onload = function (event) {
+			socket.emit("upload_file", {'filename': file.name, "data": event.target.result});
+		};
+		reader.readAsArrayBuffer(file);
+	}
+}
+